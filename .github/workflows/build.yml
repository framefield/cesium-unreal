--- conflicted
+++ resolved
@@ -27,710 +27,4 @@
       unreal-binaries-path: "C:/Program Files/Epic Games/UE_5.0/Engine/Binaries/Win64"
       unreal-plugins-path: "C:/Program Files/Epic Games/UE_5.0/Engine/Plugins"
       upload-package-base-name: "CesiumForUnreal-50-windows"
-    secrets: inherit    
-<<<<<<< HEAD
-    
-=======
-  Android50:
-    runs-on: ["self-hosted","windows","x64","unreal-50"]
-    steps:
-      - name: Check out repository code
-        uses: actions/checkout@v3
-        with:
-          submodules: recursive
-          fetch-depth: 0 # so that `git describe` works.
-      - name: Set environment variables
-        run: |
-          $ENV:CESIUM_UNREAL_VERSION=$(git describe)
-          $ENV:BUILD_CESIUM_UNREAL_PACKAGE_NAME="CesiumForUnreal-50-android-${ENV:CESIUM_UNREAL_VERSION}"
-          # Make these available to subsequent steps
-          echo "CESIUM_UNREAL_VERSION=${ENV:CESIUM_UNREAL_VERSION}" >> $ENV:GITHUB_ENV
-          echo "BUILD_CESIUM_UNREAL_PACKAGE_NAME=${ENV:BUILD_CESIUM_UNREAL_PACKAGE_NAME}" >> $ENV:GITHUB_ENV
-      - name: Install nasm
-        uses: ilammy/setup-nasm@v1.4.0
-      - name: Build cesium-native
-        run: |
-          cd extern
-          cmake -B build-android -S . -G Ninja -DCMAKE_TOOLCHAIN_FILE="unreal-android-toolchain.cmake" -DCMAKE_POSITION_INDEPENDENT_CODE=ON -DCMAKE_BUILD_TYPE=Release
-          cmake --build build-android --config Release --target install -j8
-      - name: Build plugin
-        run: |
-          cd "C:/Program Files/Epic Games/UE_5.0/Engine/Build/BatchFiles"
-          ./RunUAT.bat BuildPlugin -Plugin="$ENV:GITHUB_WORKSPACE/CesiumForUnreal.uplugin" -Package="$ENV:GITHUB_WORKSPACE/packages/CesiumForUnreal" -CreateSubFolder -TargetPlatforms=Android -NoHostPlatform
-      - name: Publish plugin package artifact
-        if: ${{ success() }}
-        uses: actions/upload-artifact@v3
-        with:
-          name: ${{ env.BUILD_CESIUM_UNREAL_PACKAGE_NAME}}
-          path: packages
-  Linux50:
-    runs-on: ["self-hosted","windows","x64","unreal-50"]
-    steps:
-      - name: Check out repository code
-        uses: actions/checkout@v3
-        with:
-          submodules: recursive
-          fetch-depth: 0 # so that `git describe` works.
-      - name: Set environment variables
-        run: |
-          $ENV:CESIUM_UNREAL_VERSION=$(git describe)
-          $ENV:BUILD_CESIUM_UNREAL_PACKAGE_NAME="CesiumForUnreal-50-linux-${ENV:CESIUM_UNREAL_VERSION}"
-          # Make these available to subsequent steps
-          echo "CESIUM_UNREAL_VERSION=${ENV:CESIUM_UNREAL_VERSION}" >> $ENV:GITHUB_ENV
-          echo "BUILD_CESIUM_UNREAL_PACKAGE_NAME=${ENV:BUILD_CESIUM_UNREAL_PACKAGE_NAME}" >> $ENV:GITHUB_ENV
-      - name: Install nasm
-        uses: ilammy/setup-nasm@v1.4.0
-      - name: Build cesium-native
-        run: |
-          $ENV:UNREAL_ENGINE_DIR="C:/Program Files/Epic Games/UE_5.0"
-          $ENV:LINUX_MULTIARCH_ROOT="C:/UnrealToolchains/v19_clang-11.0.1-centos7/"
-          $ENV:UNREAL_ENGINE_COMPILER_DIR="${ENV:LINUX_MULTIARCH_ROOT}x86_64-unknown-linux-gnu"
-          $ENV:UNREAL_ENGINE_LIBCXX_DIR="${ENV:UNREAL_ENGINE_DIR}/Engine/Source/ThirdParty/Unix/LibCxx"
-          cd extern
-          cmake -B build -S . -G Ninja -DCMAKE_TOOLCHAIN_FILE="unreal-linux-from-windows-toolchain.cmake" -DCMAKE_POSITION_INDEPENDENT_CODE=ON -DCMAKE_BUILD_TYPE=Release
-          cmake --build build --config Release --target install -j8
-      - name: Build plugin
-        run: |
-          cd "C:/Program Files/Epic Games/UE_5.0/Engine/Build/BatchFiles"
-          ./RunUAT.bat BuildPlugin -Plugin="$ENV:GITHUB_WORKSPACE/CesiumForUnreal.uplugin" -Package="$ENV:GITHUB_WORKSPACE/packages/CesiumForUnreal" -CreateSubFolder -TargetPlatforms=Linux -NoHostPlatform
-      - name: Publish plugin package artifact
-        if: ${{ success() }}
-        uses: actions/upload-artifact@v3
-        with:
-          name: ${{ env.BUILD_CESIUM_UNREAL_PACKAGE_NAME}}
-          path: packages
-  macOS50:
-    runs-on: macos-11
-    env:
-      AWS_ACCESS_KEY_ID: ${{ secrets.AWS_ACCESS_KEY_ID }}
-      AWS_SECRET_ACCESS_KEY: ${{ secrets.AWS_SECRET_ACCESS_KEY }}
-      AWS_REGION: us-east-1
-    steps:
-      - name: Get Unreal Engine
-        run: |
-          aws s3 cp s3://cesium-unreal-engine/5.0.1/macOS/UE501.zip .
-          unzip -q UE501.zip -d $HOME
-          rm UE501.zip
-      - name: Check out repository code
-        uses: actions/checkout@v3
-        with:
-          submodules: recursive
-          fetch-depth: 0 # so that `git describe` works.
-      - name: Set environment variables
-        run: |
-          export CESIUM_UNREAL_VERSION=$(git describe)
-          export BUILD_CESIUM_UNREAL_PACKAGE_NAME="CesiumForUnreal-50-macos-${CESIUM_UNREAL_VERSION}"
-          # Make these available to subsequent steps
-          echo "CESIUM_UNREAL_VERSION=${CESIUM_UNREAL_VERSION}" >> $GITHUB_ENV
-          echo "BUILD_CESIUM_UNREAL_PACKAGE_NAME=${BUILD_CESIUM_UNREAL_PACKAGE_NAME}" >> $GITHUB_ENV
-      - name: Install nasm
-        uses: ilammy/setup-nasm@v1.4.0
-      - name: Build cesium-native
-        run: |
-          mkdir -p extern/build
-          cd extern/build
-          cmake .. -DCMAKE_BUILD_TYPE=Release -DCMAKE_OSX_DEPLOYMENT_TARGET=10.15
-          cmake --build . -j4 --target install
-          cd ../..
-          rm -rf extern
-      - name: Build plugin
-        run: |
-          export UNREAL_ENGINE_DIR=$HOME/UE_5.0
-          cd $UNREAL_ENGINE_DIR/Engine/Build/BatchFiles
-          ./RunUAT.sh BuildPlugin -Plugin="$GITHUB_WORKSPACE/CesiumForUnreal.uplugin" -Package="$GITHUB_WORKSPACE/packages/CesiumForUnreal" -CreateSubFolder -TargetPlatforms=Mac
-      - name: Publish plugin package artifact
-        if: ${{ success() }}
-        uses: actions/upload-artifact@v3
-        with:
-          name: ${{ env.BUILD_CESIUM_UNREAL_PACKAGE_NAME}}
-          path: packages
-  iOS50:
-    runs-on: macos-11
-    env:
-      AWS_ACCESS_KEY_ID: ${{ secrets.AWS_ACCESS_KEY_ID }}
-      AWS_SECRET_ACCESS_KEY: ${{ secrets.AWS_SECRET_ACCESS_KEY }}
-      AWS_REGION: us-east-1
-    steps:
-      - name: Get Unreal Engine
-        run: |
-          aws s3 cp s3://cesium-unreal-engine/5.0.1/macOS/UE501.zip .
-          unzip -q UE501.zip -d $HOME
-          rm UE501.zip
-      - name: Check out repository code
-        uses: actions/checkout@v3
-        with:
-          submodules: recursive
-          fetch-depth: 0 # so that `git describe` works.
-      - name: Set environment variables
-        run: |
-          export CESIUM_UNREAL_VERSION=$(git describe)
-          export BUILD_CESIUM_UNREAL_PACKAGE_NAME="CesiumForUnreal-50-ios-${CESIUM_UNREAL_VERSION}"
-          # Make these available to subsequent steps
-          echo "CESIUM_UNREAL_VERSION=${CESIUM_UNREAL_VERSION}" >> $GITHUB_ENV
-          echo "BUILD_CESIUM_UNREAL_PACKAGE_NAME=${BUILD_CESIUM_UNREAL_PACKAGE_NAME}" >> $GITHUB_ENV
-      - name: Install nasm
-        uses: ilammy/setup-nasm@v1.4.0
-      - name: Build cesium-native
-        run: |
-          mkdir -p extern/build-ios
-          cd extern
-          cmake -B build-ios -S . -GXcode -DCMAKE_SYSTEM_NAME=iOS -DCMAKE_OSX_ARCHITECTURES=arm64 -DCMAKE_POSITION_INDEPENDENT_CODE=ON -DCMAKE_BUILD_TYPE=Release -DCMAKE_CXX_FLAGS="-fembed-bitcode" -DCMAKE_C_FLAGS="-fembed-bitcode"
-          cmake --build build-ios -j 4 --target install --config Release -- -quiet # XCode output maxes out Travis log - Need to make it quiet
-          cd ..
-          rm -rf extern
-      - name: Build plugin
-        run: |
-          export UNREAL_ENGINE_DIR=$HOME/UE_5.0
-          cd $UNREAL_ENGINE_DIR/Engine/Build/BatchFiles
-          ./RunUAT.sh BuildPlugin -Plugin="$GITHUB_WORKSPACE/CesiumForUnreal.uplugin" -Package="$GITHUB_WORKSPACE/packages/CesiumForUnreal" -CreateSubFolder -TargetPlatforms=iOS -NoHostPlatform
-      - name: Publish plugin package artifact
-        if: ${{ success() }}
-        uses: actions/upload-artifact@v3
-        with:
-          name: ${{ env.BUILD_CESIUM_UNREAL_PACKAGE_NAME}}
-          path: packages
-  Combine50:
-    runs-on: ubuntu-latest
-    needs: [Windows50, Android50, Linux50, macOS50, iOS50]
-    steps:
-      - name: Check out repository code
-        uses: actions/checkout@v3
-        with:
-          fetch-depth: 0 # so that `git describe` works.
-      - name: Set environment variables
-        run: |
-          export CESIUM_UNREAL_VERSION=$(git describe)
-          export BUILD_CESIUM_UNREAL_PACKAGE_NAME="CesiumForUnreal-50-${CESIUM_UNREAL_VERSION}"
-          # Make these available to subsequent steps
-          echo "CESIUM_UNREAL_VERSION=$CESIUM_UNREAL_VERSION" >> $GITHUB_ENV
-          echo "BUILD_CESIUM_UNREAL_PACKAGE_NAME=$BUILD_CESIUM_UNREAL_PACKAGE_NAME" >> $GITHUB_ENV
-      - name: Download iOS build
-        uses: actions/download-artifact@v3
-        with:
-          name: CesiumForUnreal-50-ios-${{ env.CESIUM_UNREAL_VERSION}}
-          path: combine
-      - name: Download macOS build
-        uses: actions/download-artifact@v3
-        with:
-          name: CesiumForUnreal-50-macos-${{ env.CESIUM_UNREAL_VERSION}}
-          path: combine
-      - name: Download Android build
-        uses: actions/download-artifact@v3
-        with:
-          name: CesiumForUnreal-50-android-${{ env.CESIUM_UNREAL_VERSION}}
-          path: combine
-      - name: Download Linux build
-        uses: actions/download-artifact@v3
-        with:
-          name: CesiumForUnreal-50-linux-${{ env.CESIUM_UNREAL_VERSION}}
-          path: combine
-      - name: Download Windows build
-        uses: actions/download-artifact@v3
-        with:
-          name: CesiumForUnreal-50-windows-${{ env.CESIUM_UNREAL_VERSION}}
-          path: combine
-      - name: Publish combined package artifact
-        if: ${{ success() }}
-        uses: actions/upload-artifact@v3
-        with:
-          name: ${{ env.BUILD_CESIUM_UNREAL_PACKAGE_NAME}}
-          path: combine
-  Windows51:
-    uses: ./.github/workflows/buildWindows.yml    
-    with:
-      unreal-engine-version: "5.1.0"
-      unreal-runner-label: "unreal-51"
-      unreal-batch-files-path: "C:/Program Files/Epic Games/UE_5.1/Engine/Build/BatchFiles"
-      upload-package-base-name: "CesiumForUnreal-51-windows"
-    secrets: inherit    
-  TestWindows51:
-    needs: [Windows51]
-    uses: ./.github/workflows/testWindows.yml    
-    with:
-      unreal-runner-label: "unreal-51"
-      unreal-binaries-path: "C:/Program Files/Epic Games/UE_5.1/Engine/Binaries/Win64"
-      unreal-plugins-path: "C:/Program Files/Epic Games/UE_5.1/Engine/Plugins"
-      upload-package-base-name: "CesiumForUnreal-51-windows"
-    secrets: inherit    
-  Android51:
-    runs-on: ["self-hosted","windows","x64","unreal-51"]
-    steps:
-      - name: Check out repository code
-        uses: actions/checkout@v3
-        with:
-          submodules: recursive
-          fetch-depth: 0 # so that `git describe` works.
-      - name: Set environment variables
-        run: |
-          $ENV:CESIUM_UNREAL_VERSION=$(git describe)
-          $ENV:BUILD_CESIUM_UNREAL_PACKAGE_NAME="CesiumForUnreal-51-android-${ENV:CESIUM_UNREAL_VERSION}"
-          # Make these available to subsequent steps
-          echo "CESIUM_UNREAL_VERSION=${ENV:CESIUM_UNREAL_VERSION}" >> $ENV:GITHUB_ENV
-          echo "BUILD_CESIUM_UNREAL_PACKAGE_NAME=${ENV:BUILD_CESIUM_UNREAL_PACKAGE_NAME}" >> $ENV:GITHUB_ENV
-      - name: Install nasm
-        uses: ilammy/setup-nasm@v1.4.0
-      - name: Build cesium-native
-        run: |
-          cd extern
-          cmake -B build-android -S . -G Ninja -DCMAKE_TOOLCHAIN_FILE="unreal-android-toolchain.cmake" -DCMAKE_POSITION_INDEPENDENT_CODE=ON -DCMAKE_BUILD_TYPE=Release
-          cmake --build build-android --config Release --target install -j8
-      - name: Build plugin
-        run: |
-          ((Get-Content -path CesiumForUnreal.uplugin -Raw) -replace '"EngineVersion": "5.0.0"','"EngineVersion": "5.1.0"') | Set-Content -Path CesiumForUnreal.uplugin
-          # UE 5.1 seems to have a bug where the Android precompiled files are in the wrong place.
-          # See https://forums.unrealengine.com/t/5-1-missing-precompiled-manifest-error-when-building-code-plugin-for-android/691983
-          # So we fix it here.
-          mkdir -p "C:\Program Files\Epic Games\UE_5.1\Engine\Intermediate\Build\Android\arm64"
-          New-Item -ItemType Junction -Path "C:\Program Files\Epic Games\UE_5.1\Engine\Intermediate\Build\Android\arm64\UnrealGame" -Target "C:\Program Files\Epic Games\UE_5.1\Engine\Intermediate\Build\Android\UnrealGame"
-          cd "C:\Program Files\Epic Games\UE_5.1\Engine\Plugins"
-          Get-ChildItem -Recurse -Directory -Name | Where-Object {$_.EndsWith("Android\UnrealGame")} | ForEach-Object {
-            $oldPath = [System.IO.Path]::GetFullPath([System.IO.Path]::Combine($PWD, $_))
-            $newPath = [System.IO.Path]::GetFullPath([System.IO.Path]::Combine($PWD, $_, "..", "arm64"))
-            mkdir -p "$newPath"
-            New-Item -ItemType Junction -Path "$newPath\UnrealGame" -Target "$oldPath"
-          }
-
-          # Do the actual plugin build
-          cd "C:/Program Files/Epic Games/UE_5.1/Engine/Build/BatchFiles"
-          ./RunUAT.bat BuildPlugin -Plugin="$ENV:GITHUB_WORKSPACE/CesiumForUnreal.uplugin" -Package="$ENV:GITHUB_WORKSPACE/packages/CesiumForUnreal" -CreateSubFolder -TargetPlatforms=Android -NoHostPlatform
-
-          # But then the built plugin will have `Intermediate/Build/Android/arm64/UnrealGame` instead of `Intermediate/Build/Android/arm64/UnrealGame`
-          # which will cause problems when we try to package a game for Android. So fix that up.
-          mv $ENV:GITHUB_WORKSPACE/packages/CesiumForUnreal/Intermediate/Build/Android/arm64/UnrealGame $ENV:GITHUB_WORKSPACE/packages/CesiumForUnreal/Intermediate/Build/Android/UnrealGame
-      - name: Publish plugin package artifact
-        if: ${{ success() }}
-        uses: actions/upload-artifact@v3
-        with:
-          name: ${{ env.BUILD_CESIUM_UNREAL_PACKAGE_NAME}}
-          path: packages
-  Linux51:
-    runs-on: ["self-hosted","windows","x64","unreal-51"]
-    steps:
-      - name: Check out repository code
-        uses: actions/checkout@v3
-        with:
-          submodules: recursive
-          fetch-depth: 0 # so that `git describe` works.
-      - name: Set environment variables
-        run: |
-          $ENV:CESIUM_UNREAL_VERSION=$(git describe)
-          $ENV:BUILD_CESIUM_UNREAL_PACKAGE_NAME="CesiumForUnreal-51-linux-${ENV:CESIUM_UNREAL_VERSION}"
-          # Make these available to subsequent steps
-          echo "CESIUM_UNREAL_VERSION=${ENV:CESIUM_UNREAL_VERSION}" >> $ENV:GITHUB_ENV
-          echo "BUILD_CESIUM_UNREAL_PACKAGE_NAME=${ENV:BUILD_CESIUM_UNREAL_PACKAGE_NAME}" >> $ENV:GITHUB_ENV
-      - name: Install nasm
-        uses: ilammy/setup-nasm@v1.4.0
-      - name: Build cesium-native
-        run: |
-          $ENV:UNREAL_ENGINE_DIR="C:/Program Files/Epic Games/UE_5.1"
-          $ENV:LINUX_MULTIARCH_ROOT="C:/UnrealToolchains/v20_clang-13.0.1-centos7/"
-          $ENV:UNREAL_ENGINE_COMPILER_DIR="${ENV:LINUX_MULTIARCH_ROOT}x86_64-unknown-linux-gnu"
-          $ENV:UNREAL_ENGINE_LIBCXX_DIR="${ENV:UNREAL_ENGINE_DIR}/Engine/Source/ThirdParty/Unix/LibCxx"
-          cd extern
-          cmake -B build -S . -G Ninja -DCMAKE_TOOLCHAIN_FILE="unreal-linux-from-windows-toolchain.cmake" -DCMAKE_POSITION_INDEPENDENT_CODE=ON -DCMAKE_BUILD_TYPE=Release
-          cmake --build build --config Release --target install -j8
-      - name: Build plugin
-        run: |
-          ((Get-Content -path CesiumForUnreal.uplugin -Raw) -replace '"EngineVersion": "5.0.0"','"EngineVersion": "5.1.0"') | Set-Content -Path CesiumForUnreal.uplugin
-          $ENV:LINUX_MULTIARCH_ROOT="C:/UnrealToolchains/v20_clang-13.0.1-centos7/"
-          cd "C:/Program Files/Epic Games/UE_5.1/Engine/Build/BatchFiles"
-          ./RunUAT.bat BuildPlugin -Plugin="$ENV:GITHUB_WORKSPACE/CesiumForUnreal.uplugin" -Package="$ENV:GITHUB_WORKSPACE/packages/CesiumForUnreal" -CreateSubFolder -TargetPlatforms=Linux -NoHostPlatform
-      - name: Publish plugin package artifact
-        if: ${{ success() }}
-        uses: actions/upload-artifact@v3
-        with:
-          name: ${{ env.BUILD_CESIUM_UNREAL_PACKAGE_NAME}}
-          path: packages
-  macOS51:
-    runs-on: macos-12
-    env:
-      AWS_ACCESS_KEY_ID: ${{ secrets.AWS_ACCESS_KEY_ID }}
-      AWS_SECRET_ACCESS_KEY: ${{ secrets.AWS_SECRET_ACCESS_KEY }}
-      AWS_REGION: us-east-1
-    steps:
-      - name: Get Unreal Engine
-        run: |
-          aws s3 cp s3://cesium-unreal-engine/5.1.0/macOS/UE_51_macOS.zip .
-          unzip -q UE_51_macOS.zip -d $HOME
-          rm UE_51_macOS.zip
-      - name: Check out repository code
-        uses: actions/checkout@v3
-        with:
-          submodules: recursive
-          fetch-depth: 0 # so that `git describe` works.
-      - name: Set environment variables
-        run: |
-          export CESIUM_UNREAL_VERSION=$(git describe)
-          export BUILD_CESIUM_UNREAL_PACKAGE_NAME="CesiumForUnreal-51-macos-${CESIUM_UNREAL_VERSION}"
-          # Make these available to subsequent steps
-          echo "CESIUM_UNREAL_VERSION=${CESIUM_UNREAL_VERSION}" >> $GITHUB_ENV
-          echo "BUILD_CESIUM_UNREAL_PACKAGE_NAME=${BUILD_CESIUM_UNREAL_PACKAGE_NAME}" >> $GITHUB_ENV
-      - name: Install nasm
-        uses: ilammy/setup-nasm@v1.4.0
-      - name: Build cesium-native
-        run: |
-          mkdir -p extern/build
-          cd extern/build
-          cmake .. -DCMAKE_BUILD_TYPE=Release -DCMAKE_OSX_DEPLOYMENT_TARGET=10.15
-          cmake --build . -j4 --target install
-          cd ../..
-          rm -rf extern
-      - name: Build plugin
-        run: |
-          sed -i '' 's/\"EngineVersion\": \"5.0.0\"/\"EngineVersion\": \"5.1.0\"/g' CesiumForUnreal.uplugin
-          export UNREAL_ENGINE_DIR=$HOME/UE_5.1
-          cd $UNREAL_ENGINE_DIR/Engine/Build/BatchFiles
-          ./RunUAT.sh BuildPlugin -Plugin="$GITHUB_WORKSPACE/CesiumForUnreal.uplugin" -Package="$GITHUB_WORKSPACE/packages/CesiumForUnreal" -CreateSubFolder -TargetPlatforms=Mac
-      - name: Publish plugin package artifact
-        if: ${{ success() }}
-        uses: actions/upload-artifact@v3
-        with:
-          name: ${{ env.BUILD_CESIUM_UNREAL_PACKAGE_NAME}}
-          path: packages
-  iOS51:
-    runs-on: macos-12
-    env:
-      AWS_ACCESS_KEY_ID: ${{ secrets.AWS_ACCESS_KEY_ID }}
-      AWS_SECRET_ACCESS_KEY: ${{ secrets.AWS_SECRET_ACCESS_KEY }}
-      AWS_REGION: us-east-1
-    steps:
-      - name: Use Xcode 13
-        uses: maxim-lobanov/setup-xcode@v1
-        with:
-          xcode-version: '^13.4.1'
-      - name: Get Unreal Engine
-        run: |
-          aws s3 cp s3://cesium-unreal-engine/5.1.0/macOS/UE_51_macOS.zip .
-          unzip -q UE_51_macOS.zip -d $HOME
-          rm UE_51_macOS.zip
-      - name: Check out repository code
-        uses: actions/checkout@v3
-        with:
-          submodules: recursive
-          fetch-depth: 0 # so that `git describe` works.
-      - name: Set environment variables
-        run: |
-          export CESIUM_UNREAL_VERSION=$(git describe)
-          export BUILD_CESIUM_UNREAL_PACKAGE_NAME="CesiumForUnreal-51-ios-${CESIUM_UNREAL_VERSION}"
-          # Make these available to subsequent steps
-          echo "CESIUM_UNREAL_VERSION=${CESIUM_UNREAL_VERSION}" >> $GITHUB_ENV
-          echo "BUILD_CESIUM_UNREAL_PACKAGE_NAME=${BUILD_CESIUM_UNREAL_PACKAGE_NAME}" >> $GITHUB_ENV
-      - name: Install nasm
-        uses: ilammy/setup-nasm@v1.4.0
-      - name: Build cesium-native
-        run: |
-          mkdir -p extern/build-ios
-          cd extern
-          cmake -B build-ios -S . -GXcode -DCMAKE_SYSTEM_NAME=iOS -DCMAKE_OSX_ARCHITECTURES=arm64 -DCMAKE_POSITION_INDEPENDENT_CODE=ON -DCMAKE_BUILD_TYPE=Release -DCMAKE_CXX_FLAGS="-fembed-bitcode" -DCMAKE_C_FLAGS="-fembed-bitcode"
-          cmake --build build-ios -j 4 --target install --config Release -- -quiet # XCode output maxes out Travis log - Need to make it quiet
-          cd ..
-          rm -rf extern
-      - name: Build plugin
-        run: |
-          sed -i '' 's/\"EngineVersion\": \"5.0.0\"/\"EngineVersion\": \"5.1.0\"/g' CesiumForUnreal.uplugin
-          export UNREAL_ENGINE_DIR=$HOME/UE_5.1
-          cd $UNREAL_ENGINE_DIR/Engine/Build/BatchFiles
-          ./RunUAT.sh BuildPlugin -Plugin="$GITHUB_WORKSPACE/CesiumForUnreal.uplugin" -Package="$GITHUB_WORKSPACE/packages/CesiumForUnreal" -CreateSubFolder -TargetPlatforms=iOS -NoHostPlatform
-      - name: Publish plugin package artifact
-        if: ${{ success() }}
-        uses: actions/upload-artifact@v3
-        with:
-          name: ${{ env.BUILD_CESIUM_UNREAL_PACKAGE_NAME}}
-          path: packages
-  Combine51:
-    runs-on: ubuntu-latest
-    needs: [Windows51, Linux51, Android51, macOS51, iOS51]
-    steps:
-      - name: Check out repository code
-        uses: actions/checkout@v3
-        with:
-          fetch-depth: 0 # so that `git describe` works.
-      - name: Set environment variables
-        run: |
-          export CESIUM_UNREAL_VERSION=$(git describe)
-          export BUILD_CESIUM_UNREAL_PACKAGE_NAME="CesiumForUnreal-51-${CESIUM_UNREAL_VERSION}"
-          # Make these available to subsequent steps
-          echo "CESIUM_UNREAL_VERSION=$CESIUM_UNREAL_VERSION" >> $GITHUB_ENV
-          echo "BUILD_CESIUM_UNREAL_PACKAGE_NAME=$BUILD_CESIUM_UNREAL_PACKAGE_NAME" >> $GITHUB_ENV
-      - name: Download iOS build
-        uses: actions/download-artifact@v3
-        with:
-          name: CesiumForUnreal-51-ios-${{ env.CESIUM_UNREAL_VERSION}}
-          path: combine
-      - name: Download macOS build
-        uses: actions/download-artifact@v3
-        with:
-          name: CesiumForUnreal-51-macos-${{ env.CESIUM_UNREAL_VERSION}}
-          path: combine
-      - name: Download Android build
-        uses: actions/download-artifact@v3
-        with:
-          name: CesiumForUnreal-51-android-${{ env.CESIUM_UNREAL_VERSION}}
-          path: combine
-      - name: Download Linux build
-        uses: actions/download-artifact@v3
-        with:
-          name: CesiumForUnreal-51-linux-${{ env.CESIUM_UNREAL_VERSION}}
-          path: combine
-      - name: Download Windows build
-        uses: actions/download-artifact@v3
-        with:
-          name: CesiumForUnreal-51-windows-${{ env.CESIUM_UNREAL_VERSION}}
-          path: combine
-      - name: Publish combined package artifact
-        if: ${{ success() }}
-        uses: actions/upload-artifact@v3
-        with:
-          name: ${{ env.BUILD_CESIUM_UNREAL_PACKAGE_NAME}}
-          path: combine
-  Windows52:
-    uses: ./.github/workflows/buildWindows.yml    
-    with:
-      unreal-engine-version: "5.2.0"
-      unreal-runner-label: "unreal-52"
-      unreal-batch-files-path: "C:/Program Files/Epic Games/UE_5.2/Engine/Build/BatchFiles"
-      upload-package-base-name: "CesiumForUnreal-52-windows"
-    secrets: inherit    
-  TestWindows52:
-    needs: [Windows52]
-    uses: ./.github/workflows/testWindows.yml    
-    with:
-      unreal-runner-label: "unreal-52"
-      unreal-binaries-path: "C:/Program Files/Epic Games/UE_5.2/Engine/Binaries/Win64"
-      unreal-plugins-path: "C:/Program Files/Epic Games/UE_5.2/Engine/Plugins"
-      upload-package-base-name: "CesiumForUnreal-52-windows"
-    secrets: inherit    
-  Android52:
-    runs-on: ["self-hosted","windows","x64","unreal-52"]
-    steps:
-      - name: Check out repository code
-        uses: actions/checkout@v3
-        with:
-          submodules: recursive
-          fetch-depth: 0 # so that `git describe` works.
-      - name: Set environment variables
-        run: |
-          $ENV:CESIUM_UNREAL_VERSION=$(git describe)
-          $ENV:BUILD_CESIUM_UNREAL_PACKAGE_NAME="CesiumForUnreal-52-android-${ENV:CESIUM_UNREAL_VERSION}"
-          # Make these available to subsequent steps
-          echo "CESIUM_UNREAL_VERSION=${ENV:CESIUM_UNREAL_VERSION}" >> $ENV:GITHUB_ENV
-          echo "BUILD_CESIUM_UNREAL_PACKAGE_NAME=${ENV:BUILD_CESIUM_UNREAL_PACKAGE_NAME}" >> $ENV:GITHUB_ENV
-      - name: Install nasm
-        uses: ilammy/setup-nasm@v1.4.0
-      - name: Build cesium-native
-        run: |
-          cd extern
-          cmake -B build-android -S . -G Ninja -DCMAKE_TOOLCHAIN_FILE="unreal-android-toolchain.cmake" -DCMAKE_POSITION_INDEPENDENT_CODE=ON -DCMAKE_BUILD_TYPE=Release
-          cmake --build build-android --config Release --target install -j8
-      - name: Build plugin
-        run: |
-          ((Get-Content -path CesiumForUnreal.uplugin -Raw) -replace '"EngineVersion": "5.0.0"','"EngineVersion": "5.2.0"') | Set-Content -Path CesiumForUnreal.uplugin
-          cd "C:/Program Files/Epic Games/UE_5.2/Engine/Build/BatchFiles"
-          ./RunUAT.bat BuildPlugin -Plugin="$ENV:GITHUB_WORKSPACE/CesiumForUnreal.uplugin" -Package="$ENV:GITHUB_WORKSPACE/packages/CesiumForUnreal" -CreateSubFolder -TargetPlatforms=Android -NoHostPlatform
-      - name: Publish plugin package artifact
-        if: ${{ success() }}
-        uses: actions/upload-artifact@v3
-        with:
-          name: ${{ env.BUILD_CESIUM_UNREAL_PACKAGE_NAME}}
-          path: packages
-  Linux52:
-    runs-on: ["self-hosted","linux","x64","unreal-52"]
-    steps:
-      - name: Check out repository code
-        uses: actions/checkout@v3
-        with:
-          submodules: recursive
-          fetch-depth: 0 # so that `git describe` works.
-      - name: Set environment variables
-        run: |
-          export CESIUM_UNREAL_VERSION=$(git describe)
-          export BUILD_CESIUM_UNREAL_PACKAGE_NAME="CesiumForUnreal-52-linux-${CESIUM_UNREAL_VERSION}"
-          # Make these available to subsequent steps
-          echo "CESIUM_UNREAL_VERSION=${CESIUM_UNREAL_VERSION}" >> "$GITHUB_ENV"
-          echo "BUILD_CESIUM_UNREAL_PACKAGE_NAME=${BUILD_CESIUM_UNREAL_PACKAGE_NAME}" >> "$GITHUB_ENV"
-      - name: Install nasm
-        uses: ilammy/setup-nasm@v1.4.0
-      - name: Build cesium-native
-        run: |
-          export UNREAL_ENGINE_DIR="/opt/ue52"
-          export LINUX_MULTIARCH_ROOT="/opt/ue52/Engine/Extras/ThirdPartyNotUE/SDKs/HostLinux/Linux_x64/v21_clang-15.0.1-centos7/"
-          export UNREAL_ENGINE_COMPILER_DIR="${LINUX_MULTIARCH_ROOT}x86_64-unknown-linux-gnu"
-          export UNREAL_ENGINE_LIBCXX_DIR="${UNREAL_ENGINE_DIR}/Engine/Source/ThirdParty/Unix/LibCxx"
-          # TODO: Move this to the image instead
-          export PATH=$PATH:/usr/local/bin
-          cd extern
-          cmake -B build -S . -G Ninja -DCMAKE_TOOLCHAIN_FILE="unreal-linux-toolchain.cmake" -DCMAKE_POSITION_INDEPENDENT_CODE=ON -DCMAKE_BUILD_TYPE=Release
-          cmake --build build --config Release --target install -j8
-          cd ..
-          rm -rf extern
-      - name: Build plugin
-        run: |
-          sed -i 's/\"EngineVersion\": \"5.0.0\"/\"EngineVersion\": \"5.2.0\"/g' CesiumForUnreal.uplugin
-          export LINUX_MULTIARCH_ROOT="/opt/ue52/Engine/Extras/ThirdPartyNotUE/SDKs/HostLinux/Linux_x64/v21_clang-15.0.1-centos7/"
-          cd /opt/ue52/Engine/Build/BatchFiles
-          # UnrealBuildTool writes to write to ~/.config and loses its mind if it doesn't exist. So create it.
-          # TODO: move this to the image instead
-          mkdir -p ~/.config
-          ./RunUAT.sh BuildPlugin -Plugin="$GITHUB_WORKSPACE/CesiumForUnreal.uplugin" -Package="$GITHUB_WORKSPACE/packages/CesiumForUnreal" -CreateSubFolder -TargetPlatforms=Linux
-      - name: Fix RPATH
-        run: |
-          sudo yum install -y patchelf
-          cd $GITHUB_WORKSPACE/packages/CesiumForUnreal/Binaries/Linux
-          patchelf --print-rpath libUnrealEditor-CesiumRuntime.so
-          export UPDATED_RPATH=`patchelf --print-rpath libUnrealEditor-CesiumRuntime.so | sed 's/${ORIGIN}[^:]*\/SunPosition\/Binaries\/Linux/${ORIGIN}\/..\/..\/..\/..\/Runtime\/SunPosition\/Binaries\/Linux/'`
-          patchelf --force-rpath --set-rpath "$UPDATED_RPATH" libUnrealEditor-CesiumRuntime.so
-      - name: Publish plugin package artifact
-        if: ${{ success() }}
-        uses: actions/upload-artifact@v3
-        with:
-          name: ${{ env.BUILD_CESIUM_UNREAL_PACKAGE_NAME}}
-          path: packages
-  macOS52:
-    runs-on: macos-12
-    env:
-      AWS_ACCESS_KEY_ID: ${{ secrets.AWS_ACCESS_KEY_ID }}
-      AWS_SECRET_ACCESS_KEY: ${{ secrets.AWS_SECRET_ACCESS_KEY }}
-      AWS_REGION: us-east-1
-    steps:
-      - name: Get Unreal Engine
-        run: |
-          aws s3 cp s3://cesium-unreal-engine/UE_52_macOS.zip .
-          unzip -q UE_52_macOS.zip -d $HOME
-          rm UE_52_macOS.zip
-      - name: Check out repository code
-        uses: actions/checkout@v3
-        with:
-          submodules: recursive
-          fetch-depth: 0 # so that `git describe` works.
-      - name: Set environment variables
-        run: |
-          export CESIUM_UNREAL_VERSION=$(git describe)
-          export BUILD_CESIUM_UNREAL_PACKAGE_NAME="CesiumForUnreal-52-macos-${CESIUM_UNREAL_VERSION}"
-          # Make these available to subsequent steps
-          echo "CESIUM_UNREAL_VERSION=${CESIUM_UNREAL_VERSION}" >> $GITHUB_ENV
-          echo "BUILD_CESIUM_UNREAL_PACKAGE_NAME=${BUILD_CESIUM_UNREAL_PACKAGE_NAME}" >> $GITHUB_ENV
-      - name: Install nasm
-        uses: ilammy/setup-nasm@v1.4.0
-      - name: Build cesium-native
-        run: |
-          mkdir -p extern/build
-          cd extern/build
-          INSTALL_LIBDIR=`cmake .. -LA | grep CMAKE_INSTALL_LIBDIR`
-          INSTALL_LIBDIR=${INSTALL_LIBDIR##CMAKE_INSTALL_LIBDIR:PATH=}
-          cmake .. -DCMAKE_BUILD_TYPE=Release -DCMAKE_OSX_DEPLOYMENT_TARGET=10.15 -DCMAKE_OSX_ARCHITECTURES=arm64
-          cmake --build . -j4 --target install
-          mv $INSTALL_LIBDIR ${INSTALL_LIBDIR}-silicon
-          cmake .. -DCMAKE_BUILD_TYPE=Release -DCMAKE_OSX_DEPLOYMENT_TARGET=10.15 -DCMAKE_OSX_ARCHITECTURES=x86_64
-          cmake --build . -j4 --target install
-          for f in ${INSTALL_LIBDIR}/*.a
-          do
-            lipo -create -output $f ${INSTALL_LIBDIR}-silicon/$(basename -- $f) $f
-          done
-          rm -r -f ${INSTALL_LIBDIR}-silicon
-          cd ../..
-          rm -rf extern
-      - name: Build plugin
-        run: |
-          sed -i '' 's/\"EngineVersion\": \"5.0.0\"/\"EngineVersion\": \"5.2.0\"/g' CesiumForUnreal.uplugin
-          export UNREAL_ENGINE_DIR=$HOME/UE_5.2
-          cd $UNREAL_ENGINE_DIR/Engine/Build/BatchFiles
-          ./RunUAT.sh BuildPlugin -Plugin="$GITHUB_WORKSPACE/CesiumForUnreal.uplugin" -Package="$GITHUB_WORKSPACE/packages/CesiumForUnreal" -CreateSubFolder -TargetPlatforms=Mac
-      - name: Publish plugin package artifact
-        if: ${{ success() }}
-        uses: actions/upload-artifact@v3
-        with:
-          name: ${{ env.BUILD_CESIUM_UNREAL_PACKAGE_NAME}}
-          path: packages
-  iOS52:
-    runs-on: macos-13
-    env:
-      AWS_ACCESS_KEY_ID: ${{ secrets.AWS_ACCESS_KEY_ID }}
-      AWS_SECRET_ACCESS_KEY: ${{ secrets.AWS_SECRET_ACCESS_KEY }}
-      AWS_REGION: us-east-1
-    steps:
-      - name: Get Unreal Engine
-        run: |
-          aws s3 cp s3://cesium-unreal-engine/UE_52_macOS.zip .
-          unzip -q UE_52_macOS.zip -d $HOME
-          rm UE_52_macOS.zip
-      - name: Check out repository code
-        uses: actions/checkout@v3
-        with:
-          submodules: recursive
-          fetch-depth: 0 # so that `git describe` works.
-      - name: Set environment variables
-        run: |
-          export CESIUM_UNREAL_VERSION=$(git describe)
-          export BUILD_CESIUM_UNREAL_PACKAGE_NAME="CesiumForUnreal-52-ios-${CESIUM_UNREAL_VERSION}"
-          # Make these available to subsequent steps
-          echo "CESIUM_UNREAL_VERSION=${CESIUM_UNREAL_VERSION}" >> $GITHUB_ENV
-          echo "BUILD_CESIUM_UNREAL_PACKAGE_NAME=${BUILD_CESIUM_UNREAL_PACKAGE_NAME}" >> $GITHUB_ENV
-      - name: Install nasm
-        uses: ilammy/setup-nasm@v1.4.0
-      - name: Build cesium-native
-        run: |
-          mkdir -p extern/build-ios
-          cd extern
-          cmake -B build-ios -S . -GXcode -DCMAKE_SYSTEM_NAME=iOS -DCMAKE_OSX_ARCHITECTURES=arm64 -DCMAKE_POSITION_INDEPENDENT_CODE=ON -DCMAKE_BUILD_TYPE=Release -DCMAKE_CXX_FLAGS="-fembed-bitcode" -DCMAKE_C_FLAGS="-fembed-bitcode"
-          cmake --build build-ios -j 4 --target install --config Release -- -quiet # XCode output maxes out Travis log - Need to make it quiet
-          cd ..
-          rm -rf extern
-      - name: Build plugin
-        run: |
-          sed -i '' 's/\"EngineVersion\": \"5.0.0\"/\"EngineVersion\": \"5.2.0\"/g' CesiumForUnreal.uplugin
-          export UNREAL_ENGINE_DIR=$HOME/UE_5.2
-          cd $UNREAL_ENGINE_DIR/Engine/Build/BatchFiles
-          ./RunUAT.sh BuildPlugin -Plugin="$GITHUB_WORKSPACE/CesiumForUnreal.uplugin" -Package="$GITHUB_WORKSPACE/packages/CesiumForUnreal" -CreateSubFolder -TargetPlatforms=iOS -NoHostPlatform
-      - name: Publish plugin package artifact
-        if: ${{ success() }}
-        uses: actions/upload-artifact@v3
-        with:
-          name: ${{ env.BUILD_CESIUM_UNREAL_PACKAGE_NAME}}
-          path: packages
-  Combine52:
-    runs-on: ubuntu-latest
-    needs: [Windows52, Linux52, Android52, MacOS52, iOS52]
-    steps:
-      - name: Check out repository code
-        uses: actions/checkout@v3
-        with:
-          fetch-depth: 0 # so that `git describe` works.
-      - name: Set environment variables
-        run: |
-          export CESIUM_UNREAL_VERSION=$(git describe)
-          export BUILD_CESIUM_UNREAL_PACKAGE_NAME="CesiumForUnreal-52-${CESIUM_UNREAL_VERSION}"
-          # Make these available to subsequent steps
-          echo "CESIUM_UNREAL_VERSION=$CESIUM_UNREAL_VERSION" >> $GITHUB_ENV
-          echo "BUILD_CESIUM_UNREAL_PACKAGE_NAME=$BUILD_CESIUM_UNREAL_PACKAGE_NAME" >> $GITHUB_ENV
-      - name: Download iOS build
-        uses: actions/download-artifact@v3
-        with:
-          name: CesiumForUnreal-52-ios-${{ env.CESIUM_UNREAL_VERSION}}
-          path: combine
-      - name: Download macOS build
-        uses: actions/download-artifact@v3
-        with:
-          name: CesiumForUnreal-52-macos-${{ env.CESIUM_UNREAL_VERSION}}
-          path: combine
-      - name: Download Android build
-        uses: actions/download-artifact@v3
-        with:
-          name: CesiumForUnreal-52-android-${{ env.CESIUM_UNREAL_VERSION}}
-          path: combine
-      - name: Download Linux build
-        uses: actions/download-artifact@v3
-        with:
-          name: CesiumForUnreal-52-linux-${{ env.CESIUM_UNREAL_VERSION}}
-          path: combine
-      - name: Download Windows build
-        uses: actions/download-artifact@v3
-        with:
-          name: CesiumForUnreal-52-windows-${{ env.CESIUM_UNREAL_VERSION}}
-          path: combine
-      - name: Publish combined package artifact
-        if: ${{ success() }}
-        uses: actions/upload-artifact@v3
-        with:
-          name: ${{ env.BUILD_CESIUM_UNREAL_PACKAGE_NAME}}
-          path: combine
->>>>>>> 9964128e
+    secrets: inherit    