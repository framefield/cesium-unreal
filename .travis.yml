--- conflicted
+++ resolved
@@ -180,11 +180,7 @@
     - aws s3 cp ${BUILD_CESIUM_UNREAL_PACKAGE_NAME}.zip s3://builds-cesium-unreal/
     - export PACKAGE_LINK=$(aws --region us-east-1 s3 presign s3://builds-cesium-unreal/${BUILD_CESIUM_UNREAL_PACKAGE_NAME}.zip --expires-in 315360000)
     - http POST "https://api.github.com/repos/${TRAVIS_REPO_SLUG}/statuses/${TRAVIS_COMMIT}" "Authorization:token ${GITHUB_TOKEN}" state=success context=UE4.26-macOS "target_url=${PACKAGE_LINK}" --ignore-stdin
-<<<<<<< HEAD
   - name: iOS 4.26
-=======
-  - name: MacOS 4.27
->>>>>>> 620e49b0
     os: osx
     osx_image: xcode11.3
     install:
@@ -192,7 +188,6 @@
     - pip3 install --upgrade pip
     - pip3 install awscli
     - pip3 install httpie
-<<<<<<< HEAD
     - chmod +x "./travis/travis-get-ue.sh"
     - "./travis/travis-get-ue.sh"
     before_script:
@@ -210,7 +205,19 @@
     - export CLONEDIR=$PWD
     - cd $HOME/UE_4.26/Users/Shared/Epic\ Games/UE_4.26/Engine/Build/BatchFiles
     - ./RunUAT.sh BuildPlugin -Plugin="$CLONEDIR/CesiumForUnreal.uplugin" -Package="$CLONEDIR/../packages/CesiumForUnreal" -CreateSubFolder -TargetPlatforms=iOS -NoHostPlatform
-=======
+    - cd "$CLONEDIR/../packages"
+    - zip -r -X ${BUILD_CESIUM_UNREAL_PACKAGE_NAME}.zip CesiumForUnreal
+    - aws s3 cp ${BUILD_CESIUM_UNREAL_PACKAGE_NAME}.zip s3://builds-cesium-unreal/
+    - export PACKAGE_LINK=$(aws --region us-east-1 s3 presign s3://builds-cesium-unreal/${BUILD_CESIUM_UNREAL_PACKAGE_NAME}.zip --expires-in 315360000)
+    - http POST "https://api.github.com/repos/${TRAVIS_REPO_SLUG}/statuses/${TRAVIS_COMMIT}" "Authorization:token ${GITHUB_TOKEN}" state=success context=UE4.26-iOS "target_url=${PACKAGE_LINK}" --ignore-stdin
+  - name: MacOS 4.27
+    os: osx
+    osx_image: xcode11.3
+    install:
+    - python -m pip install --upgrade pip
+    - pip3 install --upgrade pip
+    - pip3 install awscli
+    - pip3 install httpie
     - chmod +x "./travis/travis-get-ue-427.sh"
     - "./travis/travis-get-ue-427.sh"
     before_script:
@@ -226,16 +233,41 @@
     - export CLONEDIR=$PWD
     - cd $HOME/UE_4.27/Engine/Build/BatchFiles
     - ./RunUAT.sh BuildPlugin -Plugin="$CLONEDIR/CesiumForUnreal.uplugin" -Package="$CLONEDIR/../packages/CesiumForUnreal" -CreateSubFolder -TargetPlatforms=Mac
->>>>>>> 620e49b0
     - cd "$CLONEDIR/../packages"
     - zip -r -X ${BUILD_CESIUM_UNREAL_PACKAGE_NAME}.zip CesiumForUnreal
     - aws s3 cp ${BUILD_CESIUM_UNREAL_PACKAGE_NAME}.zip s3://builds-cesium-unreal/
     - export PACKAGE_LINK=$(aws --region us-east-1 s3 presign s3://builds-cesium-unreal/${BUILD_CESIUM_UNREAL_PACKAGE_NAME}.zip --expires-in 315360000)
-<<<<<<< HEAD
-    - http POST "https://api.github.com/repos/${TRAVIS_REPO_SLUG}/statuses/${TRAVIS_COMMIT}" "Authorization:token ${GITHUB_TOKEN}" state=success context=UE4.26-iOS "target_url=${PACKAGE_LINK}" --ignore-stdin
-=======
     - http POST "https://api.github.com/repos/${TRAVIS_REPO_SLUG}/statuses/${TRAVIS_COMMIT}" "Authorization:token ${GITHUB_TOKEN}" state=success context=UE4.27-macOS "target_url=${PACKAGE_LINK}" --ignore-stdin
->>>>>>> 620e49b0
+  - name: iOS 4.27
+    os: osx
+    osx_image: xcode11.3
+    install:
+    - python -m pip install --upgrade pip
+    - pip3 install --upgrade pip
+    - pip3 install awscli
+    - pip3 install httpie
+    - chmod +x "./travis/travis-get-ue.sh"
+    - "./travis/travis-get-ue.sh"
+    before_script:
+    - export CESIUM_UNREAL_VERSION=$(git describe)
+    - export BUILD_CESIUM_UNREAL_PACKAGE_NAME=CesiumForUnreal-427-ios-${CESIUM_UNREAL_VERSION}
+    - cd extern
+    - mkdir build-ios
+    - cmake -B build-ios -S . -GXcode -DCMAKE_SYSTEM_NAME=iOS -DCMAKE_OSX_ARCHITECTURES=arm64 -DCMAKE_POSITION_INDEPENDENT_CODE=ON -DCMAKE_BUILD_TYPE=Release
+    - cd ..
+    script:
+    - cd extern
+    - cmake --build build-ios -j 4 --target install --config Release -- -quiet # XCode output maxes out Travis log - Need to make it quiet
+    - cd ..
+    - rm -rf extern
+    - export CLONEDIR=$PWD
+    - cd $HOME/UE_4.27/Users/Shared/Epic\ Games/UE_4.27/Engine/Build/BatchFiles
+    - ./RunUAT.sh BuildPlugin -Plugin="$CLONEDIR/CesiumForUnreal.uplugin" -Package="$CLONEDIR/../packages/CesiumForUnreal" -CreateSubFolder -TargetPlatforms=iOS -NoHostPlatform
+    - cd "$CLONEDIR/../packages"
+    - zip -r -X ${BUILD_CESIUM_UNREAL_PACKAGE_NAME}.zip CesiumForUnreal
+    - aws s3 cp ${BUILD_CESIUM_UNREAL_PACKAGE_NAME}.zip s3://builds-cesium-unreal/
+    - export PACKAGE_LINK=$(aws --region us-east-1 s3 presign s3://builds-cesium-unreal/${BUILD_CESIUM_UNREAL_PACKAGE_NAME}.zip --expires-in 315360000)
+    - http POST "https://api.github.com/repos/${TRAVIS_REPO_SLUG}/statuses/${TRAVIS_COMMIT}" "Authorization:token ${GITHUB_TOKEN}" state=success context=UE4.27-iOS "target_url=${PACKAGE_LINK}" --ignore-stdin
   - name: Linux 4.26
     os: linux
     dist: focal
@@ -353,26 +385,15 @@
     script:
     - export CESIUM_UNREAL_VERSION=$(git describe)
     - aws s3 cp s3://builds-cesium-unreal/CesiumForUnreal-427-linux-${CESIUM_UNREAL_VERSION}.zip .
-<<<<<<< HEAD
-    - # Use the 4.26 binaries for macOS until we have proper 4.27 ones. The plugin binaries won't be usable
-    - # in 4.27, but the cesium-native libs will be and as long as those are available the Editor will be
-    - # able to recompile the plugin binaries for 4.27 on load.
-    - aws s3 cp s3://builds-cesium-unreal/CesiumForUnreal-426-osx-${CESIUM_UNREAL_VERSION}.zip .
-    - aws s3 cp s3://builds-cesium-unreal/CesiumForUnreal-426-ios-${CESIUM_UNREAL_VERSION}.zip .
-=======
     - aws s3 cp s3://builds-cesium-unreal/CesiumForUnreal-427-osx-${CESIUM_UNREAL_VERSION}.zip .
->>>>>>> 620e49b0
+    - aws s3 cp s3://builds-cesium-unreal/CesiumForUnreal-427-ios-${CESIUM_UNREAL_VERSION}.zip .
     - aws s3 cp s3://builds-cesium-unreal/CesiumForUnreal-427-android-${CESIUM_UNREAL_VERSION}.zip .
     - aws s3 cp s3://builds-cesium-unreal/CesiumForUnreal-427-windows-${CESIUM_UNREAL_VERSION}.zip .
     - mkdir -p build/package
     - cd build/package
     - unzip ../../CesiumForUnreal-427-linux-${CESIUM_UNREAL_VERSION}.zip
-<<<<<<< HEAD
-    - unzip -o ../../CesiumForUnreal-426-osx-${CESIUM_UNREAL_VERSION}.zip
-    - unzip -o ../../CesiumForUnreal-426-ios-${CESIUM_UNREAL_VERSION}.zip
-=======
     - unzip -o ../../CesiumForUnreal-427-osx-${CESIUM_UNREAL_VERSION}.zip
->>>>>>> 620e49b0
+    - unzip -o ../../CesiumForUnreal-427-ios-${CESIUM_UNREAL_VERSION}.zip
     - unzip -o ../../CesiumForUnreal-427-android-${CESIUM_UNREAL_VERSION}.zip
     - unzip -o ../../CesiumForUnreal-427-windows-${CESIUM_UNREAL_VERSION}.zip
     - zip -r CesiumForUnreal-427-${CESIUM_UNREAL_VERSION}.zip CesiumForUnreal
