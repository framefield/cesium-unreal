language: cpp
jobs:
  include:
  - stage: Static Checks
    name: Formatting
    os: linux
    dist: focal
    git:
      submodules: false
    before_script:
    script:
    - npm install
    - npm run format -- --dry-run -Werror
  - stage: Build OS Packages
    name: Windows 4.26
    os: windows
    install:
    - choco install 7zip.portable
    - choco install python --version 3.9.2
    - python -m pip install --upgrade pip
    - pip3 install --upgrade pip
    - pip3 install awscli
    - pip3 install httpie
    - travis_wait 30 "./travis/travis-get-ue.sh"
    before_script:
    - export UNREAL_ENGINE_DIR=/c/Program\ Files/Epic\ Games/UE_4.26
    - export CESIUM_UNREAL_VERSION=$(git describe)
    - export BUILD_CESIUM_UNREAL_PACKAGE_NAME=CesiumForUnreal-426-${TRAVIS_OS_NAME}-${CESIUM_UNREAL_VERSION}
    # Travis defines CC and CXX to gcc on Windows, for some reason.
    # We need to undo that, or conan will build with the wrong compiler.
    - export CC=
    - export CXX=
    - "./travis/travis-setup-native.sh"
    script:
    - rm -rf extern
    - export CLONEDIR=$PWD
    - wait
    - cd "$UNREAL_ENGINE_DIR/Engine/Build/BatchFiles"
    - ./RunUAT.bat BuildPlugin -Plugin="$CLONEDIR/CesiumForUnreal.uplugin" -Package="$CLONEDIR/../packages/CesiumForUnreal" -CreateSubFolder -TargetPlatforms=Win64
    - cd "$CLONEDIR/../packages"
    - 7z a ${BUILD_CESIUM_UNREAL_PACKAGE_NAME}.zip CesiumForUnreal/
    - aws s3 cp ${BUILD_CESIUM_UNREAL_PACKAGE_NAME}.zip s3://builds-cesium-unreal/
    - export PACKAGE_LINK=$(aws --region us-east-1 s3 presign s3://builds-cesium-unreal/${BUILD_CESIUM_UNREAL_PACKAGE_NAME}.zip --expires-in 315360000)
    env:
    - PATH=/c/Python39:/c/Python39/Scripts:$PATH
    - CONAN_PROFILE=ue426-windows-release
  - name: Windows 4.27
    os: windows
    install:
    - choco install 7zip.portable
    - choco install python --version 3.9.2
    - python -m pip install --upgrade pip
    - pip3 install --upgrade pip
    - pip3 install awscli
    - pip3 install httpie
    - travis_wait 30 "./travis/travis-get-ue-427.sh"
    before_script:
    - export UNREAL_ENGINE_DIR=/c/Epic/UE_4.27
    - export CESIUM_UNREAL_VERSION=$(git describe)
    - export BUILD_CESIUM_UNREAL_PACKAGE_NAME=CesiumForUnreal-427-windows-${CESIUM_UNREAL_VERSION}
    # Travis defines CC and CXX to gcc on Windows, for some reason.
    # We need to undo that, or conan will build with the wrong compiler.
    - export CC=
    - export CXX=
    - "./travis/travis-setup-native.sh"
    script:
    - rm -rf extern
    - export CLONEDIR=$PWD
    - "sed -i 's/\"EngineVersion\": \"4.26.0\"/\"EngineVersion\": \"4.27.0\"/g' CesiumForUnreal.uplugin"
    - wait
    - cd $UNREAL_ENGINE_DIR/Engine/Build/BatchFiles
    - ./RunUAT.bat BuildPlugin -Plugin="$CLONEDIR/CesiumForUnreal.uplugin" -Package="$CLONEDIR/../packages/CesiumForUnreal" -CreateSubFolder -TargetPlatforms=Win64
    - cd "$CLONEDIR/../packages"
    - 7z a ${BUILD_CESIUM_UNREAL_PACKAGE_NAME}.zip CesiumForUnreal/
    - aws s3 cp ${BUILD_CESIUM_UNREAL_PACKAGE_NAME}.zip s3://builds-cesium-unreal/
    - export PACKAGE_LINK=$(aws --region us-east-1 s3 presign s3://builds-cesium-unreal/${BUILD_CESIUM_UNREAL_PACKAGE_NAME}.zip --expires-in 315360000)
    env:
    - PATH=/c/Python39:/c/Python39/Scripts:$PATH
    - CONAN_PROFILE=ue427-windows-release
  - name: Android 4.26
    os: windows
    cache:
      timeout: 1000
      directories:
      - $HOME/android-ndk-r21e
    install:
    - choco install 7zip.portable
    - choco install python --version 3.9.2
    - choco install wget
    - choco install ninja
    - python -m pip install --upgrade pip
    - pip3 install --upgrade pip
    - pip3 install awscli
    - pip3 install httpie
    - travis_wait 30 "./travis/travis-get-ue.sh"
    - travis_wait 30 "./travis/travis-get-android-ndk.sh"
    before_script:
    - export ANDROID_NDK_ROOT=$HOME/android-ndk-r21e
    - export NDKROOT=$ANDROID_NDK_ROOT
    - export CESIUM_UNREAL_VERSION=$(git describe)
    - export BUILD_CESIUM_UNREAL_PACKAGE_NAME=CesiumForUnreal-426-android-${CESIUM_UNREAL_VERSION}
    - mkdir -p extern/build-android
    - cd extern/build-android
    - cmake .. -G Ninja -DCMAKE_TOOLCHAIN_FILE="unreal-android-toolchain.cmake" -DCMAKE_POSITION_INDEPENDENT_CODE=ON -DCMAKE_BUILD_TYPE=Release
    - cd ../..
    script:
    - cd extern/build-android
    - cmake --build . --config Release --target install
    - cd ../..
    - rm -rf extern
    - export CLONEDIR=$PWD
    - cd /c/Program\ Files/Epic\ Games/UE_4.26/Engine/Build/BatchFiles
    - ./RunUAT.bat BuildPlugin -Plugin="$CLONEDIR/CesiumForUnreal.uplugin" -Package="$CLONEDIR/../packages/CesiumForUnreal" -CreateSubFolder -TargetPlatforms=Android -NoHostPlatform
    - cd "$CLONEDIR/../packages"
    - 7z a ${BUILD_CESIUM_UNREAL_PACKAGE_NAME}.zip CesiumForUnreal/
    - aws s3 cp ${BUILD_CESIUM_UNREAL_PACKAGE_NAME}.zip s3://builds-cesium-unreal/
    - export PACKAGE_LINK=$(aws --region us-east-1 s3 presign s3://builds-cesium-unreal/${BUILD_CESIUM_UNREAL_PACKAGE_NAME}.zip --expires-in 315360000)
    env: PATH=/c/Python39:/c/Python39/Scripts:$PATH
  - name: Android 4.27
    os: windows
    cache:
      timeout: 1000
      directories:
      - $HOME/android-ndk-r21e
    install:
    - choco install 7zip.portable
    - choco install python --version 3.9.2
    - choco install wget
    - choco install ninja
    - python -m pip install --upgrade pip
    - pip3 install --upgrade pip
    - pip3 install awscli
    - pip3 install httpie
    - travis_wait 30 "./travis/travis-get-ue-427.sh"
    - travis_wait 30 "./travis/travis-get-android-ndk.sh"
    before_script:
    - export ANDROID_NDK_ROOT=$HOME/android-ndk-r21e
    - export NDKROOT=$ANDROID_NDK_ROOT
    - export CESIUM_UNREAL_VERSION=$(git describe)
    - export BUILD_CESIUM_UNREAL_PACKAGE_NAME=CesiumForUnreal-427-android-${CESIUM_UNREAL_VERSION}
    - mkdir -p extern/build-android
    - cd extern/build-android
    - cmake .. -G Ninja -DCMAKE_TOOLCHAIN_FILE="unreal-android-toolchain.cmake" -DCMAKE_POSITION_INDEPENDENT_CODE=ON -DCMAKE_BUILD_TYPE=Release
    - cd ../..
    script:
    - cd extern/build-android
    - cmake --build . --config Release --target install
    - cd ../..
    - rm -rf extern
    - export CLONEDIR=$PWD
    - "sed -i 's/\"EngineVersion\": \"4.26.0\"/\"EngineVersion\": \"4.27.0\"/g' CesiumForUnreal.uplugin"
    - cd /c/Epic/UE_4.27/Engine/Build/BatchFiles
    - ./RunUAT.bat BuildPlugin -Plugin="$CLONEDIR/CesiumForUnreal.uplugin" -Package="$CLONEDIR/../packages/CesiumForUnreal" -CreateSubFolder -TargetPlatforms=Android -NoHostPlatform
    - cd "$CLONEDIR/../packages"
    - 7z a ${BUILD_CESIUM_UNREAL_PACKAGE_NAME}.zip CesiumForUnreal/
    - aws s3 cp ${BUILD_CESIUM_UNREAL_PACKAGE_NAME}.zip s3://builds-cesium-unreal/
    - export PACKAGE_LINK=$(aws --region us-east-1 s3 presign s3://builds-cesium-unreal/${BUILD_CESIUM_UNREAL_PACKAGE_NAME}.zip --expires-in 315360000)
    env: PATH=/c/Python39:/c/Python39/Scripts:$PATH
  - name: MacOS 4.26
    os: osx
    osx_image: xcode11.3
    install:
    - python -m pip install --upgrade pip
    - pip3 install --upgrade pip
    - pip3 install awscli
    - pip3 install httpie
    - chmod +x "./travis/travis-get-ue.sh"
    - "./travis/travis-get-ue.sh &"
    before_script:
    - export CESIUM_UNREAL_VERSION=$(git describe)
    - export BUILD_CESIUM_UNREAL_PACKAGE_NAME=CesiumForUnreal-426-macos-${CESIUM_UNREAL_VERSION}
    - mkdir -p extern/build
    - cd extern/build
    - cmake .. -DCMAKE_BUILD_TYPE=Release
    script:
    - cmake --build . -j 4 --target install
    - cd ../..
    - rm -rf extern
    - export CLONEDIR=$PWD
    - wait
    - cd $HOME/UE_4.26/Users/Shared/Epic\ Games/UE_4.26/Engine/Build/BatchFiles
    - ./RunUAT.sh BuildPlugin -Plugin="$CLONEDIR/CesiumForUnreal.uplugin" -Package="$CLONEDIR/../packages/CesiumForUnreal" -CreateSubFolder -TargetPlatforms=Mac
    - cd "$CLONEDIR/../packages"
    - zip -r -X ${BUILD_CESIUM_UNREAL_PACKAGE_NAME}.zip CesiumForUnreal
    - aws s3 cp ${BUILD_CESIUM_UNREAL_PACKAGE_NAME}.zip s3://builds-cesium-unreal/
    - export PACKAGE_LINK=$(aws --region us-east-1 s3 presign s3://builds-cesium-unreal/${BUILD_CESIUM_UNREAL_PACKAGE_NAME}.zip --expires-in 315360000)
  - name: iOS 4.26
    os: osx
    osx_image: xcode11.3
    install:
    - python -m pip install --upgrade pip
    - pip3 install --upgrade pip
    - pip3 install awscli
    - pip3 install httpie
    - chmod +x "./travis/travis-get-ue.sh"
    - "./travis/travis-get-ue.sh &"
    before_script:
    - export CESIUM_UNREAL_VERSION=$(git describe)
    - export BUILD_CESIUM_UNREAL_PACKAGE_NAME=CesiumForUnreal-426-ios-${CESIUM_UNREAL_VERSION}
    - cd extern
    - mkdir build-ios
    - cmake -B build-ios -S . -GXcode -DCMAKE_SYSTEM_NAME=iOS -DCMAKE_OSX_ARCHITECTURES=arm64 -DCMAKE_POSITION_INDEPENDENT_CODE=ON -DCMAKE_BUILD_TYPE=Release
    - cd ..
    script:
    - cd extern
    - cmake --build build-ios -j 4 --target install --config Release -- -quiet # XCode output maxes out Travis log - Need to make it quiet
    - cd ..
    - rm -rf extern
    - export CLONEDIR=$PWD
    - wait
    - cd $HOME/UE_4.26/Users/Shared/Epic\ Games/UE_4.26/Engine/Build/BatchFiles
    - ./RunUAT.sh BuildPlugin -Plugin="$CLONEDIR/CesiumForUnreal.uplugin" -Package="$CLONEDIR/../packages/CesiumForUnreal" -CreateSubFolder -TargetPlatforms=iOS -NoHostPlatform
    - cd "$CLONEDIR/../packages"
    - zip -r -X ${BUILD_CESIUM_UNREAL_PACKAGE_NAME}.zip CesiumForUnreal
    - aws s3 cp ${BUILD_CESIUM_UNREAL_PACKAGE_NAME}.zip s3://builds-cesium-unreal/
    - export PACKAGE_LINK=$(aws --region us-east-1 s3 presign s3://builds-cesium-unreal/${BUILD_CESIUM_UNREAL_PACKAGE_NAME}.zip --expires-in 315360000)
  - name: MacOS 4.27
    os: osx
    osx_image: xcode11.3
    install:
    - python -m pip install --upgrade pip
    - pip3 install --upgrade pip
    - pip3 install awscli
    - pip3 install httpie
    - chmod +x "./travis/travis-get-ue-427.sh"
    - "./travis/travis-get-ue-427.sh &"
    before_script:
    - export CESIUM_UNREAL_VERSION=$(git describe)
    - export BUILD_CESIUM_UNREAL_PACKAGE_NAME=CesiumForUnreal-427-macos-${CESIUM_UNREAL_VERSION}
    - mkdir -p extern/build
    - cd extern/build
    - cmake .. -DCMAKE_BUILD_TYPE=Release
    script:
    - cmake --build . -j 4 --target install
    - cd ../..
    - rm -rf extern
    - export CLONEDIR=$PWD
    - wait
    - cd $HOME/UE_4.27/Engine/Build/BatchFiles
    - ./RunUAT.sh BuildPlugin -Plugin="$CLONEDIR/CesiumForUnreal.uplugin" -Package="$CLONEDIR/../packages/CesiumForUnreal" -CreateSubFolder -TargetPlatforms=Mac
    - cd "$CLONEDIR/../packages"
    - zip -r -X ${BUILD_CESIUM_UNREAL_PACKAGE_NAME}.zip CesiumForUnreal
    - aws s3 cp ${BUILD_CESIUM_UNREAL_PACKAGE_NAME}.zip s3://builds-cesium-unreal/
    - export PACKAGE_LINK=$(aws --region us-east-1 s3 presign s3://builds-cesium-unreal/${BUILD_CESIUM_UNREAL_PACKAGE_NAME}.zip --expires-in 315360000)
  - name: iOS 4.27
    os: osx
    osx_image: xcode11.3
    install:
    - python -m pip install --upgrade pip
    - pip3 install --upgrade pip
    - pip3 install awscli
    - pip3 install httpie
    - chmod +x "./travis/travis-get-ue-427.sh"
    - "./travis/travis-get-ue-427.sh &"
    before_script:
    - export CESIUM_UNREAL_VERSION=$(git describe)
    - export BUILD_CESIUM_UNREAL_PACKAGE_NAME=CesiumForUnreal-427-ios-${CESIUM_UNREAL_VERSION}
    - cd extern
    - mkdir build-ios
    - cmake -B build-ios -S . -GXcode -DCMAKE_SYSTEM_NAME=iOS -DCMAKE_OSX_ARCHITECTURES=arm64 -DCMAKE_POSITION_INDEPENDENT_CODE=ON -DCMAKE_BUILD_TYPE=Release
    - cd ..
    script:
    - cd extern
    - cmake --build build-ios -j 4 --target install --config Release -- -quiet # XCode output maxes out Travis log - Need to make it quiet
    - cd ..
    - rm -rf extern
    - export CLONEDIR=$PWD
    - wait
    - cd $HOME/UE_4.27/Engine/Build/BatchFiles
    - ./RunUAT.sh BuildPlugin -Plugin="$CLONEDIR/CesiumForUnreal.uplugin" -Package="$CLONEDIR/../packages/CesiumForUnreal" -CreateSubFolder -TargetPlatforms=iOS -NoHostPlatform
    - cd "$CLONEDIR/../packages"
    - zip -r -X ${BUILD_CESIUM_UNREAL_PACKAGE_NAME}.zip CesiumForUnreal
    - aws s3 cp ${BUILD_CESIUM_UNREAL_PACKAGE_NAME}.zip s3://builds-cesium-unreal/
    - export PACKAGE_LINK=$(aws --region us-east-1 s3 presign s3://builds-cesium-unreal/${BUILD_CESIUM_UNREAL_PACKAGE_NAME}.zip --expires-in 315360000)
  - name: Linux 4.26
    os: linux
    dist: focal
    env:
    - CONAN_PROFILE=ue426-linux-release
    install:
    - # As of 2021-08-23, the server listed in the rabbitmq PPA has an expired certificate
    - # and breaks our ability to update. We don't need it, so remove it.
    - sudo rm /etc/apt/sources.list.d/rabbitmq.list
    - sudo apt-get update
    - sudo apt-get install unzip zip awscli httpie ninja-build
    - chmod +x "./travis/travis-get-ue.sh"
    - "./travis/travis-get-ue.sh"
    script:
    - export UNREAL_ENGINE_DIR=$HOME/UE_4.26
    - export LINUX_MULTIARCH_ROOT=$UNREAL_ENGINE_DIR/Engine/Extras/ThirdPartyNotUE/SDKs/HostLinux/Linux_x64/v17_clang-10.0.1-centos7
    - export CESIUM_UNREAL_VERSION=$(git describe)
    - export BUILD_CESIUM_UNREAL_PACKAGE_NAME=CesiumForUnreal-426-linux-${CESIUM_UNREAL_VERSION}
    - export "EXTRA_CONFIGURE_ARGS=-G Ninja"
    - "./travis/travis-setup-native.sh"
    - rm -rf extern
    - export CLONEDIR=$PWD
    - cd $HOME/UE_4.26/Engine/Build/BatchFiles
    - ./RunUAT.sh BuildPlugin -Plugin="$CLONEDIR/CesiumForUnreal.uplugin" -Package="$CLONEDIR/../packages/CesiumForUnreal" -CreateSubFolder -TargetPlatforms=Linux
    - cd "$CLONEDIR/../packages"
    - zip -r ${BUILD_CESIUM_UNREAL_PACKAGE_NAME}.zip CesiumForUnreal
    - aws s3 cp ${BUILD_CESIUM_UNREAL_PACKAGE_NAME}.zip s3://builds-cesium-unreal/
    - export PACKAGE_LINK=$(aws --region us-east-1 s3 presign s3://builds-cesium-unreal/${BUILD_CESIUM_UNREAL_PACKAGE_NAME}.zip --expires-in 315360000)
  - name: Linux 4.27
    os: windows
    cache:
      timeout: 1000
      directories:
      - $HOME/android-ndk-r21e
    install:
    - choco install 7zip.portable
    - choco install python --version 3.9.2
    - choco install wget
    - choco install ninja
    - cmake --version
    - choco install cmake --version 3.22.3 --installargs 'ADD_CMAKE_TO_PATH=User'
    - cmake --version
    - python -m pip install --upgrade pip
    - pip3 install --upgrade pip
    - pip3 install awscli
    - pip3 install httpie
    - travis_wait 30 "./travis/travis-get-ue-linux-crosscompile-toolchain-427.sh"
    - travis_wait 30 "./travis/travis-get-ue-427.sh"
    script:
    - export UNREAL_ENGINE_DIR=/c/Epic/UE_4.27
    - export LINUX_MULTIARCH_ROOT=/c/UnrealToolchains/v19_clang-11.0.1-centos7/
    - export CESIUM_UNREAL_VERSION=$(git describe)
    - export BUILD_CESIUM_UNREAL_PACKAGE_NAME=CesiumForUnreal-427-linux-${CESIUM_UNREAL_VERSION}
    - export "EXTRA_CONFIGURE_ARGS=-G Ninja"
    - "./travis/travis-setup-native.sh"
    - rm -rf extern
    - export CLONEDIR=$PWD
    - "sed -i 's/\"EngineVersion\": \"4.26.0\"/\"EngineVersion\": \"4.27.0\"/g' CesiumForUnreal.uplugin"
    - cd /c/Epic/UE_4.27/Engine/Build/BatchFiles
    - ./RunUAT.bat BuildPlugin -Plugin="$CLONEDIR/CesiumForUnreal.uplugin" -Package="$CLONEDIR/../packages/CesiumForUnreal" -CreateSubFolder -TargetPlatforms=Linux -NoHostPlatform
    - cd "$CLONEDIR/../packages"
    - 7z a ${BUILD_CESIUM_UNREAL_PACKAGE_NAME}.zip CesiumForUnreal/
    - aws s3 cp ${BUILD_CESIUM_UNREAL_PACKAGE_NAME}.zip s3://builds-cesium-unreal/
    - export PACKAGE_LINK=$(aws --region us-east-1 s3 presign s3://builds-cesium-unreal/${BUILD_CESIUM_UNREAL_PACKAGE_NAME}.zip --expires-in 315360000)
<<<<<<< HEAD
    env:
    - PATH=/c/Python39:/c/Python39/Scripts:$PATH
    - CONAN_PROFILE=ue427-linux-release
  - name: Windows 5.0.0 preview 1
=======
    env: PATH=/c/Python39:/c/Python39/Scripts:$PATH
  - name: Windows 5.0.0 preview 2
>>>>>>> a8d2a519
    os: windows
    install:
    - df -k
    - choco install dotnet4.0
    - choco install dotnetcore-sdk
    - choco install 7zip.portable
    - choco install python --version 3.9.2
    - python -m pip install --upgrade pip
    - pip3 install --upgrade pip
    - pip3 install awscli
    - pip3 install httpie
    - travis_wait 30 "./travis/travis-get-ue-500p2.sh"
    - df -k
    - choco install visualstudio2019buildtools --package-parameters "--add Microsoft.VisualStudio.Component.VC.Tools.x86.x64"
    # - "/c/Epic/UE_5.0/Engine/Extras/Redist/en-us/UEPrereqSetup_x64.exe //quiet //install //norestart //log log.txt || echo failed"
    # - cat log.txt
    # - "/c/Epic/UE_5.0/Engine/Extras/Redist/en-us/UEPrereqSetup_x64.exe /quiet /install /norestart /log log2.txt || echo failed"
    # - cat log2.txt
    - df -k
    before_script:
    - export CESIUM_UNREAL_VERSION=$(git describe)
    - export BUILD_CESIUM_UNREAL_PACKAGE_NAME=CesiumForUnreal-500p2-windows-${CESIUM_UNREAL_VERSION}
    - mkdir -p extern/build
    - cd extern/build
    - cmake .. -A x64
    script:
    - cmake --build . --config Release --target install -- /maxcpucount:4
    - cd ../..
    - rm -rf extern
    - export CLONEDIR=$PWD
    - "sed -i 's/\"EngineVersion\": \"4.26.0\"/\"EngineVersion\": \"5.0.0\"/g' CesiumForUnreal.uplugin"
    #- wait
    - cd /c/Epic/UE_5.0/Engine/Build/BatchFiles
    - ./RunUAT.bat BuildPlugin -Plugin="$CLONEDIR/CesiumForUnreal.uplugin" -Package="$CLONEDIR/../packages/CesiumForUnreal" -CreateSubFolder -TargetPlatforms=Win64
    - cd "$CLONEDIR/../packages"
    - 7z a ${BUILD_CESIUM_UNREAL_PACKAGE_NAME}.zip CesiumForUnreal/
    - aws s3 cp ${BUILD_CESIUM_UNREAL_PACKAGE_NAME}.zip s3://builds-cesium-unreal/
    - export PACKAGE_LINK=$(aws --region us-east-1 s3 presign s3://builds-cesium-unreal/${BUILD_CESIUM_UNREAL_PACKAGE_NAME}.zip --expires-in 315360000)
    - http POST "https://api.github.com/repos/${TRAVIS_REPO_SLUG}/statuses/${TRAVIS_COMMIT}" "Authorization:token ${GITHUB_TOKEN}" state=success context=UE5.0p2-Windows "target_url=${PACKAGE_LINK}" --ignore-stdin
    env: PATH=/c/Python39:/c/Python39/Scripts:$PATH
  - stage: Combine Packages
    name: Combine for UE 4.26
    os: linux
    dist: focal
    git:
      submodules: false
    install:
    - # As of 2021-08-23, the server listed in the rabbitmq PPA has an expired certificate
    - # and breaks our ability to update. We don't need it, so remove it.
    - sudo rm /etc/apt/sources.list.d/rabbitmq.list
    - sudo apt-get update
    - sudo apt-get install unzip zip awscli httpie
    script:
    - export CESIUM_UNREAL_VERSION=$(git describe)
    - aws s3 cp s3://builds-cesium-unreal/CesiumForUnreal-426-linux-${CESIUM_UNREAL_VERSION}.zip .
    - aws s3 cp s3://builds-cesium-unreal/CesiumForUnreal-426-macos-${CESIUM_UNREAL_VERSION}.zip .
    - aws s3 cp s3://builds-cesium-unreal/CesiumForUnreal-426-ios-${CESIUM_UNREAL_VERSION}.zip .
    - aws s3 cp s3://builds-cesium-unreal/CesiumForUnreal-426-android-${CESIUM_UNREAL_VERSION}.zip .
    - aws s3 cp s3://builds-cesium-unreal/CesiumForUnreal-426-windows-${CESIUM_UNREAL_VERSION}.zip .
    - mkdir -p build/package
    - cd build/package
    - unzip ../../CesiumForUnreal-426-linux-${CESIUM_UNREAL_VERSION}.zip
    - unzip -o ../../CesiumForUnreal-426-macos-${CESIUM_UNREAL_VERSION}.zip
    - unzip -o ../../CesiumForUnreal-426-ios-${CESIUM_UNREAL_VERSION}.zip
    - unzip -o ../../CesiumForUnreal-426-android-${CESIUM_UNREAL_VERSION}.zip
    - unzip -o ../../CesiumForUnreal-426-windows-${CESIUM_UNREAL_VERSION}.zip
    - zip -r CesiumForUnreal-426-${CESIUM_UNREAL_VERSION}.zip CesiumForUnreal
    - aws s3 cp CesiumForUnreal-426-${CESIUM_UNREAL_VERSION}.zip s3://builds-cesium-unreal/
    - export PACKAGE_LINK=$(aws --region us-east-1 s3 presign s3://builds-cesium-unreal/CesiumForUnreal-426-${CESIUM_UNREAL_VERSION}.zip --expires-in 315360000)
    - http POST "https://api.github.com/repos/${TRAVIS_REPO_SLUG}/statuses/${TRAVIS_COMMIT}" "Authorization:token ${GITHUB_TOKEN}" state=success context=UE4.26-AllPlatforms "target_url=${PACKAGE_LINK}" --ignore-stdin
  - name: Combine for UE 4.27
    os: linux
    dist: focal
    git:
      submodules: false
    install:
    - # As of 2021-08-23, the server listed in the rabbitmq PPA has an expired certificate
    - # and breaks our ability to update. We don't need it, so remove it.
    - sudo rm /etc/apt/sources.list.d/rabbitmq.list
    - sudo apt-get update
    - sudo apt-get install unzip zip awscli httpie
    script:
    - export CESIUM_UNREAL_VERSION=$(git describe)
    - aws s3 cp s3://builds-cesium-unreal/CesiumForUnreal-427-linux-${CESIUM_UNREAL_VERSION}.zip .
    - aws s3 cp s3://builds-cesium-unreal/CesiumForUnreal-427-macos-${CESIUM_UNREAL_VERSION}.zip .
    - aws s3 cp s3://builds-cesium-unreal/CesiumForUnreal-427-ios-${CESIUM_UNREAL_VERSION}.zip .
    - aws s3 cp s3://builds-cesium-unreal/CesiumForUnreal-427-android-${CESIUM_UNREAL_VERSION}.zip .
    - aws s3 cp s3://builds-cesium-unreal/CesiumForUnreal-427-windows-${CESIUM_UNREAL_VERSION}.zip .
    - mkdir -p build/package
    - cd build/package
    - unzip ../../CesiumForUnreal-427-linux-${CESIUM_UNREAL_VERSION}.zip
    - unzip -o ../../CesiumForUnreal-427-macos-${CESIUM_UNREAL_VERSION}.zip
    - unzip -o ../../CesiumForUnreal-427-ios-${CESIUM_UNREAL_VERSION}.zip
    - unzip -o ../../CesiumForUnreal-427-android-${CESIUM_UNREAL_VERSION}.zip
    - unzip -o ../../CesiumForUnreal-427-windows-${CESIUM_UNREAL_VERSION}.zip
    - zip -r CesiumForUnreal-427-${CESIUM_UNREAL_VERSION}.zip CesiumForUnreal
    - aws s3 cp CesiumForUnreal-427-${CESIUM_UNREAL_VERSION}.zip s3://builds-cesium-unreal/
    - export PACKAGE_LINK=$(aws --region us-east-1 s3 presign s3://builds-cesium-unreal/CesiumForUnreal-427-${CESIUM_UNREAL_VERSION}.zip --expires-in 315360000)
    - http POST "https://api.github.com/repos/${TRAVIS_REPO_SLUG}/statuses/${TRAVIS_COMMIT}" "Authorization:token ${GITHUB_TOKEN}" state=success context=UE4.27-AllPlatforms "target_url=${PACKAGE_LINK}" --ignore-stdin<|MERGE_RESOLUTION|>--- conflicted
+++ resolved
@@ -336,15 +336,10 @@
     - 7z a ${BUILD_CESIUM_UNREAL_PACKAGE_NAME}.zip CesiumForUnreal/
     - aws s3 cp ${BUILD_CESIUM_UNREAL_PACKAGE_NAME}.zip s3://builds-cesium-unreal/
     - export PACKAGE_LINK=$(aws --region us-east-1 s3 presign s3://builds-cesium-unreal/${BUILD_CESIUM_UNREAL_PACKAGE_NAME}.zip --expires-in 315360000)
-<<<<<<< HEAD
     env:
     - PATH=/c/Python39:/c/Python39/Scripts:$PATH
     - CONAN_PROFILE=ue427-linux-release
-  - name: Windows 5.0.0 preview 1
-=======
-    env: PATH=/c/Python39:/c/Python39/Scripts:$PATH
   - name: Windows 5.0.0 preview 2
->>>>>>> a8d2a519
     os: windows
     install:
     - df -k
