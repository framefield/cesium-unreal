--- conflicted
+++ resolved
@@ -1,25 +1,20 @@
 # Change Log
 
-<<<<<<< HEAD
 ### ? - ?
 
 ##### Additions :tada:
 
 - The translucent parts of 3D Tiles are now correctly rendered as translucent.
 - Added a `TranslucentMaterial` property to `Cesium3DTileset`, allowing a custom material to be used to render the translucent portions of a tileset.
-=======
+
 ### v1.16.2 - 2022-08-04
->>>>>>> 6e871286
 
 ##### Fixes :wrench:
 
 - Fixed a bug that caused a crash in Unreal Engine 4.26 when enabling the experimental tileset occlusion culling feature.
 
-<<<<<<< HEAD
-=======
 In addition to the above, this release updates [cesium-native](https://github.com/CesiumGS/cesium-native) from v0.18.0 to v0.18.1. See the [changelog](https://github.com/CesiumGS/cesium-native/blob/main/CHANGES.md) for a complete list of changes in cesium-native.
 
->>>>>>> 6e871286
 ### v1.16.1 - 2022-08-01
 
 ##### Fixes :wrench:
