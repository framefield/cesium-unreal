# Change Log

### ? - ?

<<<<<<< HEAD
##### Fixes :wrench:

- Fixed a bug introduced in v1.26.0 that caused an error when attempting to save a sub-level containing Cesium objects.
=======
##### Additions :tada:

- Added point cloud shading options to `Cesium3DTileset`, which allow point cloud tilesets to be rendered with attenuation based on geometric error.
>>>>>>> eb809688

### v1.26.0 - 2023-05-09

##### Additions :tada:

- Added a `Scale` property to `CesiumGeoreference`. This allows the entire globe to be scaled up or down within the Unreal world.
- Tileset and raster overlay credits are now shown in Editor viewports.

##### Fixes :wrench:

- Fixed a bug in `ACesiumCartographicPolygon` where the standard base class `BeginPlay` implementation was not called.

### v1.25.1 - 2023-05-02

##### Fixes :wrench:

- Fixed warnings about `bUseChaos` and `bCompilePhysX` being obsolete.

### v1.25.0 - 2023-05-01

Starting with this release, Cesium for Unreal requires Unreal Engine v5.0 or later.

##### Fixes :wrench:

- On-screen credits now only show on the screen, and not in the Data Attribution panel. Additionally, the Data Attribution panel no longer appears if there are no credits to display in it.

In addition to the above, this release updates [cesium-native](https://github.com/CesiumGS/cesium-native) from v0.23.0 to v0.24.0. See the [changelog](https://github.com/CesiumGS/cesium-native/blob/main/CHANGES.md) for a complete list of changes in cesium-native.

### v1.24.0 - 2023-04-03

This will be the _last_ release that supports Unreal Engine v4.27. Future versions will require Unreal Engine v5.0+.

##### Additions :tada:

- The `FlyToAltitudeProfileCurve`, `FlyToProgressCurve`, `FlyToMaximumAltitudeCurve`, `FlyToDuration`, and `FlyToGranularityDegrees` properties of `GlobeAwareDefaultPawn`  / `DynamicPawn` may now be read and written from Blueprints.
- Added an option on `Cesium3DTileset` to ignore the `KHR_materials_unlit` extension entirely and use normal lighting and shadows.
- Added `CreateNavCollision` property to `Cesium3DTileset`. When enabled, `CreateNavCollision` is called on the static meshes created for tiles.

##### Fixes :wrench:

- Fixed unexpected reflection on tilesets with `KHR_materials_unlit` extension when the sun is close to the horizon.

In addition to the above, this release updates [cesium-native](https://github.com/CesiumGS/cesium-native) from v0.22.0 to v0.23.0. See the [changelog](https://github.com/CesiumGS/cesium-native/blob/main/CHANGES.md) for a complete list of changes in cesium-native.

### v1.23.0 - 2023-03-01

##### Additions :tada:

- Added support for rendering 3D Tiles point clouds (`pnts`).

##### Fixes :wrench:

- Fixed bug that caused a crash when changing the project default token with tilesets active in the level.
- Vertex buffers created for 3D Tiles are now set to use full-precision UV coordinates, avoiding problems in particular with feature IDs.
- Added some missing headers, to avoid compiler errors in non-unity builds.

In addition to the above, this release updates [cesium-native](https://github.com/CesiumGS/cesium-native) from v0.21.3 to v0.22.1. See the [changelog](https://github.com/CesiumGS/cesium-native/blob/main/CHANGES.md) for a complete list of changes in cesium-native.

### v1.22.0 - 2023-02-01

##### Additions :tada:

- Added support for the `KHR_materials_unlit` glTF extension. This is rendered in Unreal Engine by disabling shadows and making all normals point up (along the ellipsoid surface normal).

##### Fixes :wrench:

- Fixed a bug that caused raster overlays and other material features to not work for materials created or saved in Unreal Engine 5.1.

In addition to the above, this release updates [cesium-native](https://github.com/CesiumGS/cesium-native) from v0.21.2 to v0.21.3. See the [changelog](https://github.com/CesiumGS/cesium-native/blob/main/CHANGES.md) for a complete list of changes in cesium-native.

### v1.21.0 - 2023-01-02

##### Fixes :wrench:

- Fixed a bug where Cesium for Unreal depended on a number of Unreal modules _privately_, but then used them from public headers. These are now declared as public dependencies. This could lead to compile errors in previous versions when attempting to include Cesium for Unreal headers from outside the project without also explicitly declaring `UMG` and other modules as dependencies.
- Fixed a bug that caused newly-created sub-levels to have their longitude and latitude parameters flipped relative to the current location of the `CesiumGeoreference`.

### v1.20.1 - 2022-12-09

##### Additions :tada:

- Added the ability to specify the endpoint URL of the Cesium ion API on a `CesiumIonRasterOverlay`.

##### Fixes :wrench:

- Fixed a bug that could cause crashes, including on startup, on non-Windows platforms.
- Fixed a bug that could cause the plugin to fail to load on Android systems in UE 5.1.

In addition to the above, this release updates [cesium-native](https://github.com/CesiumGS/cesium-native) from v0.21.1 to v0.21.2. See the [changelog](https://github.com/CesiumGS/cesium-native/blob/main/CHANGES.md) for a complete list of changes in cesium-native.

### v1.20.0 - 2022-12-02

##### Breaking Changes :mega:

- This is the _last release_ that will support Unreal Engine v4.26. Starting in the next release, in January 2023, UE 4.26 will no longer be supported. You may continue to use old versions of Cesium for Unreal in UE 4.26, but we recommend upgrading your UE version as soon as possible in order to continue receiving the latest updates.

##### Additions :tada:

- Added support for Unreal Engine v5.1.

##### Fixes :wrench:

- Fixed a bug that caused Cesium3DTilesets to fail to disconnect from CesiumGeoreference notifications. It could cause problems when changing to a different georeference instance.

In addition to the above, this release updates [cesium-native](https://github.com/CesiumGS/cesium-native) from v0.21.0 to v0.21.1. See the [changelog](https://github.com/CesiumGS/cesium-native/blob/main/CHANGES.md) for a complete list of changes in cesium-native.

### v1.19.0 - 2022-11-01

##### Breaking Changes :mega:

- Removed some poorly named and unreliable functions on the `CesiumGeoreference`: `ComputeEastNorthUp`, `TransformRotatorEastNorthUpToUnreal`, and `TransformRotatorUnrealToEastNorthUp`. These functions have been replaced with reliable "EastSouthUp" counterparts.

##### Additions :tada:

- Added asynchronous texture creation where supported by the graphics API. This offloads a frequent render thread bottleneck to background loading threads.
- Improved synchronous texture creation by eliminating a main-thread memcpy, for cases where asynchronous texture creation is not supported.
- Added throttling of the main-thread part of loading for glTFs.
- Added throttling for tile cache unloads on the main thread.
- Added a prototype developer feature enabling Unreal Insights tracing into Cesium Native. This helps us investigate end-to-end performance in a deeper and more precise manner.

##### Fixes :wrench:

- Significantly reduced frame-rate dips during asynchronous tile loading by eliminating thread pool monopolization by Cesium tasks.
- Improved the tile destruction sequence by allowing it to defer being destroyed to future frames if it is waiting on asynchronous work to finish. Previously we would essentially block the main thread waiting for tiles to become ready for destruction.

In addition to the above, this release updates [cesium-native](https://github.com/CesiumGS/cesium-native) from v0.20.0 to v0.21.0. See the [changelog](https://github.com/CesiumGS/cesium-native/blob/main/CHANGES.md) for a complete list of changes in cesium-native.

### v1.18.0 - 2022-10-03

##### Additions :tada:

- Improved the dithered transition between levels-of-detail, making it faster and eliminating depth fighting.
- Added an option to `Cesium3DTileset` to change the tileset's mobility, rather than always using Static mobility. This allows users to make a tileset movable at runtime, if needed.
- `ACesiumCreditSystem` now has a Blueprint-accessible property for the `CreditsWidget`. This is useful to, for example, move the credits to an in-game billboard rather than a 2D overlay.

##### Fixes :wrench:

- Fixed a bug where collision settings were only applied to the first primitive in a glTF.
- Fixed a bug where the Screen Credits Decorator prevented the Rich Text Block Image Decorator from working.

In addition to the above, this release updates [cesium-native](https://github.com/CesiumGS/cesium-native) from v0.19.0 to v0.20.0. See the [changelog](https://github.com/CesiumGS/cesium-native/blob/main/CHANGES.md) for a complete list of changes in cesium-native.

### v1.17.0 - 2022-09-01

##### Additions :tada:

- The translucent parts of 3D Tiles are now correctly rendered as translucent. In addition, a new `TranslucentMaterial` property on `Cesium3DTileset` allows a custom material to be used to render these translucent portions.
- Added a `Rendering -> Use Lod Transitions` option on `Cesium3DTileset` to smoothly dither between levels-of-detail rather than switching abruptly.
- Added support for loading WebP images inside glTFs and raster overlays. WebP textures can be provided directly in a glTF texture or in the `EXT_texture_webp` extension.

##### Fixes :wrench:

- Fixed a bug that prevented fractional DPI scaling from being properly taken into account. Instead, it would scale by the next-smallest integer.
- Cesium for Unreal now only uses Editor viewports for tile selection if they are visible, real-time, and use a perspective projection. Previously, any viewport with a valid size was used, which could lead to tiles being loaded and rendered unnecessarily.
- Fixed a bug that caused tiles to disappear when the Editor viewport was in Orbit mode.
- Fixed a bug in the Globe Anchor Component that prevented changing/resetting the actor transform in the details panel.
- Reduced the size of physics meshes by only copying UV data if "Support UV from Hit Results" is enabled in the project settings.
- Fixed a bug - in Unreal Engine 5 only - where a LineTrace would occasionally fail to collide with tiles at certain levels-of-detail.
- Fixed a crash that could occur while running on a dedicated server, caused by attempting to add the credits widget to the viewport.

In addition to the above, this release updates [cesium-native](https://github.com/CesiumGS/cesium-native) from v0.18.1 to v0.19.0. See the [changelog](https://github.com/CesiumGS/cesium-native/blob/main/CHANGES.md) for a complete list of changes in cesium-native.

### v1.16.2 - 2022-08-04

##### Fixes :wrench:

- Fixed a bug that caused a crash in Unreal Engine 4.26 when enabling the experimental tileset occlusion culling feature.

In addition to the above, this release updates [cesium-native](https://github.com/CesiumGS/cesium-native) from v0.18.0 to v0.18.1. See the [changelog](https://github.com/CesiumGS/cesium-native/blob/main/CHANGES.md) for a complete list of changes in cesium-native.

### v1.16.1 - 2022-08-01

##### Fixes :wrench:

- Fixed a bug that could cause a crash when using thumbnail rendering, notably on the Project Settings panel in UE5.
- More fully disabled the occlusion culling system when the project-level feature flag is disabled.

### v1.16.0 - 2022-08-01

##### Breaking Changes :mega:

- Cesium for Unreal now automatically scales the selected 3D Tiles level-of-detail by the viewport client's `GetDPIScale`, meaning that devices with high-DPI displays will get less detail and higher performance than they did in previous versions. This can be disabled - and the previous behavior restored - by disabling the "Scale Level Of Detail By DPI" in Project Settings under Plugins -> Cesium, or by changing the "Apply Dpi Scaling" property on individual Tileset Actors.

##### Additions :tada:

- Added an experimental feature that uses Occlusion Culling to avoid refining tiles that are occluded by other content in the level. Currently this must be explicitly enabled from the Plugins -> Cesium section of Project Settings. We expect to enable it by default in a future release.
- Added options in `ACesium3DTileset` to control occlusion culling and turn it off if necessary.
- `UCesiumGltfPrimitiveComponent` now has static mobility, allowing it to take advantage of several rendering optimizations only available for static objects.
- Added an `OnTilesetLoaded` even that is invoked when the current tileset has finished loading. It is available from C++ and Blueprints.
- Added a `GetLoadProgress` method that returns the current load percentage of the tileset. It is available from C++ and Blueprints.
- Added Blueprint-accessible callback `OnFlightComplete` for when Dynamic Pawn completes flight.
- Added Blueprint-accessible callback `OnFlightInterrupt` for when Dynamic Pawn's flying is interrupted.

##### Fixes :wrench:

- When the Cesium ion access or login token is modified and stored in a config file that is under source code control, it will now be checked out before it is saved. Previously, token changes could be silently ignores with a source code control system that marks files read-only, such as Perforce.
- Fixed a bug that prevented credit images from appearing in UE5.
- Fixed a credit-related crash that occur when switching levels.

In addition to the above, this release updates [cesium-native](https://github.com/CesiumGS/cesium-native) from v0.17.0 to v0.18.0. See the [changelog](https://github.com/CesiumGS/cesium-native/blob/main/CHANGES.md) for a complete list of changes in cesium-native.

### v1.15.0 - 2022-07-01

##### Additions :tada:

- Display credits using Rich Text Block instead of the Web Browser Widget.

##### Fixes :wrench:

- Swapped latitude and longitude parameters on georeferenced sublevels to match with the main georeference.
- Adjusted the presentation of sublevels in the Cesium Georeference details panel.
- We now explicitly free physics mesh UVs and face remap data, reducing memory usage in the Editor and reducing pressure on the garbage collector in-game.
- Fixed a bug that could cause a crash when reporting tileset or raster overlay load errors, particularly while switching levels.
- We now Log the correct asset source when loading a new tileset from either URL or Ion.
- Disabling physics meshes of a tileset now works in Unreal Engine 5.

### v1.14.0 - 2022-06-01

##### Breaking Changes :mega:

- Renamed `ExcludeTilesInside` to `ExcludeSelectedTiles` on the `CesiumPolygonRasterOverlay`. A core redirect was added to remap the property value in existing projects.

##### Additions :tada:

- Added the `InvertSelection` option on `CesiumPolygonRasterOverlay` to rasterize outside the selection instead of inside. When used in conjunction with the `ExcludeSelectedTiles` option, tiles completely outside the polygon selection will be culled, instead of the tiles inside.

In addition to the above, this release updates [cesium-native](https://github.com/CesiumGS/cesium-native) from v0.15.1 to v0.16.0, fixing an important bug. See the [changelog](https://github.com/CesiumGS/cesium-native/blob/main/CHANGES.md) for a complete list of changes in cesium-native.

### v1.13.2 - 2022-05-13

##### Additions :tada:

- Added pre-built binaries for Unreal Engine 5 on macOS and iOS.

##### Fixes :wrench:

- Fixed a bug that could cause a crash after applying a non-UMaterialInstanceDynamic material to a tileset.
- Fixed a bug introduced in v1.13.0 that could lead to incorrect axis-aligned bounding boxes.
- Gave initial values to some fields in UStructs that did not have them, including two `UObject` pointers.

In addition to the above, this release updates [cesium-native](https://github.com/CesiumGS/cesium-native) from v0.15.1 to v0.15.2, fixing an important bug and updating some third-party libraries. See the [changelog](https://github.com/CesiumGS/cesium-native/blob/main/CHANGES.md) for a complete list of changes in cesium-native.

### v1.13.1 - 2022-05-05

This release updates [cesium-native](https://github.com/CesiumGS/cesium-native) from v0.15.0 to v0.15.1, fixing an important bug. See the [changelog](https://github.com/CesiumGS/cesium-native/blob/main/CHANGES.md) for a complete list of changes in cesium-native.

### v1.13.0 - 2022-05-02

##### Breaking Changes :mega:

- Deprecated parts of the old Blueprint API for feature ID attributes from `EXT_feature_metadata`.

##### Additions :tada:

- Improved the Blueprint API for feature ID attributes from `EXT_feature_metadata` (and upgraded batch tables).
- Added a Blueprint API to access feature ID textures and feature textures from the `EXT_feature_metadata` extension.
- Added the `UCesiumEncodedMetadataComponent` to enable styling with the metadata from the `EXT_feature_metadata` extension. This component provides a convenient way to query for existing metadata, dictate which metadata properties to encode for styling, and generate a starter material layer to access the wanted properties.

##### Fixes :wrench:

- glTF normal, occlusion, and metallic/roughness textures are no longer treated as sRGB.
- Improved the computation of axis-aligned bounding boxes for Unreal Engine, producing much smaller and more accurate bounding boxes in many cases.
- Metadata-related Blueprint functions will now return the default value if asked for an out-of-range feature or array element. Previously, they would assert or read undefined memory.

In addition to the above, this release updates [cesium-native](https://github.com/CesiumGS/cesium-native) from v0.14.0 to v0.15.0. See the [changelog](https://github.com/CesiumGS/cesium-native/blob/main/CHANGES.md) for a complete list of changes in cesium-native.

### v1.12.1 - 2022-04-06

##### Fixes :wrench:

- Fixed compiler errors with the official release of Unreal Engine 5.

### v1.12.0 - 2022-04-01

##### Breaking Changes :mega:

- Removed the `KeepWorldOriginNearCamera`, `OriginRebaseInsideSublevels`, and `MaximumWorldOriginDistanceFromCamera` options from `CesiumGeoreference`. These options are not usually necessary with Unreal Engine 5's double-precision coordinates.
- Renamed the `WorldOriginCamera` property on `CesiumGeoreference` to `SubLevelCamera`, as this property is now only used for switching sub-levels. Core Redirects should automatically make this change in Blueprints.
- Removed `Inaccurate` from the name of a large number of Blueprint functions, now that Unreal Engine 5 supports double-precision in Blueprints. Core Redirects should automatically make this change in Blueprints.

##### Additions :tada:

- Cesium for Unreal automatically enables Unreal Engine 5's "Enable Large Worlds" setting, which is required for correct culling of Cesium tilesets.
- Raster overlays are now, by default, rendered using the default settings for the `World` texture group, which yields much higher quality on many platforms by enabling anisotrpic texture filtering. Shimmering of overlay textures in the distance should be drastically reduced.
- New options on `RasterOverlay` give the user control over the texture group, texture filtering, and mipmapping used for overlay textures.
- Improved the mapping between glTF textures and Unreal Engine texture options, which should improve texture quality in tilesets.
- Added `CesiumWebMapServiceRasterOverlay` to pull raster overlays from a WMS server.
- Added option to show `Cesium3DTileset` and `CesiumRasterOverlay` credits on screen, rather than in a separate popup.

##### Fixes :wrench:

- Fixed a leak of some of the memory used by tiles that were loaded but then ended up not being used because the camera had moved.
- Fixed a leak of glTF emissive textures.
- Fixed a bug introduced in v1.11.0 that used the Y-size of the right eye viewport for the left eye in tile selection for stereographic rendering.
- Fixed a bug where glTF primitives with no render data are added to the glTF render result.

In addition to the above, this release updates [cesium-native](https://github.com/CesiumGS/cesium-native) from v0.13.0 to v0.14.0. See the [changelog](https://github.com/CesiumGS/cesium-native/blob/main/CHANGES.md) for a complete list of changes in cesium-native.

### v1.11.0 - 2022-03-01

##### Breaking Changes :mega:

- Exclusion Zones have been deprecated and will be removed in a future release. Please use the Cartographic Polygon Actor instead.

##### Additions :tada:

- Added experimental support for Unreal Engine 5 (preview 1).
- Added collision meshes for tilesets when using the Chaos physics engine.
- Integrated GPU pixel compression formats received from Cesium Native into Unreal's texture system.
- Added support for the `CESIUM_RTC` glTF extension.
- Added the ability to set tne Georeference origin from ECEF coordinates in Blueprints and C++.
- Exposed the Cesium ion endpoint URL as a property on tilesets and raster overlays.

##### Fixes :wrench:

- Fixed bug where certain pitch values in "Innaccurate Fly to Location Longitude Latitude Height" cause gimbal lock.
- Fixed a bug that caused a graphical glitch by using 16-bit indices when 32-bit indices are needed.
- Fixed a bug where tileset metadata from a feature table was not decoded correctly from UTF-8.
- Improved the shadows, making shadows fade in and out less noticable.
- The Cesium ion Token Troubleshooting panel will no longer appear in game worlds, including Play-In-Editor.

In addition to the above, this release updates [cesium-native](https://github.com/CesiumGS/cesium-native) from v0.12.0 to v0.13.0. See the [changelog](https://github.com/CesiumGS/cesium-native/blob/main/CHANGES.md) for a complete list of changes in cesium-native.

### v1.10.1 - 2022-02-01

##### Fixes :wrench:

- Fixed a crash at startup on Android devices introduced in v1.10.0.

### v1.10.0 - 2022-02-01

##### Breaking Changes :mega:

- The following Blueprints and C++ functions on `CesiumSunSky` have been renamed. CoreRedirects have been provided to handle the renames automatically for Blueprints.
  - `EnableMobileRendering` to `UseMobileRendering`
  - `AdjustAtmosphereRadius` to `UpdateAtmosphereRadius`

##### Additions :tada:

- Added Cesium Cartographic Polygon to the Cesium Quick Add panel.
- Improved the Cesium ion token management. Instead of automatically creating a Cesium ion token for each project, Cesium for Unreal now prompts you to select or create a token the first time one is needed.
- Added a Cesium ion Token Troubleshooting panel that appears when there is a problem connecting to Cesium ion tilesets and raster overlays.
- The new `FCesiumCamera` and `ACesiumCameraManager` can be used to register and update custom camera views into Cesium tilesets.

##### Fixes :wrench:

- Fixed a crash when editing the georeference detail panel while a sublevel is active.
- Improved the organization of `CesiumSunSky` parameters in the Details Panel.
- Improved the organization of `CesiumGlobeAnchorComponent` parameters in the Details Panel.

In addition to the above, this release updates [cesium-native](https://github.com/CesiumGS/cesium-native) from v0.11.0 to v0.12.0. See the [changelog](https://github.com/CesiumGS/cesium-native/blob/main/CHANGES.md) for a complete list of changes in cesium-native.

### v1.9.0 - 2022-01-03

##### Fixes :wrench:

- Fixed a bug that could cause incorrect LOD and culling when viewing a camera in-editor and the camera's aspect ratio does not match the viewport window's aspect ratio.

In addition to the above, this release updates [cesium-native](https://github.com/CesiumGS/cesium-native) from v0.10.0 to v0.11.0. See the [changelog](https://github.com/CesiumGS/cesium-native/blob/main/CHANGES.md) for a complete list of changes in cesium-native.

### v1.8.1 - 2021-12-02

In this release, the cesium-native binaries are built using Xcode 11.3 on macOS instead of Xcode 12. Other platforms are unchanged from v1.8.0.

### v1.8.0 - 2021-12-01

##### Additions :tada:

- `Cesium3DTileset` now has options for enabling custom depth and stencil buffer.
- Added `CesiumDebugColorizeTilesRasterOverlay` to visualize how a tileset is divided into tiles.
- Added `Log Selection Stats` debug option to the `Cesium3DTileset` Actor.
- Exposed raster overlay properties to Blueprints, so that overlays can be created and manipulated with Blueprints.

##### Fixes :wrench:

- Cesium for Unreal now does a much better job of releasing memory when the Unreal Engine garbage collector is not active, such as in the Editor.
- Fixed a bug that could cause an incorrect field-of-view angle to be used for tile selection in the Editor.
- Fixed a bug that caused `GlobeAwareDefaultPawn` (and its derived classes, notably `DynamicPawn`) to completely ignore short flights.

In addition to the above, this release updates [cesium-native](https://github.com/CesiumGS/cesium-native) from v0.9.0 to v0.10.0. See the [changelog](https://github.com/CesiumGS/cesium-native/blob/main/CHANGES.md) for a complete list of changes in cesium-native.

### v1.7.0 - 2021-11-01

##### Breaking Changes :mega:

- Removed `CesiumGlobeAnchorParent`, which was deprecated in v1.3.0. The `CesiumGlobeAnchorParent` functionality can be recreated using an empty actor with a `CesiumGlobeAnchorComponent`.
- Removed the `FixTransformOnOriginRebase` property from `CesiumGeoreferenceComponent`, and the component now always acts as if it is enabled. This should now work correctly even for objects that are moved by physics or other Unreal Engine mechanisms.
- The `SnapToEastSouthUp` function on `CesiumGeoreference` no longer resets the Scale back to 1.0. It only modifies the rotation.
- The following `CesiumGeoreferenceComponent` Blueprints and C++ functions no longer take a `MaintainRelativeOrientation` parameter. Instead, this behavior is controlled by the `AdjustOrientationForGlobeWhenMoving` property.
  - `MoveToLongitudeLatitudeHeight`
  - `InaccurateMoveToLongitudeLatitudeHeight`
  - `MoveToECEF`
  - `InaccurateMoveToECEF`
- Renamed `CesiumGeoreferenceComponent` to `CesiumGlobeAnchorComponent`.
- `CesiumSunSky` has been converted from Blueprints to C++. Backward compatibility should be preserved in most cases, but some less common scenarios may break.
- `GlobeAwareDefaultPawn`, `DynamicPawn`, and `CesiumSunSky` no longer have a `Georeference` property. Instead, they have a `CesiumGlobeAnchor` component that has a `Georeference` property.
- The `Georeference` property on most Cesium types can now be null if it has not been set explicitly in the Editor. To get the effective Georeference, including one that has been discovered in the level, use the `ResolvedGeoreference` property or call the `ResolveGeoreference` function.
- Removed the option to locate the Georeference at the "Bounding Volume Origin". It was confusing and almost never useful.
- The `CheckForNewSubLevels` and `JumpToCurrentLevel` functions in `CesiumGeoreference` have been removed. New sub-levels now automatically appear without an explicit check, and the current sub-level can be changed using the standard Unreal Engine Levels panel.
- Removed the `CurrentLevelIndex` property from `CesiumGeoreference`. The sub-level that is currently active in the Editor can be queried with the `GetCurrentLevel` function of the `World`.
- Removed the `SunSky` property from `CesiumGeoreference`. The `CesiumSunSky` now holds a reference to the `CesiumGeoreference`, rather than the other way around.
- The following Blueprints and C++ functions on `CesiumGeoreference` have been renamed. CoreRedirects have been provided to handle the renames automatically for Blueprints.
  - `TransformLongitudeLatitudeHeightToUe` to `TransformLongitudeLatitudeHeightToUnreal`
  - `InaccurateTransformLongitudeLatitudeHeightToUe` to `InaccurateTransformLongitudeLatitudeHeightToUnreal`
  - `TransformUeToLongitudeLatitudeHeight` to `TransformLongitudeLatitudeHeightToUnreal`
  - `InaccurateTransformUeToLongitudeLatitudeHeight` to `InaccurateTransformUnrealToLongitudeLatitudeHeight`
  - `TransformEcefToUe` to `TransformEcefToUnreal`
  - `InaccurateTransformEcefToUe` to `InaccurateTransformEcefToUnreal`
  - `TransformUeToEcef` to `TransformUnrealToEcef`
  - `InaccurateTransformUeToEcef` to `InaccurateTransformUnrealToEcef`
  - `TransformRotatorUeToEnu` to `TransformRotatorUnrealToEastNorthUp`
  - `InaccurateTransformRotatorUeToEnu` to `InaccurateTransformRotatorUnrealToEastNorthUp`
  - `TransformRotatorEnuToUe` to `TransformRotatorEastNorthUpToUnreal`
  - `InaccurateTransformRotatorEnuToUe` to `InaccurateTransformRotatorEastNorthUpToUnreal`
- The following C++ functions on `CesiumGeoreference` have been removed:
  - `GetGeoreferencedToEllipsoidCenteredTransform` and `GetEllipsoidCenteredToGeoreferencedTransform` moved to `GeoTransforms`, which is accessible via the `getGeoTransforms` function on `CesiumGeoreference`.
  - `GetUnrealWorldToEllipsoidCenteredTransform` has been replaced with `TransformUnrealToEcef` except that the latter takes standard Unreal world coordinates rather than absolute world coordinates. If you have absolute world coordinates, subtract the World's `OriginLocation` before calling the new function.
  - `GetEllipsoidCenteredToUnrealWorldTransform` has been replaced with `TransformEcefToUnreal` except that the latter returns standard Unreal world coordinates rather than absolute world coordinates. If you want absolute world coordinates, add the World's `OriginLocation` to the return value.
  - `AddGeoreferencedObject` should be replaced with a subscription to the new `OnGeoreferenceUpdated` event.

##### Additions :tada:

- Improved the workflow for managing georeferenced sub-levels.
- `CesiumSunSky` now automatically adjusts the atmosphere size based on the player Pawn's position to avoid tiled artifacts in the atmosphere when viewing the globe from far away.
- `GlobeAwareDefaultPawn` and derived classes like `DynamicPawn` now have a `CesiumGlobeAnchorComponent` attached to them. This allows more consistent movement on the globe, and allows the pawn's Longitude/Latitude/Height or ECEF coordinates to be specified directly in the Editor.
- `CesiumSunSky` now has an `EnableMobileRendering` flag that, when enabled, switches to a mobile-compatible atmosphere rendering technique.
- `CesiumCartographicPolygon`'s `GlobeAnchor` and `Polygon` are now exposed in the Editor and to Blueprints.
- Added `InaccurateGetLongitudeLatitudeHeight` and `InaccurateGetECEF` functions to `CesiumGlobeAnchorComponent`, allowing access to the current position of a globe-anchored Actor from Blueprints.
- Added support for collision object types on 'ACesium3DTileset' actors.

##### Fixes :wrench:

- Cesium objects in a sub-level will now successfully find and use the `CesiumGeoreference` and `CesiumCreditSystem` object in the Persistent Level when these properties are left unset. For best results, we suggest removing all instances of these objects from sub-levels.
- Fixed a bug that made the Time-of-Day widget forget the time when it was closed and re-opened.
- Undo/Redo now work more reliably for `CesiumGlobeAnchor` properties.
- We now explicitly free the `PlatformData` and renderer resources associated with `UTexture2D` instances created for raster overlays when the textures are no longer needed. By relying less on the Unreal Engine garbage collector, this helps keep memory usage lower. It also keeps memory from going up so quickly in the Editor, which by default does not run the garbage collector at all.

In addition to the above, this release updates [cesium-native](https://github.com/CesiumGS/cesium-native) from v0.8.0 to v0.9.0. See the [changelog](https://github.com/CesiumGS/cesium-native/blob/main/CHANGES.md) for a complete list of changes in cesium-native.

### v1.6.3 - 2021-10-01

##### Fixes :wrench:

- Fixed a bug that caused incorrect tangents to be generated based on uninitialized texture coordinates.
- Fixed a bug that could cause vertices to be duplicated and tangents calculated even when not needed.
- Fixed a bug that caused the Cesium ion access token to sometimes be blank when adding an asset from the "Cesium ion Assets" panel while the "Cesium" panel is not open.

In addition to the above, this release updates [cesium-native](https://github.com/CesiumGS/cesium-native) from v0.7.2 to v0.8.0. See the [changelog](https://github.com/CesiumGS/cesium-native/blob/main/CHANGES.md) for a complete list of changes in cesium-native.

### v1.6.2 - 2021-09-14

This release only updates [cesium-native](https://github.com/CesiumGS/cesium-native) from v0.7.1 to v0.7.2. See the [changelog](https://github.com/CesiumGS/cesium-native/blob/main/CHANGES.md) for a complete list of changes in cesium-native.

### v1.6.1 - 2021-09-14

##### Additions :tada:

- Added the `MaximumCachedBytes` property to `ACesium3DTileset`.

##### Fixes :wrench:

- Fixed incorrect behavior when two sublevels overlap each other. Now the closest sublevel is chosen in that case.
- Fixed crash when `GlobeAwareDefaultPawn::FlyToLocation` was called when the pawn was not possessed.
- Fixed a bug that caused clipping to work incorrectly for tiles that are partially water.
- Limited the length of names assigned to the ActorComponents created for 3D Tiles, to avoid a crash caused by an FName being too long with extremely long tileset URLs.
- Fixed a bug that caused 3D Tiles tile selection to take into account Editor viewports even when in Play-in-Editor mode.
- Fixed a bug in `DynamicPawn` that caused a divide-by-zero message to be printed to the Output Log.
- Fixed a mismatch on Windows between Unreal Engine's compiler options and cesium-native's compiler options that could sometimes lead to crashes and other broken behavior.

In addition to the above, this release updates [cesium-native](https://github.com/CesiumGS/cesium-native) from v0.7.0 to v0.7.1. See the [changelog](https://github.com/CesiumGS/cesium-native/blob/main/CHANGES.md) for a complete list of changes in cesium-native.

### v1.6.0 - 2021-09-01

##### Breaking Changes :mega:

- Removed `ACesium3DTileset::OpacityMaskMaterial`. The regular `Material` property is used instead.
- Renamed `UCesiumMetadataFeatureTableBlueprintLibrary::GetPropertiesForFeatureID` to `UCesiumMetadataFeatureTableBlueprintLibrary::GetMetadataValuesForFeatureID`. This is a breaking change for C++ code but Blueprints should be unaffected because of a CoreRedirect.
- Renamed `UCesiumMetadataFeatureTableBlueprintLibrary::GetPropertiesAsStringsForFeatureID` to `UCesiumMetadataFeatureTableBlueprintLibrary::GetMetadataValuesAsStringForFeatureID`. This is a breaking change for C++ code but it was not previously exposed to Blueprints.

##### Additions :tada:

- Added the ability to define a "Cesium Cartographic Polygon" and then use it to clip away part of a Cesium 3D Tileset.
- Multiple raster overlays per tileset are now supported.
- The default materials used to render Cesium 3D Tilesets are now built around Material Layers, making them easier to compose and customize.
- Added support for using `ASceneCapture2D` with `ACesium3DTileset` actors.
- Added an editor option in `ACesium3DTileset` to optionally generate smooth normals for glTFs that originally did not have normals.
- Added an editor option in `ACesium3DTileset` to disable the creation of physics meshes for its tiles.
- Added a Refresh button on the Cesium ion Assets panel.
- Made `UCesiumMetadataFeatureTableBlueprintLibrary::GetMetadataValuesAsStringForFeatureID`, `UCesiumMetadataFeatureTableBlueprintLibrary::GetProperties`, and `UCesiumMetadataPrimitiveBlueprintLibrary::GetFirstVertexIDFromFaceID` callable from Blueprints.
- Consolidated texture preparation code. Now raster overlay textures can generate mip-maps and the overlay texture preparation can happen partially on the load thread.
- The Cesium ion Assets panel now has two buttons for imagery assets, allowing the user to select whether the asset should replace the base overlay or be added on top.

##### Fixes :wrench:

- Fixed indexed vertices being duplicated unnecessarily in certain situations in `UCesiumGltfComponent`.

In addition to the above, this release updates [cesium-native](https://github.com/CesiumGS/cesium-native) from v0.6.0 to v0.7.0. See the [changelog](https://github.com/CesiumGS/cesium-native/blob/main/CHANGES.md) for a complete list of changes in cesium-native.

### v1.5.2 - 2021-08-30

##### Additions :tada:

- Added support for Unreal Engine v4.27.

### v1.5.1 - 2021-08-09

##### Breaking :mega:

- Changed Cesium Native Cesium3DTiles's namespace to Cesium3DTilesSelection's namespace

##### Fixes :wrench:

- Fixed a bug that could cause mis-registration of feature metadata to the wrong features in Draco-compressed meshes.
- Fixed a bug that could cause a crash with VR/AR devices enabled but not in use.

### v1.5.0 - 2021-08-02

##### Additions :tada:

- Added support for reading per-feature metadata from glTFs with the `EXT_feature_metadata` extension or from 3D Tiles with a B3DM batch table and accessing it from Blueprints.
- Added support for using multiple view frustums in `ACesium3DTileset` to inform the tile selection algorithm.

##### Fixes :wrench:

- Fixed a bug introduced in v1.4.0 that made it impossible to add a "Blank 3D Tiles Tileset" using the Cesium panel without first signing in to Cesium ion.
- Fixed a bug that caused a crash when deleting a Cesium 3D Tileset Actor and then undoing that deletion.

In addition to the above, this release updates [cesium-native](https://github.com/CesiumGS/cesium-native) from v0.5.0 to v0.6.0. See the [changelog](https://github.com/CesiumGS/cesium-native/blob/main/CHANGES.md) for a complete list of changes in cesium-native.

### v1.4.1 - 2021-07-13

##### Fixes :wrench:

- Fixed linker warnings on macOS related to "different visibility settings."
- Fixed compile errors on Android in Unreal Engine versions prior to 4.26.2 caused by missing support for C++17.

### v1.4.0 - 2021-07-01

##### Breaking :mega:

- Tangents are now only generated for models that don't have them and that do have a normal map, saving a significant amount of time. If you have a custom material that requires the tangents, or need them for any other reason, you may set the `AlwaysIncludeTangents` property on `Cesium3DTileset` to force them to be generated like they were in previous versions.

##### Additions :tada:

- The main Cesium panel now has buttons to easily add a `CesiumSunSky` or a `DynamicPawn`.

##### Fixes :wrench:

- Fixed a bug that could sometimes cause tile-sized holes to appear in a 3D Tiles model for one render frame.
- Fixed a bug that caused Cesium toolbar buttons to disappear when `Editor Preferences` -> `Use Small Tool Bar Icons` is enabled.
- Added support for other types of glTF index accessors: `BYTE`, `UNSIGNED_BYTE`, `SHORT`, and `UNSIGNED_SHORT`.

In addition to the above, this release updates [cesium-native](https://github.com/CesiumGS/cesium-native) from v0.4.0 to v0.5.0. See the [changelog](https://github.com/CesiumGS/cesium-native/blob/main/CHANGES.md) for a complete list of changes in cesium-native.

### v1.3.1 - 2021-06-02

- Temporarily removed support for the Android platform because it is causing problems in Epic's build environment, and is not quite production ready in any case.

### v1.3.0 - 2021-06-01

##### Breaking :mega:

- Tileset properties that require a tileset reload (URL, Source, IonAssetID, IonAccessToken, Materials) have been moved to `private`. Setter and getter methods are now provided for modifying them in Blueprints and C++.
- Deprecated `CesiumGlobeAnchorParent` and `FloatingPawn`. The `CesiumGlobeAnchorParent` functionality can be recreated using an empty actor with a `CesiumGeoreferenceComponent`. The `FloatingPawn` is now replaced by the `DynamicPawn`. In a future release, the `DynamicPawn` will be renamed to `CesiumFloatingPawn`.

##### Additions :tada:

- Added support for the Android platform.
- Added support for displaying a water effect for the parts of quantized-mesh terrain tiles that are known to be water.
- Improved property change checks in `Cesium3DTileset::LoadTileset`.
- Made origin rebasing boolean properties in `CesiumGeoreference` and `CesiumGeoreferenceComponent` blueprint editable.
- Made 3D Tiles properties editable in C++ and blueprints via getter/setter functions. The tileset now reloads at runtime when these properties are changed.
- Improvements to dynamic camera, created altitude curves for FlyTo behavior.
- Constrained the values for `UPROPERTY` user inputs to be in valid ranges.
- Added `M_CesiumOverlayWater` and `M_CesiumOverlayComplexWater` materials for use with water tiles.
- Exposed all tileset materials to allow for changes in editor.
- Added `TeleportWhenUpdatingTransform` boolean property to CesiumGeoreferenceComponent.
- Added a "Year" property to `CesiumSunSky`.
- Added the ability to use an external Directional Light with `CesiumSunSky`, rather than the embedded DirectionalLight component.

##### Fixes :wrench:

- Fixed a bug that caused rendering and navigation problems when zooming too far away from the globe when origin rebasing is enabled.
- Fixed a bug that caused glTF node `translation`, `rotation`, and `scale` properties to be ignored even if the node had no `matrix`.
- Cleaned up, standardized, and commented material and material functions.
- Moved all materials and material functions to the `Materials` subfolder.
- Set CesiumSunSky's directional light intensity to a more physically accurate value.
- Moved Latitude before Longitude on the `CesiumGeoreference` and `CesiumGeoreferenceComponent` Details panels.

In addition to the above, this release updates [cesium-native](https://github.com/CesiumGS/cesium-native) from v0.3.1 to v0.4.0. See the [changelog](https://github.com/CesiumGS/cesium-native/blob/main/CHANGES.md) for a complete list of changes in cesium-native.

### v1.2.1 - 2021-05-13

##### Fixes :wrench:

- Fixed a regression in Cesium for Unreal v1.2.0 where `GlobeAwareDefaultPawn` lost its georeference during playmode.
- Fixed a regression in Cesium for Unreal v1.2.0 where the matrices in `CesiumGeoreference` were being initialized to zero instead of identity.
- Fixed a regression in Cesium for Unreal v1.2.0 that broke the ability to paint foliage on terrain and other tilesets.

In addition to the above, this release updates [cesium-native](https://github.com/CesiumGS/cesium-native) from v0.3.0 to v0.3.1. See the [changelog](https://github.com/CesiumGS/cesium-native/blob/main/CHANGES.md) for a complete list of changes in cesium-native.

### v1.2.0 - 2021-05-03

##### Additions :tada:

- Added a dynamic camera that adapts to height above terrain.
- Added Linux support.
- Added support for Tile Map Service (TMS) raster overlays.

##### Fixes :wrench:

- Fixed issue where displayed longitude-latitude-height in `CesiumGeoreferenceComponent` wasn't updating in certain cases.
- `FEditorDelegates::OnFocusViewportOnActors` is no longer unnecessarily subscribed to multiple times.
- `Loading tileset ...` is now only written to the output log when the tileset actually needs to be reloaded.
- Fixed a bug where collision does not update correctly when changing properties of a tileset in the editor.
- Fixed a bug that caused tiles to disappear when "Suspend Update" was enabled.

### v1.1.1 - 2021-04-23

##### Fixes :wrench:

- Fixed a bug that caused tilesets added with the "Add Blank" button to cause an error during Play-In-Editor.
- Fixed a bug that caused `ACesiumGeoreference::TransformEcefToUe` to be much less precise than expected.
- Moved the `BodyInstance` property on `Cesium3DTileset` to the `Collision` category so that it can be modified in the Editor.

### v1.1.0 - 2021-04-19

##### Additions :tada:

- Added macOS support.
- Added support for the legacy `gltfUpAxis` property in a tileset `asset` dictionary. Although this property is **not** part of the specification, there are many existing assets that use this property and had been shown with a wrong rotation otherwise.
- Changed the log level for the tile selection output from `Display` to `Verbose`. With default settings, the output will no longer be displayed in the console, but only written to the log file.
- Added more diagnostic details to error messages for invalid glTF inputs.
- Added diagnostic details to error messages for failed OAuth2 authorization with `CesiumIonClient::Connection`.
- Added a `BodyInstance` property to `Cesium3DTileset` so that collision profiles can be configured.
- Added an experimental "Exclusion Zones" property to `Cesium3DTileset`. While likely to change in the future, it already provides a way to exclude parts of a 3D Tiles tileset to make room for another.

##### Fixes :wrench:

- Gave glTFs created from quantized-mesh terrain tiles a more sensible material with a `metallicFactor` of 0.0 and a `roughnessFactor` of 1.0. Previously the default glTF material was used, which has a `metallicFactor` of 1.0, leading to an undesirable appearance.
- Reported zero-length images as non-errors, because `BingMapsRasterOverlay` purposely requests that the Bing servers return a zero-length image for non-existent tiles.
- 3D Tiles geometric error is now scaled by the tile's transform.
- Fixed a bug that that caused a 3D Tiles tile to fail to refine when any of its children had an unsupported type of content.
- The `Material` property of `ACesium3DTiles` is now a `UMaterialInterface` instead of a `UMaterial`, allowing more flexibility in the types of materials that can be used.
- Fixed a possible crash when a `Cesium3DTileset` does not have a `CesiumGeoreference` or it is not valid.

In addition to the above, this release updates [cesium-native](https://github.com/CesiumGS/cesium-native) from v0.1.0 to v0.2.0. See the [changelog](https://github.com/CesiumGS/cesium-native/blob/main/CHANGES.md) for a complete list of changes in cesium-native.

### v1.0.0 - 2021-03-30 - Initial Release

##### Features :tada:

- High-accuracy, global-scale WGS84 globe for visualization of real-world 3D content
- 3D Tiles runtime engine to stream massive 3D geospatial datasets, such as terrain, imagery, 3D cities, and photogrammetry
  - Streaming from the cloud, a private network, or the local machine.
  - Level-of-detail selection
  - Caching
  - Multithreaded loading
  - Batched 3D Model (B3DM) content, including the B3DM content inside Composite (CMPT) tiles
  - `quantized-mesh` terrain loading and rendering
  - Bing Maps and Tile Map Service (TMS) raster overlays draped on terrain
- Integrated with Cesium ion for instant access to cloud based global 3D content.
- Integrated with Unreal Engine Editor, Actors and Components, Blueprints, Landscaping and Foliage, Sublevels, and Sequencer.<|MERGE_RESOLUTION|>--- conflicted
+++ resolved
@@ -2,15 +2,13 @@
 
 ### ? - ?
 
-<<<<<<< HEAD
+##### Additions :tada:
+
+- Added point cloud shading options to `Cesium3DTileset`, which allow point cloud tilesets to be rendered with attenuation based on geometric error.
+
 ##### Fixes :wrench:
 
 - Fixed a bug introduced in v1.26.0 that caused an error when attempting to save a sub-level containing Cesium objects.
-=======
-##### Additions :tada:
-
-- Added point cloud shading options to `Cesium3DTileset`, which allow point cloud tilesets to be rendered with attenuation based on geometric error.
->>>>>>> eb809688
 
 ### v1.26.0 - 2023-05-09
 
