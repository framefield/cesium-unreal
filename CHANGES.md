# Change Log

### ? - ????

##### Additions :tada:

- Display credits using Rich Text Block instead of the Web Browser Widget.

##### Fixes :wrench:

- Swapped latitude and longitude parameters on georeferenced sublevels to match with the main georeference.
- Adjusted the presentation of sublevels in the Cesium Georeference details panel.
- We now explicitly free physics mesh UVs and face remap data, reducing memory usage in the Editor and reducing pressure on the garbage collector in-game.
<<<<<<< HEAD
- Fixed a bug that could cause a crash when reporting tileset or raster overlay load errors, particularly while switching levels.
- We now Log the correct asset source when loading a new tileset from either URL or Ion. 
=======
- Disabling physics meshes of a tileset now works in Unreal Engine 5. 
>>>>>>> a7fbdb53

### v1.14.0 - 2022-06-01

##### Breaking Changes :mega:

- Renamed `ExcludeTilesInside` to `ExcludeSelectedTiles` on the `CesiumPolygonRasterOverlay`. A core redirect was added to remap the property value in existing projects.

##### Additions :tada:

- Added the `InvertSelection` option on `CesiumPolygonRasterOverlay` to rasterize outside the selection instead of inside. When used in conjunction with the `ExcludeSelectedTiles` option, tiles completely outside the polygon selection will be culled, instead of the tiles inside.

In addition to the above, this release updates [cesium-native](https://github.com/CesiumGS/cesium-native) from v0.15.1 to v0.16.0, fixing an important bug. See the [changelog](https://github.com/CesiumGS/cesium-native/blob/main/CHANGES.md) for a complete list of changes in cesium-native.

### v1.13.2 - 2022-05-13

##### Additions :tada:

- Added pre-built binaries for Unreal Engine 5 on macOS and iOS.

##### Fixes :wrench:

- Fixed a bug that could cause a crash after applying a non-UMaterialInstanceDynamic material to a tileset.
- Fixed a bug introduced in v1.13.0 that could lead to incorrect axis-aligned bounding boxes.
- Gave initial values to some fields in UStructs that did not have them, including two `UObject` pointers.

In addition to the above, this release updates [cesium-native](https://github.com/CesiumGS/cesium-native) from v0.15.1 to v0.15.2, fixing an important bug and updating some third-party libraries. See the [changelog](https://github.com/CesiumGS/cesium-native/blob/main/CHANGES.md) for a complete list of changes in cesium-native.

### v1.13.1 - 2022-05-05

This release updates [cesium-native](https://github.com/CesiumGS/cesium-native) from v0.15.0 to v0.15.1, fixing an important bug. See the [changelog](https://github.com/CesiumGS/cesium-native/blob/main/CHANGES.md) for a complete list of changes in cesium-native.

### v1.13.0 - 2022-05-02

##### Breaking Changes :mega:

- Deprecated parts of the old Blueprint API for feature ID attributes from `EXT_feature_metadata`.

##### Additions :tada:

- Improved the Blueprint API for feature ID attributes from `EXT_feature_metadata` (and upgraded batch tables).
- Added a Blueprint API to access feature ID textures and feature textures from the `EXT_feature_metadata` extension.
- Added the `UCesiumEncodedMetadataComponent` to enable styling with the metadata from the `EXT_feature_metadata` extension. This component provides a convenient way to query for existing metadata, dictate which metadata properties to encode for styling, and generate a starter material layer to access the wanted properties.

##### Fixes :wrench:

- glTF normal, occlusion, and metallic/roughness textures are no longer treated as sRGB.
- Improved the computation of axis-aligned bounding boxes for Unreal Engine, producing much smaller and more accurate bounding boxes in many cases.
- Metadata-related Blueprint functions will now return the default value if asked for an out-of-range feature or array element. Previously, they would assert or read undefined memory.

In addition to the above, this release updates [cesium-native](https://github.com/CesiumGS/cesium-native) from v0.14.0 to v0.15.0. See the [changelog](https://github.com/CesiumGS/cesium-native/blob/main/CHANGES.md) for a complete list of changes in cesium-native.

### v1.12.1 - 2022-04-06

##### Fixes :wrench:

- Fixed compiler errors with the official release of Unreal Engine 5.

### v1.12.0 - 2022-04-01

##### Breaking Changes :mega:

- Removed the `KeepWorldOriginNearCamera`, `OriginRebaseInsideSublevels`, and `MaximumWorldOriginDistanceFromCamera` options from `CesiumGeoreference`. These options are not usually necessary with Unreal Engine 5's double-precision coordinates.
- Renamed the `WorldOriginCamera` property on `CesiumGeoreference` to `SubLevelCamera`, as this property is now only used for switching sub-levels. Core Redirects should automatically make this change in Blueprints.
- Removed `Inaccurate` from the name of a large number of Blueprint functions, now that Unreal Engine 5 supports double-precision in Blueprints. Core Redirects should automatically make this change in Blueprints.

##### Additions :tada:

- Cesium for Unreal automatically enables Unreal Engine 5's "Enable Large Worlds" setting, which is required for correct culling of Cesium tilesets.
- Raster overlays are now, by default, rendered using the default settings for the `World` texture group, which yields much higher quality on many platforms by enabling anisotrpic texture filtering. Shimmering of overlay textures in the distance should be drastically reduced.
- New options on `RasterOverlay` give the user control over the texture group, texture filtering, and mipmapping used for overlay textures.
- Improved the mapping between glTF textures and Unreal Engine texture options, which should improve texture quality in tilesets.
- Added `CesiumWebMapServiceRasterOverlay` to pull raster overlays from a WMS server.
- Added option to show `Cesium3DTileset` and `CesiumRasterOverlay` credits on screen, rather than in a separate popup.

##### Fixes :wrench:

- Fixed a leak of some of the memory used by tiles that were loaded but then ended up not being used because the camera had moved.
- Fixed a leak of glTF emissive textures.
- Fixed a bug introduced in v1.11.0 that used the Y-size of the right eye viewport for the left eye in tile selection for stereographic rendering.
- Fixed a bug where glTF primitives with no render data are added to the glTF render result.

In addition to the above, this release updates [cesium-native](https://github.com/CesiumGS/cesium-native) from v0.13.0 to v0.14.0. See the [changelog](https://github.com/CesiumGS/cesium-native/blob/main/CHANGES.md) for a complete list of changes in cesium-native.

### v1.11.0 - 2022-03-01

##### Breaking Changes :mega:

- Exclusion Zones have been deprecated and will be removed in a future release. Please use the Cartographic Polygon Actor instead.

##### Additions :tada:

- Added experimental support for Unreal Engine 5 (preview 1).
- Added collision meshes for tilesets when using the Chaos physics engine.
- Integrated GPU pixel compression formats received from Cesium Native into Unreal's texture system.
- Added support for the `CESIUM_RTC` glTF extension.
- Added the ability to set tne Georeference origin from ECEF coordinates in Blueprints and C++.
- Exposed the Cesium ion endpoint URL as a property on tilesets and raster overlays.

##### Fixes :wrench:

- Fixed bug where certain pitch values in "Innaccurate Fly to Location Longitude Latitude Height" cause gimbal lock.
- Fixed a bug that caused a graphical glitch by using 16-bit indices when 32-bit indices are needed.
- Fixed a bug where tileset metadata from a feature table was not decoded correctly from UTF-8.
- Improved the shadows, making shadows fade in and out less noticable.
- The Cesium ion Token Troubleshooting panel will no longer appear in game worlds, including Play-In-Editor.

In addition to the above, this release updates [cesium-native](https://github.com/CesiumGS/cesium-native) from v0.12.0 to v0.13.0. See the [changelog](https://github.com/CesiumGS/cesium-native/blob/main/CHANGES.md) for a complete list of changes in cesium-native.

### v1.10.1 - 2022-02-01

##### Fixes :wrench:

- Fixed a crash at startup on Android devices introduced in v1.10.0.

### v1.10.0 - 2022-02-01

##### Breaking Changes :mega:

- The following Blueprints and C++ functions on `CesiumSunSky` have been renamed. CoreRedirects have been provided to handle the renames automatically for Blueprints.
  - `EnableMobileRendering` to `UseMobileRendering`
  - `AdjustAtmosphereRadius` to `UpdateAtmosphereRadius`

##### Additions :tada:

- Added Cesium Cartographic Polygon to the Cesium Quick Add panel.
- Improved the Cesium ion token management. Instead of automatically creating a Cesium ion token for each project, Cesium for Unreal now prompts you to select or create a token the first time one is needed.
- Added a Cesium ion Token Troubleshooting panel that appears when there is a problem connecting to Cesium ion tilesets and raster overlays.
- The new `FCesiumCamera` and `ACesiumCameraManager` can be used to register and update custom camera views into Cesium tilesets.

##### Fixes :wrench:

- Fixed a crash when editing the georeference detail panel while a sublevel is active.
- Improved the organization of `CesiumSunSky` parameters in the Details Panel.
- Improved the organization of `CesiumGlobeAnchorComponent` parameters in the Details Panel.

In addition to the above, this release updates [cesium-native](https://github.com/CesiumGS/cesium-native) from v0.11.0 to v0.12.0. See the [changelog](https://github.com/CesiumGS/cesium-native/blob/main/CHANGES.md) for a complete list of changes in cesium-native.

### v1.9.0 - 2022-01-03

##### Fixes :wrench:

- Fixed a bug that could cause incorrect LOD and culling when viewing a camera in-editor and the camera's aspect ratio does not match the viewport window's aspect ratio.

In addition to the above, this release updates [cesium-native](https://github.com/CesiumGS/cesium-native) from v0.10.0 to v0.11.0. See the [changelog](https://github.com/CesiumGS/cesium-native/blob/main/CHANGES.md) for a complete list of changes in cesium-native.

### v1.8.1 - 2021-12-02

In this release, the cesium-native binaries are built using Xcode 11.3 on macOS instead of Xcode 12. Other platforms are unchanged from v1.8.0.

### v1.8.0 - 2021-12-01

##### Additions :tada:

- `Cesium3DTileset` now has options for enabling custom depth and stencil buffer.
- Added `CesiumDebugColorizeTilesRasterOverlay` to visualize how a tileset is divided into tiles.
- Added `Log Selection Stats` debug option to the `Cesium3DTileset` Actor.
- Exposed raster overlay properties to Blueprints, so that overlays can be created and manipulated with Blueprints.

##### Fixes :wrench:

- Cesium for Unreal now does a much better job of releasing memory when the Unreal Engine garbage collector is not active, such as in the Editor.
- Fixed a bug that could cause an incorrect field-of-view angle to be used for tile selection in the Editor.
- Fixed a bug that caused `GlobeAwareDefaultPawn` (and its derived classes, notably `DynamicPawn`) to completely ignore short flights.

In addition to the above, this release updates [cesium-native](https://github.com/CesiumGS/cesium-native) from v0.9.0 to v0.10.0. See the [changelog](https://github.com/CesiumGS/cesium-native/blob/main/CHANGES.md) for a complete list of changes in cesium-native.

### v1.7.0 - 2021-11-01

##### Breaking Changes :mega:

- Removed `CesiumGlobeAnchorParent`, which was deprecated in v1.3.0. The `CesiumGlobeAnchorParent` functionality can be recreated using an empty actor with a `CesiumGlobeAnchorComponent`.
- Removed the `FixTransformOnOriginRebase` property from `CesiumGeoreferenceComponent`, and the component now always acts as if it is enabled. This should now work correctly even for objects that are moved by physics or other Unreal Engine mechanisms.
- The `SnapToEastSouthUp` function on `CesiumGeoreference` no longer resets the Scale back to 1.0. It only modifies the rotation.
- The following `CesiumGeoreferenceComponent` Blueprints and C++ functions no longer take a `MaintainRelativeOrientation` parameter. Instead, this behavior is controlled by the `AdjustOrientationForGlobeWhenMoving` property.
  - `MoveToLongitudeLatitudeHeight`
  - `InaccurateMoveToLongitudeLatitudeHeight`
  - `MoveToECEF`
  - `InaccurateMoveToECEF`
- Renamed `CesiumGeoreferenceComponent` to `CesiumGlobeAnchorComponent`.
- `CesiumSunSky` has been converted from Blueprints to C++. Backward compatibility should be preserved in most cases, but some less common scenarios may break.
- `GlobeAwareDefaultPawn`, `DynamicPawn`, and `CesiumSunSky` no longer have a `Georeference` property. Instead, they have a `CesiumGlobeAnchor` component that has a `Georeference` property.
- The `Georeference` property on most Cesium types can now be null if it has not been set explicitly in the Editor. To get the effective Georeference, including one that has been discovered in the level, use the `ResolvedGeoreference` property or call the `ResolveGeoreference` function.
- Removed the option to locate the Georeference at the "Bounding Volume Origin". It was confusing and almost never useful.
- The `CheckForNewSubLevels` and `JumpToCurrentLevel` functions in `CesiumGeoreference` have been removed. New sub-levels now automatically appear without an explicit check, and the current sub-level can be changed using the standard Unreal Engine Levels panel.
- Removed the `CurrentLevelIndex` property from `CesiumGeoreference`. The sub-level that is currently active in the Editor can be queried with the `GetCurrentLevel` function of the `World`.
- Removed the `SunSky` property from `CesiumGeoreference`. The `CesiumSunSky` now holds a reference to the `CesiumGeoreference`, rather than the other way around.
- The following Blueprints and C++ functions on `CesiumGeoreference` have been renamed. CoreRedirects have been provided to handle the renames automatically for Blueprints.
  - `TransformLongitudeLatitudeHeightToUe` to `TransformLongitudeLatitudeHeightToUnreal`
  - `InaccurateTransformLongitudeLatitudeHeightToUe` to `InaccurateTransformLongitudeLatitudeHeightToUnreal`
  - `TransformUeToLongitudeLatitudeHeight` to `TransformLongitudeLatitudeHeightToUnreal`
  - `InaccurateTransformUeToLongitudeLatitudeHeight` to `InaccurateTransformUnrealToLongitudeLatitudeHeight`
  - `TransformEcefToUe` to `TransformEcefToUnreal`
  - `InaccurateTransformEcefToUe` to `InaccurateTransformEcefToUnreal`
  - `TransformUeToEcef` to `TransformUnrealToEcef`
  - `InaccurateTransformUeToEcef` to `InaccurateTransformUnrealToEcef`
  - `TransformRotatorUeToEnu` to `TransformRotatorUnrealToEastNorthUp`
  - `InaccurateTransformRotatorUeToEnu` to `InaccurateTransformRotatorUnrealToEastNorthUp`
  - `TransformRotatorEnuToUe` to `TransformRotatorEastNorthUpToUnreal`
  - `InaccurateTransformRotatorEnuToUe` to `InaccurateTransformRotatorEastNorthUpToUnreal`
- The following C++ functions on `CesiumGeoreference` have been removed:
  - `GetGeoreferencedToEllipsoidCenteredTransform` and `GetEllipsoidCenteredToGeoreferencedTransform` moved to `GeoTransforms`, which is accessible via the `getGeoTransforms` function on `CesiumGeoreference`.
  - `GetUnrealWorldToEllipsoidCenteredTransform` has been replaced with `TransformUnrealToEcef` except that the latter takes standard Unreal world coordinates rather than absolute world coordinates. If you have absolute world coordinates, subtract the World's `OriginLocation` before calling the new function.
  - `GetEllipsoidCenteredToUnrealWorldTransform` has been replaced with `TransformEcefToUnreal` except that the latter returns standard Unreal world coordinates rather than absolute world coordinates. If you want absolute world coordinates, add the World's `OriginLocation` to the return value.
  - `AddGeoreferencedObject` should be replaced with a subscription to the new `OnGeoreferenceUpdated` event.

##### Additions :tada:

- Improved the workflow for managing georeferenced sub-levels.
- `CesiumSunSky` now automatically adjusts the atmosphere size based on the player Pawn's position to avoid tiled artifacts in the atmosphere when viewing the globe from far away.
- `GlobeAwareDefaultPawn` and derived classes like `DynamicPawn` now have a `CesiumGlobeAnchorComponent` attached to them. This allows more consistent movement on the globe, and allows the pawn's Longitude/Latitude/Height or ECEF coordinates to be specified directly in the Editor.
- `CesiumSunSky` now has an `EnableMobileRendering` flag that, when enabled, switches to a mobile-compatible atmosphere rendering technique.
- `CesiumCartographicPolygon`'s `GlobeAnchor` and `Polygon` are now exposed in the Editor and to Blueprints.
- Added `InaccurateGetLongitudeLatitudeHeight` and `InaccurateGetECEF` functions to `CesiumGlobeAnchorComponent`, allowing access to the current position of a globe-anchored Actor from Blueprints.
- Added support for collision object types on 'ACesium3DTileset' actors.

##### Fixes :wrench:

- Cesium objects in a sub-level will now successfully find and use the `CesiumGeoreference` and `CesiumCreditSystem` object in the Persistent Level when these properties are left unset. For best results, we suggest removing all instances of these objects from sub-levels.
- Fixed a bug that made the Time-of-Day widget forget the time when it was closed and re-opened.
- Undo/Redo now work more reliably for `CesiumGlobeAnchor` properties.
- We now explicitly free the `PlatformData` and renderer resources associated with `UTexture2D` instances created for raster overlays when the textures are no longer needed. By relying less on the Unreal Engine garbage collector, this helps keep memory usage lower. It also keeps memory from going up so quickly in the Editor, which by default does not run the garbage collector at all.

In addition to the above, this release updates [cesium-native](https://github.com/CesiumGS/cesium-native) from v0.8.0 to v0.9.0. See the [changelog](https://github.com/CesiumGS/cesium-native/blob/main/CHANGES.md) for a complete list of changes in cesium-native.

### v1.6.3 - 2021-10-01

##### Fixes :wrench:

- Fixed a bug that caused incorrect tangents to be generated based on uninitialized texture coordinates.
- Fixed a bug that could cause vertices to be duplicated and tangents calculated even when not needed.
- Fixed a bug that caused the Cesium ion access token to sometimes be blank when adding an asset from the "Cesium ion Assets" panel while the "Cesium" panel is not open.

In addition to the above, this release updates [cesium-native](https://github.com/CesiumGS/cesium-native) from v0.7.2 to v0.8.0. See the [changelog](https://github.com/CesiumGS/cesium-native/blob/main/CHANGES.md) for a complete list of changes in cesium-native.

### v1.6.2 - 2021-09-14

This release only updates [cesium-native](https://github.com/CesiumGS/cesium-native) from v0.7.1 to v0.7.2. See the [changelog](https://github.com/CesiumGS/cesium-native/blob/main/CHANGES.md) for a complete list of changes in cesium-native.

### v1.6.1 - 2021-09-14

##### Additions :tada:

- Added the `MaximumCachedBytes` property to `ACesium3DTileset`.

##### Fixes :wrench:

- Fixed incorrect behavior when two sublevels overlap each other. Now the closest sublevel is chosen in that case.
- Fixed crash when `GlobeAwareDefaultPawn::FlyToLocation` was called when the pawn was not possessed.
- Fixed a bug that caused clipping to work incorrectly for tiles that are partially water.
- Limited the length of names assigned to the ActorComponents created for 3D Tiles, to avoid a crash caused by an FName being too long with extremely long tileset URLs.
- Fixed a bug that caused 3D Tiles tile selection to take into account Editor viewports even when in Play-in-Editor mode.
- Fixed a bug in `DynamicPawn` that caused a divide-by-zero message to be printed to the Output Log.
- Fixed a mismatch on Windows between Unreal Engine's compiler options and cesium-native's compiler options that could sometimes lead to crashes and other broken behavior.

In addition to the above, this release updates [cesium-native](https://github.com/CesiumGS/cesium-native) from v0.7.0 to v0.7.1. See the [changelog](https://github.com/CesiumGS/cesium-native/blob/main/CHANGES.md) for a complete list of changes in cesium-native.

### v1.6.0 - 2021-09-01

##### Breaking Changes :mega:

- Removed `ACesium3DTileset::OpacityMaskMaterial`. The regular `Material` property is used instead.
- Renamed `UCesiumMetadataFeatureTableBlueprintLibrary::GetPropertiesForFeatureID` to `UCesiumMetadataFeatureTableBlueprintLibrary::GetMetadataValuesForFeatureID`. This is a breaking change for C++ code but Blueprints should be unaffected because of a CoreRedirect.
- Renamed `UCesiumMetadataFeatureTableBlueprintLibrary::GetPropertiesAsStringsForFeatureID` to `UCesiumMetadataFeatureTableBlueprintLibrary::GetMetadataValuesAsStringForFeatureID`. This is a breaking change for C++ code but it was not previously exposed to Blueprints.

##### Additions :tada:

- Added the ability to define a "Cesium Cartographic Polygon" and then use it to clip away part of a Cesium 3D Tileset.
- Multiple raster overlays per tileset are now supported.
- The default materials used to render Cesium 3D Tilesets are now built around Material Layers, making them easier to compose and customize.
- Added support for using `ASceneCapture2D` with `ACesium3DTileset` actors.
- Added an editor option in `ACesium3DTileset` to optionally generate smooth normals for glTFs that originally did not have normals.
- Added an editor option in `ACesium3DTileset` to disable the creation of physics meshes for its tiles.
- Added a Refresh button on the Cesium ion Assets panel.
- Made `UCesiumMetadataFeatureTableBlueprintLibrary::GetMetadataValuesAsStringForFeatureID`, `UCesiumMetadataFeatureTableBlueprintLibrary::GetProperties`, and `UCesiumMetadataPrimitiveBlueprintLibrary::GetFirstVertexIDFromFaceID` callable from Blueprints.
- Consolidated texture preparation code. Now raster overlay textures can generate mip-maps and the overlay texture preparation can happen partially on the load thread.
- The Cesium ion Assets panel now has two buttons for imagery assets, allowing the user to select whether the asset should replace the base overlay or be added on top.

##### Fixes :wrench:

- Fixed indexed vertices being duplicated unnecessarily in certain situations in `UCesiumGltfComponent`.

In addition to the above, this release updates [cesium-native](https://github.com/CesiumGS/cesium-native) from v0.6.0 to v0.7.0. See the [changelog](https://github.com/CesiumGS/cesium-native/blob/main/CHANGES.md) for a complete list of changes in cesium-native.

### v1.5.2 - 2021-08-30

##### Additions :tada:

- Added support for Unreal Engine v4.27.

### v1.5.1 - 2021-08-09

##### Breaking :mega:

- Changed Cesium Native Cesium3DTiles's namespace to Cesium3DTilesSelection's namespace

##### Fixes :wrench:

- Fixed a bug that could cause mis-registration of feature metadata to the wrong features in Draco-compressed meshes.
- Fixed a bug that could cause a crash with VR/AR devices enabled but not in use.

### v1.5.0 - 2021-08-02

##### Additions :tada:

- Added support for reading per-feature metadata from glTFs with the `EXT_feature_metadata` extension or from 3D Tiles with a B3DM batch table and accessing it from Blueprints.
- Added support for using multiple view frustums in `ACesium3DTileset` to inform the tile selection algorithm.

##### Fixes :wrench:

- Fixed a bug introduced in v1.4.0 that made it impossible to add a "Blank 3D Tiles Tileset" using the Cesium panel without first signing in to Cesium ion.
- Fixed a bug that caused a crash when deleting a Cesium 3D Tileset Actor and then undoing that deletion.

In addition to the above, this release updates [cesium-native](https://github.com/CesiumGS/cesium-native) from v0.5.0 to v0.6.0. See the [changelog](https://github.com/CesiumGS/cesium-native/blob/main/CHANGES.md) for a complete list of changes in cesium-native.

### v1.4.1 - 2021-07-13

##### Fixes :wrench:

- Fixed linker warnings on macOS related to "different visibility settings."
- Fixed compile errors on Android in Unreal Engine versions prior to 4.26.2 caused by missing support for C++17.

### v1.4.0 - 2021-07-01

##### Breaking :mega:

- Tangents are now only generated for models that don't have them and that do have a normal map, saving a significant amount of time. If you have a custom material that requires the tangents, or need them for any other reason, you may set the `AlwaysIncludeTangents` property on `Cesium3DTileset` to force them to be generated like they were in previous versions.

##### Additions :tada:

- The main Cesium panel now has buttons to easily add a `CesiumSunSky` or a `DynamicPawn`.

##### Fixes :wrench:

- Fixed a bug that could sometimes cause tile-sized holes to appear in a 3D Tiles model for one render frame.
- Fixed a bug that caused Cesium toolbar buttons to disappear when `Editor Preferences` -> `Use Small Tool Bar Icons` is enabled.
- Added support for other types of glTF index accessors: `BYTE`, `UNSIGNED_BYTE`, `SHORT`, and `UNSIGNED_SHORT`.

In addition to the above, this release updates [cesium-native](https://github.com/CesiumGS/cesium-native) from v0.4.0 to v0.5.0. See the [changelog](https://github.com/CesiumGS/cesium-native/blob/main/CHANGES.md) for a complete list of changes in cesium-native.

### v1.3.1 - 2021-06-02

- Temporarily removed support for the Android platform because it is causing problems in Epic's build environment, and is not quite production ready in any case.

### v1.3.0 - 2021-06-01

##### Breaking :mega:

- Tileset properties that require a tileset reload (URL, Source, IonAssetID, IonAccessToken, Materials) have been moved to `private`. Setter and getter methods are now provided for modifying them in Blueprints and C++.
- Deprecated `CesiumGlobeAnchorParent` and `FloatingPawn`. The `CesiumGlobeAnchorParent` functionality can be recreated using an empty actor with a `CesiumGeoreferenceComponent`. The `FloatingPawn` is now replaced by the `DynamicPawn`. In a future release, the `DynamicPawn` will be renamed to `CesiumFloatingPawn`.

##### Additions :tada:

- Added support for the Android platform.
- Added support for displaying a water effect for the parts of quantized-mesh terrain tiles that are known to be water.
- Improved property change checks in `Cesium3DTileset::LoadTileset`.
- Made origin rebasing boolean properties in `CesiumGeoreference` and `CesiumGeoreferenceComponent` blueprint editable.
- Made 3D Tiles properties editable in C++ and blueprints via getter/setter functions. The tileset now reloads at runtime when these properties are changed.
- Improvements to dynamic camera, created altitude curves for FlyTo behavior.
- Constrained the values for `UPROPERTY` user inputs to be in valid ranges.
- Added `M_CesiumOverlayWater` and `M_CesiumOverlayComplexWater` materials for use with water tiles.
- Exposed all tileset materials to allow for changes in editor.
- Added `TeleportWhenUpdatingTransform` boolean property to CesiumGeoreferenceComponent.
- Added a "Year" property to `CesiumSunSky`.
- Added the ability to use an external Directional Light with `CesiumSunSky`, rather than the embedded DirectionalLight component.

##### Fixes :wrench:

- Fixed a bug that caused rendering and navigation problems when zooming too far away from the globe when origin rebasing is enabled.
- Fixed a bug that caused glTF node `translation`, `rotation`, and `scale` properties to be ignored even if the node had no `matrix`.
- Cleaned up, standardized, and commented material and material functions.
- Moved all materials and material functions to the `Materials` subfolder.
- Set CesiumSunSky's directional light intensity to a more physically accurate value.
- Moved Latitude before Longitude on the `CesiumGeoreference` and `CesiumGeoreferenceComponent` Details panels.

In addition to the above, this release updates [cesium-native](https://github.com/CesiumGS/cesium-native) from v0.3.1 to v0.4.0. See the [changelog](https://github.com/CesiumGS/cesium-native/blob/main/CHANGES.md) for a complete list of changes in cesium-native.

### v1.2.1 - 2021-05-13

##### Fixes :wrench:

- Fixed a regression in Cesium for Unreal v1.2.0 where `GlobeAwareDefaultPawn` lost its georeference during playmode.
- Fixed a regression in Cesium for Unreal v1.2.0 where the matrices in `CesiumGeoreference` were being initialized to zero instead of identity.
- Fixed a regression in Cesium for Unreal v1.2.0 that broke the ability to paint foliage on terrain and other tilesets.

In addition to the above, this release updates [cesium-native](https://github.com/CesiumGS/cesium-native) from v0.3.0 to v0.3.1. See the [changelog](https://github.com/CesiumGS/cesium-native/blob/main/CHANGES.md) for a complete list of changes in cesium-native.

### v1.2.0 - 2021-05-03

##### Additions :tada:

- Added a dynamic camera that adapts to height above terrain.
- Added Linux support.
- Added support for Tile Map Service (TMS) raster overlays.

##### Fixes :wrench:

- Fixed issue where displayed longitude-latitude-height in `CesiumGeoreferenceComponent` wasn't updating in certain cases.
- `FEditorDelegates::OnFocusViewportOnActors` is no longer unnecessarily subscribed to multiple times.
- `Loading tileset ...` is now only written to the output log when the tileset actually needs to be reloaded.
- Fixed a bug where collision does not update correctly when changing properties of a tileset in the editor.
- Fixed a bug that caused tiles to disappear when "Suspend Update" was enabled.

### v1.1.1 - 2021-04-23

##### Fixes :wrench:

- Fixed a bug that caused tilesets added with the "Add Blank" button to cause an error during Play-In-Editor.
- Fixed a bug that caused `ACesiumGeoreference::TransformEcefToUe` to be much less precise than expected.
- Moved the `BodyInstance` property on `Cesium3DTileset` to the `Collision` category so that it can be modified in the Editor.

### v1.1.0 - 2021-04-19

##### Additions :tada:

- Added macOS support.
- Added support for the legacy `gltfUpAxis` property in a tileset `asset` dictionary. Although this property is **not** part of the specification, there are many existing assets that use this property and had been shown with a wrong rotation otherwise.
- Changed the log level for the tile selection output from `Display` to `Verbose`. With default settings, the output will no longer be displayed in the console, but only written to the log file.
- Added more diagnostic details to error messages for invalid glTF inputs.
- Added diagnostic details to error messages for failed OAuth2 authorization with `CesiumIonClient::Connection`.
- Added a `BodyInstance` property to `Cesium3DTileset` so that collision profiles can be configured.
- Added an experimental "Exclusion Zones" property to `Cesium3DTileset`. While likely to change in the future, it already provides a way to exclude parts of a 3D Tiles tileset to make room for another.

##### Fixes :wrench:

- Gave glTFs created from quantized-mesh terrain tiles a more sensible material with a `metallicFactor` of 0.0 and a `roughnessFactor` of 1.0. Previously the default glTF material was used, which has a `metallicFactor` of 1.0, leading to an undesirable appearance.
- Reported zero-length images as non-errors, because `BingMapsRasterOverlay` purposely requests that the Bing servers return a zero-length image for non-existent tiles.
- 3D Tiles geometric error is now scaled by the tile's transform.
- Fixed a bug that that caused a 3D Tiles tile to fail to refine when any of its children had an unsupported type of content.
- The `Material` property of `ACesium3DTiles` is now a `UMaterialInterface` instead of a `UMaterial`, allowing more flexibility in the types of materials that can be used.
- Fixed a possible crash when a `Cesium3DTileset` does not have a `CesiumGeoreference` or it is not valid.

In addition to the above, this release updates [cesium-native](https://github.com/CesiumGS/cesium-native) from v0.1.0 to v0.2.0. See the [changelog](https://github.com/CesiumGS/cesium-native/blob/main/CHANGES.md) for a complete list of changes in cesium-native.

### v1.0.0 - 2021-03-30 - Initial Release

##### Features :tada:

- High-accuracy, global-scale WGS84 globe for visualization of real-world 3D content
- 3D Tiles runtime engine to stream massive 3D geospatial datasets, such as terrain, imagery, 3D cities, and photogrammetry
  - Streaming from the cloud, a private network, or the local machine.
  - Level-of-detail selection
  - Caching
  - Multithreaded loading
  - Batched 3D Model (B3DM) content, including the B3DM content inside Composite (CMPT) tiles
  - `quantized-mesh` terrain loading and rendering
  - Bing Maps and Tile Map Service (TMS) raster overlays draped on terrain
- Integrated with Cesium ion for instant access to cloud based global 3D content.
- Integrated with Unreal Engine Editor, Actors and Components, Blueprints, Landscaping and Foliage, Sublevels, and Sequencer.<|MERGE_RESOLUTION|>--- conflicted
+++ resolved
@@ -11,12 +11,9 @@
 - Swapped latitude and longitude parameters on georeferenced sublevels to match with the main georeference.
 - Adjusted the presentation of sublevels in the Cesium Georeference details panel.
 - We now explicitly free physics mesh UVs and face remap data, reducing memory usage in the Editor and reducing pressure on the garbage collector in-game.
-<<<<<<< HEAD
 - Fixed a bug that could cause a crash when reporting tileset or raster overlay load errors, particularly while switching levels.
 - We now Log the correct asset source when loading a new tileset from either URL or Ion. 
-=======
 - Disabling physics meshes of a tileset now works in Unreal Engine 5. 
->>>>>>> a7fbdb53
 
 ### v1.14.0 - 2022-06-01
 
