# Change Log

<<<<<<< HEAD
### ? - ?
=======
### v1.13.2 - 2022-05-13

##### Fixes :wrench:

- Fixed a bug that could cause a crash after applying a non-UMaterialInstanceDynamic material to a tileset.
- Fixed a bug introduced in v1.13.0 that could lead to incorrect axis-aligned bounding boxes.
- Gave initial values to some fields in UStructs that did not have them, including two `UObject` pointers.

In addition to the above, this release updates [cesium-native](https://github.com/CesiumGS/cesium-native) from v0.15.1 to v0.15.2, fixing an important bug and updating some third-party libraries. See the [changelog](https://github.com/CesiumGS/cesium-native/blob/main/CHANGES.md) for a complete list of changes in cesium-native.

### v1.13.1 - 2022-05-05
>>>>>>> 1865379f

##### Additions :tada:

- Added pre-built binaries for Unreal Engine 5 on macOS and iOS.

### v1.13.1 - 2022-05-05

This release updates [cesium-native](https://github.com/CesiumGS/cesium-native) from v0.15.0 to v0.15.1, fixing an important bug. See the [changelog](https://github.com/CesiumGS/cesium-native/blob/main/CHANGES.md) for a complete list of changes in cesium-native.

### v1.13.0 - 2022-05-02

##### Breaking Changes :mega:

- Deprecated parts of the old Blueprint API for feature ID attributes from `EXT_feature_metadata`.

##### Additions :tada:

- Improved the Blueprint API for feature ID attributes from `EXT_feature_metadata` (and upgraded batch tables).
- Added a Blueprint API to access feature ID textures and feature textures from the `EXT_feature_metadata` extension.
- Added the `UCesiumEncodedMetadataComponent` to enable styling with the metadata from the `EXT_feature_metadata` extension. This component provides a convenient way to query for existing metadata, dictate which metadata properties to encode for styling, and generate a starter material layer to access the wanted properties.

##### Fixes :wrench:

- glTF normal, occlusion, and metallic/roughness textures are no longer treated as sRGB.
- Improved the computation of axis-aligned bounding boxes for Unreal Engine, producing much smaller and more accurate bounding boxes in many cases.
- Metadata-related Blueprint functions will now return the default value if asked for an out-of-range feature or array element. Previously, they would assert or read undefined memory.

In addition to the above, this release updates [cesium-native](https://github.com/CesiumGS/cesium-native) from v0.14.0 to v0.15.0. See the [changelog](https://github.com/CesiumGS/cesium-native/blob/main/CHANGES.md) for a complete list of changes in cesium-native.

### v1.12.1 - 2022-04-06

##### Fixes :wrench:

- Fixed compiler errors with the official release of Unreal Engine 5.

### v1.12.0 - 2022-04-01

##### Breaking Changes :mega:

- Removed the `KeepWorldOriginNearCamera`, `OriginRebaseInsideSublevels`, and `MaximumWorldOriginDistanceFromCamera` options from `CesiumGeoreference`. These options are not usually necessary with Unreal Engine 5's double-precision coordinates.
- Renamed the `WorldOriginCamera` property on `CesiumGeoreference` to `SubLevelCamera`, as this property is now only used for switching sub-levels. Core Redirects should automatically make this change in Blueprints.
- Removed `Inaccurate` from the name of a large number of Blueprint functions, now that Unreal Engine 5 supports double-precision in Blueprints. Core Redirects should automatically make this change in Blueprints.

##### Additions :tada:

- Cesium for Unreal automatically enables Unreal Engine 5's "Enable Large Worlds" setting, which is required for correct culling of Cesium tilesets.
- Raster overlays are now, by default, rendered using the default settings for the `World` texture group, which yields much higher quality on many platforms by enabling anisotrpic texture filtering. Shimmering of overlay textures in the distance should be drastically reduced.
- New options on `RasterOverlay` give the user control over the texture group, texture filtering, and mipmapping used for overlay textures.
- Improved the mapping between glTF textures and Unreal Engine texture options, which should improve texture quality in tilesets.
- Added `CesiumWebMapServiceRasterOverlay` to pull raster overlays from a WMS server.
- Added option to show `Cesium3DTileset` and `CesiumRasterOverlay` credits on screen, rather than in a separate popup.

##### Fixes :wrench:

- Fixed a leak of some of the memory used by tiles that were loaded but then ended up not being used because the camera had moved.
- Fixed a leak of glTF emissive textures.
- Fixed a bug introduced in v1.11.0 that used the Y-size of the right eye viewport for the left eye in tile selection for stereographic rendering.
- Fixed a bug where glTF primitives with no render data are added to the glTF render result.

In addition to the above, this release updates [cesium-native](https://github.com/CesiumGS/cesium-native) from v0.13.0 to v0.14.0. See the [changelog](https://github.com/CesiumGS/cesium-native/blob/main/CHANGES.md) for a complete list of changes in cesium-native.

### v1.11.0 - 2022-03-01

##### Breaking Changes :mega:

- Exclusion Zones have been deprecated and will be removed in a future release. Please use the Cartographic Polygon Actor instead.

##### Additions :tada:

- Added experimental support for Unreal Engine 5 (preview 1).
- Added collision meshes for tilesets when using the Chaos physics engine.
- Integrated GPU pixel compression formats received from Cesium Native into Unreal's texture system.
- Added support for the `CESIUM_RTC` glTF extension.
- Added the ability to set tne Georeference origin from ECEF coordinates in Blueprints and C++.
- Exposed the Cesium ion endpoint URL as a property on tilesets and raster overlays.

##### Fixes :wrench:

- Fixed bug where certain pitch values in "Innaccurate Fly to Location Longitude Latitude Height" cause gimbal lock.
- Fixed a bug that caused a graphical glitch by using 16-bit indices when 32-bit indices are needed.
- Fixed a bug where tileset metadata from a feature table was not decoded correctly from UTF-8.
- Improved the shadows, making shadows fade in and out less noticable.
- The Cesium ion Token Troubleshooting panel will no longer appear in game worlds, including Play-In-Editor.

In addition to the above, this release updates [cesium-native](https://github.com/CesiumGS/cesium-native) from v0.12.0 to v0.13.0. See the [changelog](https://github.com/CesiumGS/cesium-native/blob/main/CHANGES.md) for a complete list of changes in cesium-native.

### v1.10.1 - 2022-02-01

##### Fixes :wrench:

- Fixed a crash at startup on Android devices introduced in v1.10.0.

### v1.10.0 - 2022-02-01

##### Breaking Changes :mega:

- The following Blueprints and C++ functions on `CesiumSunSky` have been renamed. CoreRedirects have been provided to handle the renames automatically for Blueprints.
  - `EnableMobileRendering` to `UseMobileRendering`
  - `AdjustAtmosphereRadius` to `UpdateAtmosphereRadius`

##### Additions :tada:

- Added Cesium Cartographic Polygon to the Cesium Quick Add panel.
- Improved the Cesium ion token management. Instead of automatically creating a Cesium ion token for each project, Cesium for Unreal now prompts you to select or create a token the first time one is needed.
- Added a Cesium ion Token Troubleshooting panel that appears when there is a problem connecting to Cesium ion tilesets and raster overlays.
- The new `FCesiumCamera` and `ACesiumCameraManager` can be used to register and update custom camera views into Cesium tilesets.

##### Fixes :wrench:

- Fixed a crash when editing the georeference detail panel while a sublevel is active.
- Improved the organization of `CesiumSunSky` parameters in the Details Panel.
- Improved the organization of `CesiumGlobeAnchorComponent` parameters in the Details Panel.

In addition to the above, this release updates [cesium-native](https://github.com/CesiumGS/cesium-native) from v0.11.0 to v0.12.0. See the [changelog](https://github.com/CesiumGS/cesium-native/blob/main/CHANGES.md) for a complete list of changes in cesium-native.

### v1.9.0 - 2022-01-03

##### Fixes :wrench:

- Fixed a bug that could cause incorrect LOD and culling when viewing a camera in-editor and the camera's aspect ratio does not match the viewport window's aspect ratio.

In addition to the above, this release updates [cesium-native](https://github.com/CesiumGS/cesium-native) from v0.10.0 to v0.11.0. See the [changelog](https://github.com/CesiumGS/cesium-native/blob/main/CHANGES.md) for a complete list of changes in cesium-native.

### v1.8.1 - 2021-12-02

In this release, the cesium-native binaries are built using Xcode 11.3 on macOS instead of Xcode 12. Other platforms are unchanged from v1.8.0.

### v1.8.0 - 2021-12-01

##### Additions :tada:

- `Cesium3DTileset` now has options for enabling custom depth and stencil buffer.
- Added `CesiumDebugColorizeTilesRasterOverlay` to visualize how a tileset is divided into tiles.
- Added `Log Selection Stats` debug option to the `Cesium3DTileset` Actor.
- Exposed raster overlay properties to Blueprints, so that overlays can be created and manipulated with Blueprints.

##### Fixes :wrench:

- Cesium for Unreal now does a much better job of releasing memory when the Unreal Engine garbage collector is not active, such as in the Editor.
- Fixed a bug that could cause an incorrect field-of-view angle to be used for tile selection in the Editor.
- Fixed a bug that caused `GlobeAwareDefaultPawn` (and its derived classes, notably `DynamicPawn`) to completely ignore short flights.

In addition to the above, this release updates [cesium-native](https://github.com/CesiumGS/cesium-native) from v0.9.0 to v0.10.0. See the [changelog](https://github.com/CesiumGS/cesium-native/blob/main/CHANGES.md) for a complete list of changes in cesium-native.

### v1.7.0 - 2021-11-01

##### Breaking Changes :mega:

- Removed `CesiumGlobeAnchorParent`, which was deprecated in v1.3.0. The `CesiumGlobeAnchorParent` functionality can be recreated using an empty actor with a `CesiumGlobeAnchorComponent`.
- Removed the `FixTransformOnOriginRebase` property from `CesiumGeoreferenceComponent`, and the component now always acts as if it is enabled. This should now work correctly even for objects that are moved by physics or other Unreal Engine mechanisms.
- The `SnapToEastSouthUp` function on `CesiumGeoreference` no longer resets the Scale back to 1.0. It only modifies the rotation.
- The following `CesiumGeoreferenceComponent` Blueprints and C++ functions no longer take a `MaintainRelativeOrientation` parameter. Instead, this behavior is controlled by the `AdjustOrientationForGlobeWhenMoving` property.
  - `MoveToLongitudeLatitudeHeight`
  - `InaccurateMoveToLongitudeLatitudeHeight`
  - `MoveToECEF`
  - `InaccurateMoveToECEF`
- Renamed `CesiumGeoreferenceComponent` to `CesiumGlobeAnchorComponent`.
- `CesiumSunSky` has been converted from Blueprints to C++. Backward compatibility should be preserved in most cases, but some less common scenarios may break.
- `GlobeAwareDefaultPawn`, `DynamicPawn`, and `CesiumSunSky` no longer have a `Georeference` property. Instead, they have a `CesiumGlobeAnchor` component that has a `Georeference` property.
- The `Georeference` property on most Cesium types can now be null if it has not been set explicitly in the Editor. To get the effective Georeference, including one that has been discovered in the level, use the `ResolvedGeoreference` property or call the `ResolveGeoreference` function.
- Removed the option to locate the Georeference at the "Bounding Volume Origin". It was confusing and almost never useful.
- The `CheckForNewSubLevels` and `JumpToCurrentLevel` functions in `CesiumGeoreference` have been removed. New sub-levels now automatically appear without an explicit check, and the current sub-level can be changed using the standard Unreal Engine Levels panel.
- Removed the `CurrentLevelIndex` property from `CesiumGeoreference`. The sub-level that is currently active in the Editor can be queried with the `GetCurrentLevel` function of the `World`.
- Removed the `SunSky` property from `CesiumGeoreference`. The `CesiumSunSky` now holds a reference to the `CesiumGeoreference`, rather than the other way around.
- The following Blueprints and C++ functions on `CesiumGeoreference` have been renamed. CoreRedirects have been provided to handle the renames automatically for Blueprints.
  - `TransformLongitudeLatitudeHeightToUe` to `TransformLongitudeLatitudeHeightToUnreal`
  - `InaccurateTransformLongitudeLatitudeHeightToUe` to `InaccurateTransformLongitudeLatitudeHeightToUnreal`
  - `TransformUeToLongitudeLatitudeHeight` to `TransformLongitudeLatitudeHeightToUnreal`
  - `InaccurateTransformUeToLongitudeLatitudeHeight` to `InaccurateTransformUnrealToLongitudeLatitudeHeight`
  - `TransformEcefToUe` to `TransformEcefToUnreal`
  - `InaccurateTransformEcefToUe` to `InaccurateTransformEcefToUnreal`
  - `TransformUeToEcef` to `TransformUnrealToEcef`
  - `InaccurateTransformUeToEcef` to `InaccurateTransformUnrealToEcef`
  - `TransformRotatorUeToEnu` to `TransformRotatorUnrealToEastNorthUp`
  - `InaccurateTransformRotatorUeToEnu` to `InaccurateTransformRotatorUnrealToEastNorthUp`
  - `TransformRotatorEnuToUe` to `TransformRotatorEastNorthUpToUnreal`
  - `InaccurateTransformRotatorEnuToUe` to `InaccurateTransformRotatorEastNorthUpToUnreal`
- The following C++ functions on `CesiumGeoreference` have been removed:
  - `GetGeoreferencedToEllipsoidCenteredTransform` and `GetEllipsoidCenteredToGeoreferencedTransform` moved to `GeoTransforms`, which is accessible via the `getGeoTransforms` function on `CesiumGeoreference`.
  - `GetUnrealWorldToEllipsoidCenteredTransform` has been replaced with `TransformUnrealToEcef` except that the latter takes standard Unreal world coordinates rather than absolute world coordinates. If you have absolute world coordinates, subtract the World's `OriginLocation` before calling the new function.
  - `GetEllipsoidCenteredToUnrealWorldTransform` has been replaced with `TransformEcefToUnreal` except that the latter returns standard Unreal world coordinates rather than absolute world coordinates. If you want absolute world coordinates, add the World's `OriginLocation` to the return value.
  - `AddGeoreferencedObject` should be replaced with a subscription to the new `OnGeoreferenceUpdated` event.

##### Additions :tada:

- Improved the workflow for managing georeferenced sub-levels.
- `CesiumSunSky` now automatically adjusts the atmosphere size based on the player Pawn's position to avoid tiled artifacts in the atmosphere when viewing the globe from far away.
- `GlobeAwareDefaultPawn` and derived classes like `DynamicPawn` now have a `CesiumGlobeAnchorComponent` attached to them. This allows more consistent movement on the globe, and allows the pawn's Longitude/Latitude/Height or ECEF coordinates to be specified directly in the Editor.
- `CesiumSunSky` now has an `EnableMobileRendering` flag that, when enabled, switches to a mobile-compatible atmosphere rendering technique.
- `CesiumCartographicPolygon`'s `GlobeAnchor` and `Polygon` are now exposed in the Editor and to Blueprints.
- Added `InaccurateGetLongitudeLatitudeHeight` and `InaccurateGetECEF` functions to `CesiumGlobeAnchorComponent`, allowing access to the current position of a globe-anchored Actor from Blueprints.
- Added support for collision object types on 'ACesium3DTileset' actors.

##### Fixes :wrench:

- Cesium objects in a sub-level will now successfully find and use the `CesiumGeoreference` and `CesiumCreditSystem` object in the Persistent Level when these properties are left unset. For best results, we suggest removing all instances of these objects from sub-levels.
- Fixed a bug that made the Time-of-Day widget forget the time when it was closed and re-opened.
- Undo/Redo now work more reliably for `CesiumGlobeAnchor` properties.
- We now explicitly free the `PlatformData` and renderer resources associated with `UTexture2D` instances created for raster overlays when the textures are no longer needed. By relying less on the Unreal Engine garbage collector, this helps keep memory usage lower. It also keeps memory from going up so quickly in the Editor, which by default does not run the garbage collector at all.

In addition to the above, this release updates [cesium-native](https://github.com/CesiumGS/cesium-native) from v0.8.0 to v0.9.0. See the [changelog](https://github.com/CesiumGS/cesium-native/blob/main/CHANGES.md) for a complete list of changes in cesium-native.

### v1.6.3 - 2021-10-01

##### Fixes :wrench:

- Fixed a bug that caused incorrect tangents to be generated based on uninitialized texture coordinates.
- Fixed a bug that could cause vertices to be duplicated and tangents calculated even when not needed.
- Fixed a bug that caused the Cesium ion access token to sometimes be blank when adding an asset from the "Cesium ion Assets" panel while the "Cesium" panel is not open.

In addition to the above, this release updates [cesium-native](https://github.com/CesiumGS/cesium-native) from v0.7.2 to v0.8.0. See the [changelog](https://github.com/CesiumGS/cesium-native/blob/main/CHANGES.md) for a complete list of changes in cesium-native.

### v1.6.2 - 2021-09-14

This release only updates [cesium-native](https://github.com/CesiumGS/cesium-native) from v0.7.1 to v0.7.2. See the [changelog](https://github.com/CesiumGS/cesium-native/blob/main/CHANGES.md) for a complete list of changes in cesium-native.

### v1.6.1 - 2021-09-14

##### Additions :tada:

- Added the `MaximumCachedBytes` property to `ACesium3DTileset`.

##### Fixes :wrench:

- Fixed incorrect behavior when two sublevels overlap each other. Now the closest sublevel is chosen in that case.
- Fixed crash when `GlobeAwareDefaultPawn::FlyToLocation` was called when the pawn was not possessed.
- Fixed a bug that caused clipping to work incorrectly for tiles that are partially water.
- Limited the length of names assigned to the ActorComponents created for 3D Tiles, to avoid a crash caused by an FName being too long with extremely long tileset URLs.
- Fixed a bug that caused 3D Tiles tile selection to take into account Editor viewports even when in Play-in-Editor mode.
- Fixed a bug in `DynamicPawn` that caused a divide-by-zero message to be printed to the Output Log.
- Fixed a mismatch on Windows between Unreal Engine's compiler options and cesium-native's compiler options that could sometimes lead to crashes and other broken behavior.

In addition to the above, this release updates [cesium-native](https://github.com/CesiumGS/cesium-native) from v0.7.0 to v0.7.1. See the [changelog](https://github.com/CesiumGS/cesium-native/blob/main/CHANGES.md) for a complete list of changes in cesium-native.

### v1.6.0 - 2021-09-01

##### Breaking Changes :mega:

- Removed `ACesium3DTileset::OpacityMaskMaterial`. The regular `Material` property is used instead.
- Renamed `UCesiumMetadataFeatureTableBlueprintLibrary::GetPropertiesForFeatureID` to `UCesiumMetadataFeatureTableBlueprintLibrary::GetMetadataValuesForFeatureID`. This is a breaking change for C++ code but Blueprints should be unaffected because of a CoreRedirect.
- Renamed `UCesiumMetadataFeatureTableBlueprintLibrary::GetPropertiesAsStringsForFeatureID` to `UCesiumMetadataFeatureTableBlueprintLibrary::GetMetadataValuesAsStringForFeatureID`. This is a breaking change for C++ code but it was not previously exposed to Blueprints.

##### Additions :tada:

- Added the ability to define a "Cesium Cartographic Polygon" and then use it to clip away part of a Cesium 3D Tileset.
- Multiple raster overlays per tileset are now supported.
- The default materials used to render Cesium 3D Tilesets are now built around Material Layers, making them easier to compose and customize.
- Added support for using `ASceneCapture2D` with `ACesium3DTileset` actors.
- Added an editor option in `ACesium3DTileset` to optionally generate smooth normals for glTFs that originally did not have normals.
- Added an editor option in `ACesium3DTileset` to disable the creation of physics meshes for its tiles.
- Added a Refresh button on the Cesium ion Assets panel.
- Made `UCesiumMetadataFeatureTableBlueprintLibrary::GetMetadataValuesAsStringForFeatureID`, `UCesiumMetadataFeatureTableBlueprintLibrary::GetProperties`, and `UCesiumMetadataPrimitiveBlueprintLibrary::GetFirstVertexIDFromFaceID` callable from Blueprints.
- Consolidated texture preparation code. Now raster overlay textures can generate mip-maps and the overlay texture preparation can happen partially on the load thread.
- The Cesium ion Assets panel now has two buttons for imagery assets, allowing the user to select whether the asset should replace the base overlay or be added on top.

##### Fixes :wrench:

- Fixed indexed vertices being duplicated unnecessarily in certain situations in `UCesiumGltfComponent`.

In addition to the above, this release updates [cesium-native](https://github.com/CesiumGS/cesium-native) from v0.6.0 to v0.7.0. See the [changelog](https://github.com/CesiumGS/cesium-native/blob/main/CHANGES.md) for a complete list of changes in cesium-native.

### v1.5.2 - 2021-08-30

##### Additions :tada:

- Added support for Unreal Engine v4.27.

### v1.5.1 - 2021-08-09

##### Breaking :mega:

- Changed Cesium Native Cesium3DTiles's namespace to Cesium3DTilesSelection's namespace

##### Fixes :wrench:

- Fixed a bug that could cause mis-registration of feature metadata to the wrong features in Draco-compressed meshes.
- Fixed a bug that could cause a crash with VR/AR devices enabled but not in use.

### v1.5.0 - 2021-08-02

##### Additions :tada:

- Added support for reading per-feature metadata from glTFs with the `EXT_feature_metadata` extension or from 3D Tiles with a B3DM batch table and accessing it from Blueprints.
- Added support for using multiple view frustums in `ACesium3DTileset` to inform the tile selection algorithm.

##### Fixes :wrench:

- Fixed a bug introduced in v1.4.0 that made it impossible to add a "Blank 3D Tiles Tileset" using the Cesium panel without first signing in to Cesium ion.
- Fixed a bug that caused a crash when deleting a Cesium 3D Tileset Actor and then undoing that deletion.

In addition to the above, this release updates [cesium-native](https://github.com/CesiumGS/cesium-native) from v0.5.0 to v0.6.0. See the [changelog](https://github.com/CesiumGS/cesium-native/blob/main/CHANGES.md) for a complete list of changes in cesium-native.

### v1.4.1 - 2021-07-13

##### Fixes :wrench:

- Fixed linker warnings on macOS related to "different visibility settings."
- Fixed compile errors on Android in Unreal Engine versions prior to 4.26.2 caused by missing support for C++17.

### v1.4.0 - 2021-07-01

##### Breaking :mega:

- Tangents are now only generated for models that don't have them and that do have a normal map, saving a significant amount of time. If you have a custom material that requires the tangents, or need them for any other reason, you may set the `AlwaysIncludeTangents` property on `Cesium3DTileset` to force them to be generated like they were in previous versions.

##### Additions :tada:

- The main Cesium panel now has buttons to easily add a `CesiumSunSky` or a `DynamicPawn`.

##### Fixes :wrench:

- Fixed a bug that could sometimes cause tile-sized holes to appear in a 3D Tiles model for one render frame.
- Fixed a bug that caused Cesium toolbar buttons to disappear when `Editor Preferences` -> `Use Small Tool Bar Icons` is enabled.
- Added support for other types of glTF index accessors: `BYTE`, `UNSIGNED_BYTE`, `SHORT`, and `UNSIGNED_SHORT`.

In addition to the above, this release updates [cesium-native](https://github.com/CesiumGS/cesium-native) from v0.4.0 to v0.5.0. See the [changelog](https://github.com/CesiumGS/cesium-native/blob/main/CHANGES.md) for a complete list of changes in cesium-native.

### v1.3.1 - 2021-06-02

- Temporarily removed support for the Android platform because it is causing problems in Epic's build environment, and is not quite production ready in any case.

### v1.3.0 - 2021-06-01

##### Breaking :mega:

- Tileset properties that require a tileset reload (URL, Source, IonAssetID, IonAccessToken, Materials) have been moved to `private`. Setter and getter methods are now provided for modifying them in Blueprints and C++.
- Deprecated `CesiumGlobeAnchorParent` and `FloatingPawn`. The `CesiumGlobeAnchorParent` functionality can be recreated using an empty actor with a `CesiumGeoreferenceComponent`. The `FloatingPawn` is now replaced by the `DynamicPawn`. In a future release, the `DynamicPawn` will be renamed to `CesiumFloatingPawn`.

##### Additions :tada:

- Added support for the Android platform.
- Added support for displaying a water effect for the parts of quantized-mesh terrain tiles that are known to be water.
- Improved property change checks in `Cesium3DTileset::LoadTileset`.
- Made origin rebasing boolean properties in `CesiumGeoreference` and `CesiumGeoreferenceComponent` blueprint editable.
- Made 3D Tiles properties editable in C++ and blueprints via getter/setter functions. The tileset now reloads at runtime when these properties are changed.
- Improvements to dynamic camera, created altitude curves for FlyTo behavior.
- Constrained the values for `UPROPERTY` user inputs to be in valid ranges.
- Added `M_CesiumOverlayWater` and `M_CesiumOverlayComplexWater` materials for use with water tiles.
- Exposed all tileset materials to allow for changes in editor.
- Added `TeleportWhenUpdatingTransform` boolean property to CesiumGeoreferenceComponent.
- Added a "Year" property to `CesiumSunSky`.
- Added the ability to use an external Directional Light with `CesiumSunSky`, rather than the embedded DirectionalLight component.

##### Fixes :wrench:

- Fixed a bug that caused rendering and navigation problems when zooming too far away from the globe when origin rebasing is enabled.
- Fixed a bug that caused glTF node `translation`, `rotation`, and `scale` properties to be ignored even if the node had no `matrix`.
- Cleaned up, standardized, and commented material and material functions.
- Moved all materials and material functions to the `Materials` subfolder.
- Set CesiumSunSky's directional light intensity to a more physically accurate value.
- Moved Latitude before Longitude on the `CesiumGeoreference` and `CesiumGeoreferenceComponent` Details panels.

In addition to the above, this release updates [cesium-native](https://github.com/CesiumGS/cesium-native) from v0.3.1 to v0.4.0. See the [changelog](https://github.com/CesiumGS/cesium-native/blob/main/CHANGES.md) for a complete list of changes in cesium-native.

### v1.2.1 - 2021-05-13

##### Fixes :wrench:

- Fixed a regression in Cesium for Unreal v1.2.0 where `GlobeAwareDefaultPawn` lost its georeference during playmode.
- Fixed a regression in Cesium for Unreal v1.2.0 where the matrices in `CesiumGeoreference` were being initialized to zero instead of identity.
- Fixed a regression in Cesium for Unreal v1.2.0 that broke the ability to paint foliage on terrain and other tilesets.

In addition to the above, this release updates [cesium-native](https://github.com/CesiumGS/cesium-native) from v0.3.0 to v0.3.1. See the [changelog](https://github.com/CesiumGS/cesium-native/blob/main/CHANGES.md) for a complete list of changes in cesium-native.

### v1.2.0 - 2021-05-03

##### Additions :tada:

- Added a dynamic camera that adapts to height above terrain.
- Added Linux support.
- Added support for Tile Map Service (TMS) raster overlays.

##### Fixes :wrench:

- Fixed issue where displayed longitude-latitude-height in `CesiumGeoreferenceComponent` wasn't updating in certain cases.
- `FEditorDelegates::OnFocusViewportOnActors` is no longer unnecessarily subscribed to multiple times.
- `Loading tileset ...` is now only written to the output log when the tileset actually needs to be reloaded.
- Fixed a bug where collision does not update correctly when changing properties of a tileset in the editor.
- Fixed a bug that caused tiles to disappear when "Suspend Update" was enabled.

### v1.1.1 - 2021-04-23

##### Fixes :wrench:

- Fixed a bug that caused tilesets added with the "Add Blank" button to cause an error during Play-In-Editor.
- Fixed a bug that caused `ACesiumGeoreference::TransformEcefToUe` to be much less precise than expected.
- Moved the `BodyInstance` property on `Cesium3DTileset` to the `Collision` category so that it can be modified in the Editor.

### v1.1.0 - 2021-04-19

##### Additions :tada:

- Added macOS support.
- Added support for the legacy `gltfUpAxis` property in a tileset `asset` dictionary. Although this property is **not** part of the specification, there are many existing assets that use this property and had been shown with a wrong rotation otherwise.
- Changed the log level for the tile selection output from `Display` to `Verbose`. With default settings, the output will no longer be displayed in the console, but only written to the log file.
- Added more diagnostic details to error messages for invalid glTF inputs.
- Added diagnostic details to error messages for failed OAuth2 authorization with `CesiumIonClient::Connection`.
- Added a `BodyInstance` property to `Cesium3DTileset` so that collision profiles can be configured.
- Added an experimental "Exclusion Zones" property to `Cesium3DTileset`. While likely to change in the future, it already provides a way to exclude parts of a 3D Tiles tileset to make room for another.

##### Fixes :wrench:

- Gave glTFs created from quantized-mesh terrain tiles a more sensible material with a `metallicFactor` of 0.0 and a `roughnessFactor` of 1.0. Previously the default glTF material was used, which has a `metallicFactor` of 1.0, leading to an undesirable appearance.
- Reported zero-length images as non-errors, because `BingMapsRasterOverlay` purposely requests that the Bing servers return a zero-length image for non-existent tiles.
- 3D Tiles geometric error is now scaled by the tile's transform.
- Fixed a bug that that caused a 3D Tiles tile to fail to refine when any of its children had an unsupported type of content.
- The `Material` property of `ACesium3DTiles` is now a `UMaterialInterface` instead of a `UMaterial`, allowing more flexibility in the types of materials that can be used.
- Fixed a possible crash when a `Cesium3DTileset` does not have a `CesiumGeoreference` or it is not valid.

In addition to the above, this release updates [cesium-native](https://github.com/CesiumGS/cesium-native) from v0.1.0 to v0.2.0. See the [changelog](https://github.com/CesiumGS/cesium-native/blob/main/CHANGES.md) for a complete list of changes in cesium-native.

### v1.0.0 - 2021-03-30 - Initial Release

##### Features :tada:

- High-accuracy, global-scale WGS84 globe for visualization of real-world 3D content
- 3D Tiles runtime engine to stream massive 3D geospatial datasets, such as terrain, imagery, 3D cities, and photogrammetry
  - Streaming from the cloud, a private network, or the local machine.
  - Level-of-detail selection
  - Caching
  - Multithreaded loading
  - Batched 3D Model (B3DM) content, including the B3DM content inside Composite (CMPT) tiles
  - `quantized-mesh` terrain loading and rendering
  - Bing Maps and Tile Map Service (TMS) raster overlays draped on terrain
- Integrated with Cesium ion for instant access to cloud based global 3D content.
- Integrated with Unreal Engine Editor, Actors and Components, Blueprints, Landscaping and Foliage, Sublevels, and Sequencer.<|MERGE_RESOLUTION|>--- conflicted
+++ resolved
@@ -1,9 +1,10 @@
 # Change Log
 
-<<<<<<< HEAD
-### ? - ?
-=======
 ### v1.13.2 - 2022-05-13
+
+##### Additions :tada:
+
+- Added pre-built binaries for Unreal Engine 5 on macOS and iOS.
 
 ##### Fixes :wrench:
 
@@ -12,13 +13,6 @@
 - Gave initial values to some fields in UStructs that did not have them, including two `UObject` pointers.
 
 In addition to the above, this release updates [cesium-native](https://github.com/CesiumGS/cesium-native) from v0.15.1 to v0.15.2, fixing an important bug and updating some third-party libraries. See the [changelog](https://github.com/CesiumGS/cesium-native/blob/main/CHANGES.md) for a complete list of changes in cesium-native.
-
-### v1.13.1 - 2022-05-05
->>>>>>> 1865379f
-
-##### Additions :tada:
-
-- Added pre-built binaries for Unreal Engine 5 on macOS and iOS.
 
 ### v1.13.1 - 2022-05-05
 
