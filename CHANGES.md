# Change Log

### ? - ?

##### Breaking Changes :mega:

- Exclusion Zones have been deprecated and will be removed in a future release. Please use Cartographic Polygon actor instead.

##### Additions :tada:

<<<<<<< HEAD
- Added experimental support for Unreal Engine 5 (preview 1).
- Added collision meshes for tilesets when using the Chaos physics engine.
=======
- Integrated GPU pixel compression formats received from Cesium Native into Unreal's texture system.
>>>>>>> 311fbecb
- Added support for `CESIUM_RTC` glTF extension.
- Added ability to set Georeference origin from ECEF coordinates in Blueprints and C++.
- Exposed ion endpoint URL as a parameter.

##### Fixes :wrench:

- Fixed bug where certain pitch values in "Innaccurate Fly to Location Longitude Latitude Height" cause gimbal lock.
- Fixed a bug that causes a graphical glitch by using 16-bit indices when 32-bit is needed.
- Fixed a bug where metadata from the feature table was not decoded from UTF-8.
- Improved the shadows, making shadows fade in and out less noticable.

##### Fixes :wrench:

- The Cesium ion Token Troubleshooting panel will no longer appear in game worlds, including Play-In-Editor.

### v1.10.1 - 2022-02-01

##### Fixes :wrench:

- Fixed a crash at startup on Android devices introduced in v1.10.0.

### v1.10.0 - 2022-02-01

##### Breaking Changes :mega:

- The following Blueprints and C++ functions on `CesiumSunSky` have been renamed. CoreRedirects have been provided to handle the renames automatically for Blueprints.
  - `EnableMobileRendering` to `UseMobileRendering`
  - `AdjustAtmosphereRadius` to `UpdateAtmosphereRadius`

##### Additions :tada:

- Added Cesium Cartographic Polygon to the Cesium Quick Add panel.
- Improved the Cesium ion token management. Instead of automatically creating a Cesium ion token for each project, Cesium for Unreal now prompts you to select or create a token the first time one is needed.
- Added a Cesium ion Token Troubleshooting panel that appears when there is a problem connecting to Cesium ion tilesets and raster overlays.
- The new `FCesiumCamera` and `ACesiumCameraManager` can be used to register and update custom camera views into Cesium tilesets.

##### Fixes :wrench:

- Fixed a crash when editing the georeference detail panel while a sublevel is active.
- Improved the organization of `CesiumSunSky` parameters in the Details Panel.
- Improved the organization of `CesiumGlobeAnchorComponent` parameters in the Details Panel.

In addition to the above, this release updates [cesium-native](https://github.com/CesiumGS/cesium-native) from v0.11.0 to v0.12.0. See the [changelog](https://github.com/CesiumGS/cesium-native/blob/main/CHANGES.md) for a complete list of changes in cesium-native.

### v1.9.0 - 2022-01-03

##### Fixes :wrench:

- Fixed a bug that could cause incorrect LOD and culling when viewing a camera in-editor and the camera's aspect ratio does not match the viewport window's aspect ratio.

In addition to the above, this release updates [cesium-native](https://github.com/CesiumGS/cesium-native) from v0.10.0 to v0.11.0. See the [changelog](https://github.com/CesiumGS/cesium-native/blob/main/CHANGES.md) for a complete list of changes in cesium-native.

### v1.8.1 - 2021-12-02

In this release, the cesium-native binaries are built using Xcode 11.3 on macOS instead of Xcode 12. Other platforms are unchanged from v1.8.0.

### v1.8.0 - 2021-12-01

##### Additions :tada:

- `Cesium3DTileset` now has options for enabling custom depth and stencil buffer.
- Added `CesiumDebugColorizeTilesRasterOverlay` to visualize how a tileset is divided into tiles.
- Added `Log Selection Stats` debug option to the `Cesium3DTileset` Actor.
- Exposed raster overlay properties to Blueprints, so that overlays can be created and manipulated with Blueprints.

##### Fixes :wrench:

- Cesium for Unreal now does a much better job of releasing memory when the Unreal Engine garbage collector is not active, such as in the Editor.
- Fixed a bug that could cause an incorrect field-of-view angle to be used for tile selection in the Editor.
- Fixed a bug that caused `GlobeAwareDefaultPawn` (and its derived classes, notably `DynamicPawn`) to completely ignore short flights.

In addition to the above, this release updates [cesium-native](https://github.com/CesiumGS/cesium-native) from v0.9.0 to v0.10.0. See the [changelog](https://github.com/CesiumGS/cesium-native/blob/main/CHANGES.md) for a complete list of changes in cesium-native.

### v1.7.0 - 2021-11-01

##### Breaking Changes :mega:

- Removed `CesiumGlobeAnchorParent`, which was deprecated in v1.3.0. The `CesiumGlobeAnchorParent` functionality can be recreated using an empty actor with a `CesiumGlobeAnchorComponent`.
- Removed the `FixTransformOnOriginRebase` property from `CesiumGeoreferenceComponent`, and the component now always acts as if it is enabled. This should now work correctly even for objects that are moved by physics or other Unreal Engine mechanisms.
- The `SnapToEastSouthUp` function on `CesiumGeoreference` no longer resets the Scale back to 1.0. It only modifies the rotation.
- The following `CesiumGeoreferenceComponent` Blueprints and C++ functions no longer take a `MaintainRelativeOrientation` parameter. Instead, this behavior is controlled by the `AdjustOrientationForGlobeWhenMoving` property.
  - `MoveToLongitudeLatitudeHeight`
  - `InaccurateMoveToLongitudeLatitudeHeight`
  - `MoveToECEF`
  - `InaccurateMoveToECEF`
- Renamed `CesiumGeoreferenceComponent` to `CesiumGlobeAnchorComponent`.
- `CesiumSunSky` has been converted from Blueprints to C++. Backward compatibility should be preserved in most cases, but some less common scenarios may break.
- `GlobeAwareDefaultPawn`, `DynamicPawn`, and `CesiumSunSky` no longer have a `Georeference` property. Instead, they have a `CesiumGlobeAnchor` component that has a `Georeference` property.
- The `Georeference` property on most Cesium types can now be null if it has not been set explicitly in the Editor. To get the effective Georeference, including one that has been discovered in the level, use the `ResolvedGeoreference` property or call the `ResolveGeoreference` function.
- Removed the option to locate the Georeference at the "Bounding Volume Origin". It was confusing and almost never useful.
- The `CheckForNewSubLevels` and `JumpToCurrentLevel` functions in `CesiumGeoreference` have been removed. New sub-levels now automatically appear without an explicit check, and the current sub-level can be changed using the standard Unreal Engine Levels panel.
- Removed the `CurrentLevelIndex` property from `CesiumGeoreference`. The sub-level that is currently active in the Editor can be queried with the `GetCurrentLevel` function of the `World`.
- Removed the `SunSky` property from `CesiumGeoreference`. The `CesiumSunSky` now holds a reference to the `CesiumGeoreference`, rather than the other way around.
- The following Blueprints and C++ functions on `CesiumGeoreference` have been renamed. CoreRedirects have been provided to handle the renames automatically for Blueprints.
  - `TransformLongitudeLatitudeHeightToUe` to `TransformLongitudeLatitudeHeightToUnreal`
  - `InaccurateTransformLongitudeLatitudeHeightToUe` to `InaccurateTransformLongitudeLatitudeHeightToUnreal`
  - `TransformUeToLongitudeLatitudeHeight` to `TransformLongitudeLatitudeHeightToUnreal`
  - `InaccurateTransformUeToLongitudeLatitudeHeight` to `InaccurateTransformUnrealToLongitudeLatitudeHeight`
  - `TransformEcefToUe` to `TransformEcefToUnreal`
  - `InaccurateTransformEcefToUe` to `InaccurateTransformEcefToUnreal`
  - `TransformUeToEcef` to `TransformUnrealToEcef`
  - `InaccurateTransformUeToEcef` to `InaccurateTransformUnrealToEcef`
  - `TransformRotatorUeToEnu` to `TransformRotatorUnrealToEastNorthUp`
  - `InaccurateTransformRotatorUeToEnu` to `InaccurateTransformRotatorUnrealToEastNorthUp`
  - `TransformRotatorEnuToUe` to `TransformRotatorEastNorthUpToUnreal`
  - `InaccurateTransformRotatorEnuToUe` to `InaccurateTransformRotatorEastNorthUpToUnreal`
- The following C++ functions on `CesiumGeoreference` have been removed:
  - `GetGeoreferencedToEllipsoidCenteredTransform` and `GetEllipsoidCenteredToGeoreferencedTransform` moved to `GeoTransforms`, which is accessible via the `getGeoTransforms` function on `CesiumGeoreference`.
  - `GetUnrealWorldToEllipsoidCenteredTransform` has been replaced with `TransformUnrealToEcef` except that the latter takes standard Unreal world coordinates rather than absolute world coordinates. If you have absolute world coordinates, subtract the World's `OriginLocation` before calling the new function.
  - `GetEllipsoidCenteredToUnrealWorldTransform` has been replaced with `TransformEcefToUnreal` except that the latter returns standard Unreal world coordinates rather than absolute world coordinates. If you want absolute world coordinates, add the World's `OriginLocation` to the return value.
  - `AddGeoreferencedObject` should be replaced with a subscription to the new `OnGeoreferenceUpdated` event.

##### Additions :tada:

- Improved the workflow for managing georeferenced sub-levels.
- `CesiumSunSky` now automatically adjusts the atmosphere size based on the player Pawn's position to avoid tiled artifacts in the atmosphere when viewing the globe from far away.
- `GlobeAwareDefaultPawn` and derived classes like `DynamicPawn` now have a `CesiumGlobeAnchorComponent` attached to them. This allows more consistent movement on the globe, and allows the pawn's Longitude/Latitude/Height or ECEF coordinates to be specified directly in the Editor.
- `CesiumSunSky` now has an `EnableMobileRendering` flag that, when enabled, switches to a mobile-compatible atmosphere rendering technique.
- `CesiumCartographicPolygon`'s `GlobeAnchor` and `Polygon` are now exposed in the Editor and to Blueprints.
- Added `InaccurateGetLongitudeLatitudeHeight` and `InaccurateGetECEF` functions to `CesiumGlobeAnchorComponent`, allowing access to the current position of a globe-anchored Actor from Blueprints.
- Added support for collision object types on 'ACesium3DTileset' actors.

##### Fixes :wrench:

- Cesium objects in a sub-level will now successfully find and use the `CesiumGeoreference` and `CesiumCreditSystem` object in the Persistent Level when these properties are left unset. For best results, we suggest removing all instances of these objects from sub-levels.
- Fixed a bug that made the Time-of-Day widget forget the time when it was closed and re-opened.
- Undo/Redo now work more reliably for `CesiumGlobeAnchor` properties.
- We now explicitly free the `PlatformData` and renderer resources associated with `UTexture2D` instances created for raster overlays when the textures are no longer needed. By relying less on the Unreal Engine garbage collector, this helps keep memory usage lower. It also keeps memory from going up so quickly in the Editor, which by default does not run the garbage collector at all.

In addition to the above, this release updates [cesium-native](https://github.com/CesiumGS/cesium-native) from v0.8.0 to v0.9.0. See the [changelog](https://github.com/CesiumGS/cesium-native/blob/main/CHANGES.md) for a complete list of changes in cesium-native.

### v1.6.3 - 2021-10-01

##### Fixes :wrench:

- Fixed a bug that caused incorrect tangents to be generated based on uninitialized texture coordinates.
- Fixed a bug that could cause vertices to be duplicated and tangents calculated even when not needed.
- Fixed a bug that caused the Cesium ion access token to sometimes be blank when adding an asset from the "Cesium ion Assets" panel while the "Cesium" panel is not open.

In addition to the above, this release updates [cesium-native](https://github.com/CesiumGS/cesium-native) from v0.7.2 to v0.8.0. See the [changelog](https://github.com/CesiumGS/cesium-native/blob/main/CHANGES.md) for a complete list of changes in cesium-native.

### v1.6.2 - 2021-09-14

This release only updates [cesium-native](https://github.com/CesiumGS/cesium-native) from v0.7.1 to v0.7.2. See the [changelog](https://github.com/CesiumGS/cesium-native/blob/main/CHANGES.md) for a complete list of changes in cesium-native.

### v1.6.1 - 2021-09-14

##### Additions :tada:

- Added the `MaximumCachedBytes` property to `ACesium3DTileset`.

##### Fixes :wrench:

- Fixed incorrect behavior when two sublevels overlap each other. Now the closest sublevel is chosen in that case.
- Fixed crash when `GlobeAwareDefaultPawn::FlyToLocation` was called when the pawn was not possessed.
- Fixed a bug that caused clipping to work incorrectly for tiles that are partially water.
- Limited the length of names assigned to the ActorComponents created for 3D Tiles, to avoid a crash caused by an FName being too long with extremely long tileset URLs.
- Fixed a bug that caused 3D Tiles tile selection to take into account Editor viewports even when in Play-in-Editor mode.
- Fixed a bug in `DynamicPawn` that caused a divide-by-zero message to be printed to the Output Log.
- Fixed a mismatch on Windows between Unreal Engine's compiler options and cesium-native's compiler options that could sometimes lead to crashes and other broken behavior.

In addition to the above, this release updates [cesium-native](https://github.com/CesiumGS/cesium-native) from v0.7.0 to v0.7.1. See the [changelog](https://github.com/CesiumGS/cesium-native/blob/main/CHANGES.md) for a complete list of changes in cesium-native.

### v1.6.0 - 2021-09-01

##### Breaking Changes :mega:

- Removed `ACesium3DTileset::OpacityMaskMaterial`. The regular `Material` property is used instead.
- Renamed `UCesiumMetadataFeatureTableBlueprintLibrary::GetPropertiesForFeatureID` to `UCesiumMetadataFeatureTableBlueprintLibrary::GetMetadataValuesForFeatureID`. This is a breaking change for C++ code but Blueprints should be unaffected because of a CoreRedirect.
- Renamed `UCesiumMetadataFeatureTableBlueprintLibrary::GetPropertiesAsStringsForFeatureID` to `UCesiumMetadataFeatureTableBlueprintLibrary::GetMetadataValuesAsStringForFeatureID`. This is a breaking change for C++ code but it was not previously exposed to Blueprints.

##### Additions :tada:

- Added the ability to define a "Cesium Cartographic Polygon" and then use it to clip away part of a Cesium 3D Tileset.
- Multiple raster overlays per tileset are now supported.
- The default materials used to render Cesium 3D Tilesets are now built around Material Layers, making them easier to compose and customize.
- Added support for using `ASceneCapture2D` with `ACesium3DTileset` actors.
- Added an editor option in `ACesium3DTileset` to optionally generate smooth normals for glTFs that originally did not have normals.
- Added an editor option in `ACesium3DTileset` to disable the creation of physics meshes for its tiles.
- Added a Refresh button on the Cesium ion Assets panel.
- Made `UCesiumMetadataFeatureTableBlueprintLibrary::GetMetadataValuesAsStringForFeatureID`, `UCesiumMetadataFeatureTableBlueprintLibrary::GetProperties`, and `UCesiumMetadataPrimitiveBlueprintLibrary::GetFirstVertexIDFromFaceID` callable from Blueprints.
- Consolidated texture preparation code. Now raster overlay textures can generate mip-maps and the overlay texture preparation can happen partially on the load thread.
- The Cesium ion Assets panel now has two buttons for imagery assets, allowing the user to select whether the asset should replace the base overlay or be added on top.

##### Fixes :wrench:

- Fixed indexed vertices being duplicated unnecessarily in certain situations in `UCesiumGltfComponent`.

In addition to the above, this release updates [cesium-native](https://github.com/CesiumGS/cesium-native) from v0.6.0 to v0.7.0. See the [changelog](https://github.com/CesiumGS/cesium-native/blob/main/CHANGES.md) for a complete list of changes in cesium-native.

### v1.5.2 - 2021-08-30

##### Additions :tada:

- Added support for Unreal Engine v4.27.

### v1.5.1 - 2021-08-09

##### Breaking :mega:

- Changed Cesium Native Cesium3DTiles's namespace to Cesium3DTilesSelection's namespace

##### Fixes :wrench:

- Fixed a bug that could cause mis-registration of feature metadata to the wrong features in Draco-compressed meshes.
- Fixed a bug that could cause a crash with VR/AR devices enabled but not in use.

### v1.5.0 - 2021-08-02

##### Additions :tada:

- Added support for reading per-feature metadata from glTFs with the `EXT_feature_metadata` extension or from 3D Tiles with a B3DM batch table and accessing it from Blueprints.
- Added support for using multiple view frustums in `ACesium3DTileset` to inform the tile selection algorithm.

##### Fixes :wrench:

- Fixed a bug introduced in v1.4.0 that made it impossible to add a "Blank 3D Tiles Tileset" using the Cesium panel without first signing in to Cesium ion.
- Fixed a bug that caused a crash when deleting a Cesium 3D Tileset Actor and then undoing that deletion.

In addition to the above, this release updates [cesium-native](https://github.com/CesiumGS/cesium-native) from v0.5.0 to v0.6.0. See the [changelog](https://github.com/CesiumGS/cesium-native/blob/main/CHANGES.md) for a complete list of changes in cesium-native.

### v1.4.1 - 2021-07-13

##### Fixes :wrench:

- Fixed linker warnings on macOS related to "different visibility settings."
- Fixed compile errors on Android in Unreal Engine versions prior to 4.26.2 caused by missing support for C++17.

### v1.4.0 - 2021-07-01

##### Breaking :mega:

- Tangents are now only generated for models that don't have them and that do have a normal map, saving a significant amount of time. If you have a custom material that requires the tangents, or need them for any other reason, you may set the `AlwaysIncludeTangents` property on `Cesium3DTileset` to force them to be generated like they were in previous versions.

##### Additions :tada:

- The main Cesium panel now has buttons to easily add a `CesiumSunSky` or a `DynamicPawn`.

##### Fixes :wrench:

- Fixed a bug that could sometimes cause tile-sized holes to appear in a 3D Tiles model for one render frame.
- Fixed a bug that caused Cesium toolbar buttons to disappear when `Editor Preferences` -> `Use Small Tool Bar Icons` is enabled.
- Added support for other types of glTF index accessors: `BYTE`, `UNSIGNED_BYTE`, `SHORT`, and `UNSIGNED_SHORT`.

In addition to the above, this release updates [cesium-native](https://github.com/CesiumGS/cesium-native) from v0.4.0 to v0.5.0. See the [changelog](https://github.com/CesiumGS/cesium-native/blob/main/CHANGES.md) for a complete list of changes in cesium-native.

### v1.3.1 - 2021-06-02

- Temporarily removed support for the Android platform because it is causing problems in Epic's build environment, and is not quite production ready in any case.

### v1.3.0 - 2021-06-01

##### Breaking :mega:

- Tileset properties that require a tileset reload (URL, Source, IonAssetID, IonAccessToken, Materials) have been moved to `private`. Setter and getter methods are now provided for modifying them in Blueprints and C++.
- Deprecated `CesiumGlobeAnchorParent` and `FloatingPawn`. The `CesiumGlobeAnchorParent` functionality can be recreated using an empty actor with a `CesiumGeoreferenceComponent`. The `FloatingPawn` is now replaced by the `DynamicPawn`. In a future release, the `DynamicPawn` will be renamed to `CesiumFloatingPawn`.

##### Additions :tada:

- Added support for the Android platform.
- Added support for displaying a water effect for the parts of quantized-mesh terrain tiles that are known to be water.
- Improved property change checks in `Cesium3DTileset::LoadTileset`.
- Made origin rebasing boolean properties in `CesiumGeoreference` and `CesiumGeoreferenceComponent` blueprint editable.
- Made 3D Tiles properties editable in C++ and blueprints via getter/setter functions. The tileset now reloads at runtime when these properties are changed.
- Improvements to dynamic camera, created altitude curves for FlyTo behavior.
- Constrained the values for `UPROPERTY` user inputs to be in valid ranges.
- Added `M_CesiumOverlayWater` and `M_CesiumOverlayComplexWater` materials for use with water tiles.
- Exposed all tileset materials to allow for changes in editor.
- Added `TeleportWhenUpdatingTransform` boolean property to CesiumGeoreferenceComponent.
- Added a "Year" property to `CesiumSunSky`.
- Added the ability to use an external Directional Light with `CesiumSunSky`, rather than the embedded DirectionalLight component.

##### Fixes :wrench:

- Fixed a bug that caused rendering and navigation problems when zooming too far away from the globe when origin rebasing is enabled.
- Fixed a bug that caused glTF node `translation`, `rotation`, and `scale` properties to be ignored even if the node had no `matrix`.
- Cleaned up, standardized, and commented material and material functions.
- Moved all materials and material functions to the `Materials` subfolder.
- Set CesiumSunSky's directional light intensity to a more physically accurate value.
- Moved Latitude before Longitude on the `CesiumGeoreference` and `CesiumGeoreferenceComponent` Details panels.

In addition to the above, this release updates [cesium-native](https://github.com/CesiumGS/cesium-native) from v0.3.1 to v0.4.0. See the [changelog](https://github.com/CesiumGS/cesium-native/blob/main/CHANGES.md) for a complete list of changes in cesium-native.

### v1.2.1 - 2021-05-13

##### Fixes :wrench:

- Fixed a regression in Cesium for Unreal v1.2.0 where `GlobeAwareDefaultPawn` lost its georeference during playmode.
- Fixed a regression in Cesium for Unreal v1.2.0 where the matrices in `CesiumGeoreference` were being initialized to zero instead of identity.
- Fixed a regression in Cesium for Unreal v1.2.0 that broke the ability to paint foliage on terrain and other tilesets.

In addition to the above, this release updates [cesium-native](https://github.com/CesiumGS/cesium-native) from v0.3.0 to v0.3.1. See the [changelog](https://github.com/CesiumGS/cesium-native/blob/main/CHANGES.md) for a complete list of changes in cesium-native.

### v1.2.0 - 2021-05-03

##### Additions :tada:

- Added a dynamic camera that adapts to height above terrain.
- Added Linux support.
- Added support for Tile Map Service (TMS) raster overlays.

##### Fixes :wrench:

- Fixed issue where displayed longitude-latitude-height in `CesiumGeoreferenceComponent` wasn't updating in certain cases.
- `FEditorDelegates::OnFocusViewportOnActors` is no longer unnecessarily subscribed to multiple times.
- `Loading tileset ...` is now only written to the output log when the tileset actually needs to be reloaded.
- Fixed a bug where collision does not update correctly when changing properties of a tileset in the editor.
- Fixed a bug that caused tiles to disappear when "Suspend Update" was enabled.

### v1.1.1 - 2021-04-23

##### Fixes :wrench:

- Fixed a bug that caused tilesets added with the "Add Blank" button to cause an error during Play-In-Editor.
- Fixed a bug that caused `ACesiumGeoreference::TransformEcefToUe` to be much less precise than expected.
- Moved the `BodyInstance` property on `Cesium3DTileset` to the `Collision` category so that it can be modified in the Editor.

### v1.1.0 - 2021-04-19

##### Additions :tada:

- Added macOS support.
- Added support for the legacy `gltfUpAxis` property in a tileset `asset` dictionary. Although this property is **not** part of the specification, there are many existing assets that use this property and had been shown with a wrong rotation otherwise.
- Changed the log level for the tile selection output from `Display` to `Verbose`. With default settings, the output will no longer be displayed in the console, but only written to the log file.
- Added more diagnostic details to error messages for invalid glTF inputs.
- Added diagnostic details to error messages for failed OAuth2 authorization with `CesiumIonClient::Connection`.
- Added a `BodyInstance` property to `Cesium3DTileset` so that collision profiles can be configured.
- Added an experimental "Exclusion Zones" property to `Cesium3DTileset`. While likely to change in the future, it already provides a way to exclude parts of a 3D Tiles tileset to make room for another.

##### Fixes :wrench:

- Gave glTFs created from quantized-mesh terrain tiles a more sensible material with a `metallicFactor` of 0.0 and a `roughnessFactor` of 1.0. Previously the default glTF material was used, which has a `metallicFactor` of 1.0, leading to an undesirable appearance.
- Reported zero-length images as non-errors, because `BingMapsRasterOverlay` purposely requests that the Bing servers return a zero-length image for non-existent tiles.
- 3D Tiles geometric error is now scaled by the tile's transform.
- Fixed a bug that that caused a 3D Tiles tile to fail to refine when any of its children had an unsupported type of content.
- The `Material` property of `ACesium3DTiles` is now a `UMaterialInterface` instead of a `UMaterial`, allowing more flexibility in the types of materials that can be used.
- Fixed a possible crash when a `Cesium3DTileset` does not have a `CesiumGeoreference` or it is not valid.

In addition to the above, this release updates [cesium-native](https://github.com/CesiumGS/cesium-native) from v0.1.0 to v0.2.0. See the [changelog](https://github.com/CesiumGS/cesium-native/blob/main/CHANGES.md) for a complete list of changes in cesium-native.

### v1.0.0 - 2021-03-30 - Initial Release

##### Features :tada:

- High-accuracy, global-scale WGS84 globe for visualization of real-world 3D content
- 3D Tiles runtime engine to stream massive 3D geospatial datasets, such as terrain, imagery, 3D cities, and photogrammetry
  - Streaming from the cloud, a private network, or the local machine.
  - Level-of-detail selection
  - Caching
  - Multithreaded loading
  - Batched 3D Model (B3DM) content, including the B3DM content inside Composite (CMPT) tiles
  - `quantized-mesh` terrain loading and rendering
  - Bing Maps and Tile Map Service (TMS) raster overlays draped on terrain
- Integrated with Cesium ion for instant access to cloud based global 3D content.
- Integrated with Unreal Engine Editor, Actors and Components, Blueprints, Landscaping and Foliage, Sublevels, and Sequencer.<|MERGE_RESOLUTION|>--- conflicted
+++ resolved
@@ -8,12 +8,9 @@
 
 ##### Additions :tada:
 
-<<<<<<< HEAD
 - Added experimental support for Unreal Engine 5 (preview 1).
 - Added collision meshes for tilesets when using the Chaos physics engine.
-=======
 - Integrated GPU pixel compression formats received from Cesium Native into Unreal's texture system.
->>>>>>> 311fbecb
 - Added support for `CESIUM_RTC` glTF extension.
 - Added ability to set Georeference origin from ECEF coordinates in Blueprints and C++.
 - Exposed ion endpoint URL as a parameter.
