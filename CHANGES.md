--- conflicted
+++ resolved
@@ -4,11 +4,8 @@
 
 ##### Fixes :wrench:
 
-<<<<<<< HEAD
 - Fixed a bug that caused `ACesiumGeoreference::TransformEcefToUe` to be much less precise than expected.
-=======
 - Moved the `BodyInstance` property on `Cesium3DTileset` to the `Collision` category so that it can be modified in the Editor.
->>>>>>> 405e767c
 
 ### v1.1.0 - 2021-04-19
 
