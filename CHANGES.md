# Change Log

<<<<<<< HEAD
### ? - ?

##### Breaking Changes :mega:

- The old sub-level system, based on Unreal's old (and now deprecated) World Composition system, has been removed. Instead, create Level Instance Actors and attach the "Cesium Sub Level Component" to them to achieve similar functionality. Old levels will automatically be converted to the new system when they are loaded in the Editor.
- `CesiumSunSky` now uses a default `TransmittanceMinLightElevationAngle` value on its `SkyAtmosphere` component of 90.0 degrees instead of -90.0 degrees. This will generally improve lighting when far from the CesiumGeoreference origin, but it is a breaking change because it may change the lighting conditions in existing levels, particularly at sunrise and sunset.
- The `Mobility` property on `ACesium3DTileset` is now obsolete. Instead, use the normal mechanism of setting the root component's mobility.
- Removed many methods that from the C++ interface of `ACesiumGeoreference` and `UCesiumGlobeAnchorComponent` that used `glm` vector types. Use the versions that work with Unreal types instead.
- The `ComputeEastSouthUpToUnreal` function on `ACesiumGeoreference` has been renamed to `ComputeEastSouthUpToUnrealTransformation` and now returns a matrix that includes the translation component of the transformation. Previously it only included the rotation component.
- Numerous properties on `CesiumGlobeAnchorComponent` must now be accessed with get/set functions from C++, instead of direct field access.
- Renamed the following on `CesiumGlobeAnchorComponent`:
  - `GetECEF` renamed to `GetEarthCenteredEarthFixedPosition`
  - `MoveToECEF` renamed to `MoveToEarthCenteredEarthFixedPosition`
- Deprecated the `InvalidateResolvedGeoreference` function on `CesiumGlobeAnchorComponent`.

##### Additions :tada:

- The "Place Georeference Origin Here" action on CesiumGeoreference is now undoable.
- Cesium Actors now have the "Is Spatially Loaded" flag disabled by default. When using World Partition, this is essential for some, such as `CesiumGeoreference`.
- The `CesiumCameraManager` instance to use with a `Cesium3DTileset` can now be specified with a property on the tileset. In addition to offering more flexibility, this avoids the work of finding the camera manager in the level every frame.
- Cesium Actors created with the Quick Add or Cesium ion panels are now created inside the active sub-level, if there is one.
- Cesium objects in sub-levels can now explicitly reference `ACesiumGeoreference`, `ACesiumCreditSystem`, and `ACesiumCameraManager` instances in the Persistent Level.
- `ACesiumGeoreference` can now act as a parent Actor. By adjusting the georeference's transformation, the entire globe can be located, rotated, and scaled within the Unreal Engine world.
- Added `AtmosphereHeight`, `AerialPerspectiveViewDistanceScale`, `RayleighExponentialDistribution`, and `MieExponentialDistribution` properties to `ACesiumSunSky`. These have the same function as the properties of the same name on Unreal's built-in SkyAtmosphere component, except that they automatically respond to the scale of the globe.
- Added `UCesiumWgs84Ellipsoid` Blueprint function library class.
- Longitude / Latitude / Height properties on CesiumGeoreference and CesiumGlobeAnchorComponent are now settable using degrees-minutes-seconds in addition to decimal degrees.
- Added the ability to interactively set the orientation of a `CesiumGlobeAnchorComponent` relative to an East-South-Up coordinate system.
- Added `ComputeEastSouthUpAtEarthCenteredEarthFixedPositionToUnrealTransformation` function to `CesiumGeoreference`.

##### Fixes :wrench:

- Fixed a bug in `ACesiumSunSky` that could cause an error when it was created inside a sub-level.
- `ACesiumGeoreference`, `ACesiumCameraManager`, and `ACesiumCreditSystem` are now created in the Persistent Level, even if the object that triggered their automatic creation (such as `ACesium3DTileset`) exists in a sub-level. It is very rarely useful to have instances of these objects within a sub-level.
- An instance of `ACesiumCreditSystem` in a sub-level will no longer cause overlapping and broken-looking credits. However, we still recommend deleting credit system instances from sub-levels.
- `ACesiumCartographicPolygon` now operates on the parts of the tileset that are shown in the Editor viewport, even if it is used with a Cesium3DTileset with a non-identity transformation.
- Fixed bug where older scenes that used Cesium UI created actors could have their `RF_Public` flag set. This could cause problems when converting an existing level to World Partition, or perhaps cause other subtle issues that we haven't realized yet.
=======
### v1.31.1 - 2023-10-02

This is the last release of Cesium for Unreal that will support Unreal Engine v5.0. Future versions will require Unreal Engine v5.1+.

##### Fixes :wrench:

- Fixed a bug that could crash the editor when selecting an individual tile in the viewport, then moving the camera to look at something else.

In addition to the above, this release updates [cesium-native](https://github.com/CesiumGS/cesium-native) from v0.27.2 to v0.27.3. See the [changelog](https://github.com/CesiumGS/cesium-native/blob/main/CHANGES.md) for a complete list of changes in cesium-native.

### v1.31.0 - 2023-09-20

##### Additions :tada:

- Added support for Unreal Engine 5.3. There is current a known issue with `Cesium3DTileset` textures on iOS, so we recommend that you continue to use Unreal Engine 5.2 for the time being if you are deploying to iOS.

In addition to the above, this release updates [cesium-native](https://github.com/CesiumGS/cesium-native) from v0.27.1 to v0.27.2. See the [changelog](https://github.com/CesiumGS/cesium-native/blob/main/CHANGES.md) for a complete list of changes in cesium-native.
>>>>>>> dbf542fd

### v1.30.1 - 2023-09-03

This release fixes an important bug by updating [cesium-native](https://github.com/CesiumGS/cesium-native) from v0.27.0 to v0.27.1. See the [changelog](https://github.com/CesiumGS/cesium-native/blob/main/CHANGES.md) for a complete list of changes in cesium-native.

### v1.30.0 - 2023-09-01

This release updates [cesium-native](https://github.com/CesiumGS/cesium-native) from v0.26.0 to v0.27.0. See the [changelog](https://github.com/CesiumGS/cesium-native/blob/main/CHANGES.md) for a complete list of changes in cesium-native.

### v1.29.0 - 2023-08-01

##### Fixes :wrench:

- Fixed a bug introduced in v1.28.0 that prevented point clouds from rendering with attenuation.
- Fixed a bug where Google Photorealistic 3D Tiles would sometimes not render in Movie Render Queue.
- Fixed a bug that caused `UnrealLightmass` to crash when attempting to build lighting containing static meshes created by a `Cesium3DTileset`.

In addition to the above, this release updates [cesium-native](https://github.com/CesiumGS/cesium-native) from v0.25.1 to v0.26.0. See the [changelog](https://github.com/CesiumGS/cesium-native/blob/main/CHANGES.md) for a complete list of changes in cesium-native.

### v1.28.0 - 2023-07-03

##### Breaking Changes :mega:

- Removed the `GetGeoreferencedToEllipsoidCenteredTransform` and `GetEllipsoidCenteredToGeoreferencedTransform` methods from `GeoTransforms`. Because these were transformations between two right-handed coordinate systems, they are not of much use with Unreal's left-handed coordinate system.
- Deprecated the `FlyToGranularityDegrees` property for `AGlobeAwareDefaultPawn`. Flight interpolation is now computed per-frame, so this property is no longer needed. Any code that refers to `FlyToGranularityDegrees` should be removed or changed to `FlyToGranularityDegrees_DEPRECATED` to still compile.

##### Additions :tada:

- Added the ability to set the CesiumGeoreference `Scale` via Blueprints.
- Added `ACesiumCameraManager::RemoveCamera`. It is available via both Blueprints and C++. This complements the existing `ACesiumCameraManager::AddCamera`.

##### Fixes :wrench:

- Added a workaround for an apparent bug in Unreal Engine 5.1 that prevented collisions from working with Cesium3DTilesets.
- Fixed a bug that could cause the `AGlobeAwareDefaultPawn` / `DynamicPawn`  to suddenly move to a very high height for one render frame just as it arrives at its destination during a flight.

In addition to the above, this release updates [cesium-native](https://github.com/CesiumGS/cesium-native) from v0.25.0 to v0.25.1. See the [changelog](https://github.com/CesiumGS/cesium-native/blob/main/CHANGES.md) for a complete list of changes in cesium-native.

### v1.27.1 - 2023-06-19

##### Fixes :wrench:

- Fixed a shader compilation error introduced in v1.27.0 that prevented projects from opening in Unreal Engine 5.1 and 5.2.
- Fixed a debug assertion `!IsGarbageCollecting()` that could occur within `ACesiumCreditSystem` when flying to different sublevels.

### v1.27.0 - 2023-06-1

##### Additions :tada:

- Added support for Unreal Engine 5.2.
- Added support for running Cesium for Unreal in the Unreal Editor in Linux under UE 5.2. Previous versions supported Linux only as a packaging target.
- Added point cloud shading options to `Cesium3DTileset`, which allow point cloud tilesets to be rendered with attenuation based on geometric error.
- `ACesium3DTileset` now emits a warning if the "Enable World Bounds Checks" option is enabled. That option can make the camera fly toward the origin unexpectedly.
- Added new settings to the Cesium section of the Project Settings, allowing users to control how many requests to handle before pruning and also how many elements to keep in the cache after pruning.

##### Fixes :wrench:

- Fixed a bug introduced in v1.26.0 that caused an error when attempting to save a sub-level containing Cesium objects.
- Removed degenerate triangles from the collision mesh created for 3D Tiles. This will avoid warnings and runtime pauses with some tilesets.
- Fixed a bug in `CesiumGlTFFunction` that caused the glTF and 3D Tiles "Ambient Occlusion" value to be 0.0 (instead of the expected 1.0) when the model does not specify an explicit occlusion texture. This could cause some extremely dark shadows.
- Fixed a bug that could cause a crash when using Cesium Actors with World Partitioning.

In addition to the above, this release updates [cesium-native](https://github.com/CesiumGS/cesium-native) from v0.24.0 to v0.25.0. See the [changelog](https://github.com/CesiumGS/cesium-native/blob/main/CHANGES.md) for a complete list of changes in cesium-native.

### v1.26.0 - 2023-05-09

##### Additions :tada:

- Added a `Scale` property to `CesiumGeoreference`. This allows the entire globe to be scaled up or down within the Unreal world.
- Tileset and raster overlay credits are now shown in Editor viewports.

##### Fixes :wrench:

- Fixed a bug in `ACesiumCartographicPolygon` where the standard base class `BeginPlay` implementation was not called.

### v1.25.1 - 2023-05-02

##### Fixes :wrench:

- Fixed warnings about `bUseChaos` and `bCompilePhysX` being obsolete.

### v1.25.0 - 2023-05-01

Starting with this release, Cesium for Unreal requires Unreal Engine v5.0 or later.

##### Fixes :wrench:

- On-screen credits now only show on the screen, and not in the Data Attribution panel. Additionally, the Data Attribution panel no longer appears if there are no credits to display in it.

In addition to the above, this release updates [cesium-native](https://github.com/CesiumGS/cesium-native) from v0.23.0 to v0.24.0. See the [changelog](https://github.com/CesiumGS/cesium-native/blob/main/CHANGES.md) for a complete list of changes in cesium-native.

### v1.24.0 - 2023-04-03

This will be the _last_ release that supports Unreal Engine v4.27. Future versions will require Unreal Engine v5.0+.

##### Additions :tada:

- The `FlyToAltitudeProfileCurve`, `FlyToProgressCurve`, `FlyToMaximumAltitudeCurve`, `FlyToDuration`, and `FlyToGranularityDegrees` properties of `GlobeAwareDefaultPawn`  / `DynamicPawn` may now be read and written from Blueprints.
- Added an option on `Cesium3DTileset` to ignore the `KHR_materials_unlit` extension entirely and use normal lighting and shadows.
- Added `CreateNavCollision` property to `Cesium3DTileset`. When enabled, `CreateNavCollision` is called on the static meshes created for tiles.

##### Fixes :wrench:

- Fixed unexpected reflection on tilesets with `KHR_materials_unlit` extension when the sun is close to the horizon.

In addition to the above, this release updates [cesium-native](https://github.com/CesiumGS/cesium-native) from v0.22.0 to v0.23.0. See the [changelog](https://github.com/CesiumGS/cesium-native/blob/main/CHANGES.md) for a complete list of changes in cesium-native.

### v1.23.0 - 2023-03-01

##### Additions :tada:

- Added support for rendering 3D Tiles point clouds (`pnts`).

##### Fixes :wrench:

- Fixed bug that caused a crash when changing the project default token with tilesets active in the level.
- Vertex buffers created for 3D Tiles are now set to use full-precision UV coordinates, avoiding problems in particular with feature IDs.
- Added some missing headers, to avoid compiler errors in non-unity builds.

In addition to the above, this release updates [cesium-native](https://github.com/CesiumGS/cesium-native) from v0.21.3 to v0.22.1. See the [changelog](https://github.com/CesiumGS/cesium-native/blob/main/CHANGES.md) for a complete list of changes in cesium-native.

### v1.22.0 - 2023-02-01

##### Additions :tada:

- Added support for the `KHR_materials_unlit` glTF extension. This is rendered in Unreal Engine by disabling shadows and making all normals point up (along the ellipsoid surface normal).

##### Fixes :wrench:

- Fixed a bug that caused raster overlays and other material features to not work for materials created or saved in Unreal Engine 5.1.

In addition to the above, this release updates [cesium-native](https://github.com/CesiumGS/cesium-native) from v0.21.2 to v0.21.3. See the [changelog](https://github.com/CesiumGS/cesium-native/blob/main/CHANGES.md) for a complete list of changes in cesium-native.

### v1.21.0 - 2023-01-02

##### Fixes :wrench:

- Fixed a bug where Cesium for Unreal depended on a number of Unreal modules _privately_, but then used them from public headers. These are now declared as public dependencies. This could lead to compile errors in previous versions when attempting to include Cesium for Unreal headers from outside the project without also explicitly declaring `UMG` and other modules as dependencies.
- Fixed a bug that caused newly-created sub-levels to have their longitude and latitude parameters flipped relative to the current location of the `CesiumGeoreference`.

### v1.20.1 - 2022-12-09

##### Additions :tada:

- Added the ability to specify the endpoint URL of the Cesium ion API on a `CesiumIonRasterOverlay`.

##### Fixes :wrench:

- Fixed a bug that could cause crashes, including on startup, on non-Windows platforms.
- Fixed a bug that could cause the plugin to fail to load on Android systems in UE 5.1.

In addition to the above, this release updates [cesium-native](https://github.com/CesiumGS/cesium-native) from v0.21.1 to v0.21.2. See the [changelog](https://github.com/CesiumGS/cesium-native/blob/main/CHANGES.md) for a complete list of changes in cesium-native.

### v1.20.0 - 2022-12-02

##### Breaking Changes :mega:

- This is the _last release_ that will support Unreal Engine v4.26. Starting in the next release, in January 2023, UE 4.26 will no longer be supported. You may continue to use old versions of Cesium for Unreal in UE 4.26, but we recommend upgrading your UE version as soon as possible in order to continue receiving the latest updates.

##### Additions :tada:

- Added support for Unreal Engine v5.1.

##### Fixes :wrench:

- Fixed a bug that caused Cesium3DTilesets to fail to disconnect from CesiumGeoreference notifications. It could cause problems when changing to a different georeference instance.

In addition to the above, this release updates [cesium-native](https://github.com/CesiumGS/cesium-native) from v0.21.0 to v0.21.1. See the [changelog](https://github.com/CesiumGS/cesium-native/blob/main/CHANGES.md) for a complete list of changes in cesium-native.

### v1.19.0 - 2022-11-01

##### Breaking Changes :mega:

- Removed some poorly named and unreliable functions on the `CesiumGeoreference`: `ComputeEastNorthUp`, `TransformRotatorEastNorthUpToUnreal`, and `TransformRotatorUnrealToEastNorthUp`. These functions have been replaced with reliable "EastSouthUp" counterparts.

##### Additions :tada:

- Added asynchronous texture creation where supported by the graphics API. This offloads a frequent render thread bottleneck to background loading threads.
- Improved synchronous texture creation by eliminating a main-thread memcpy, for cases where asynchronous texture creation is not supported.
- Added throttling of the main-thread part of loading for glTFs.
- Added throttling for tile cache unloads on the main thread.
- Added a prototype developer feature enabling Unreal Insights tracing into Cesium Native. This helps us investigate end-to-end performance in a deeper and more precise manner.

##### Fixes :wrench:

- Significantly reduced frame-rate dips during asynchronous tile loading by eliminating thread pool monopolization by Cesium tasks.
- Improved the tile destruction sequence by allowing it to defer being destroyed to future frames if it is waiting on asynchronous work to finish. Previously we would essentially block the main thread waiting for tiles to become ready for destruction.

In addition to the above, this release updates [cesium-native](https://github.com/CesiumGS/cesium-native) from v0.20.0 to v0.21.0. See the [changelog](https://github.com/CesiumGS/cesium-native/blob/main/CHANGES.md) for a complete list of changes in cesium-native.

### v1.18.0 - 2022-10-03

##### Additions :tada:

- Improved the dithered transition between levels-of-detail, making it faster and eliminating depth fighting.
- Added an option to `Cesium3DTileset` to change the tileset's mobility, rather than always using Static mobility. This allows users to make a tileset movable at runtime, if needed.
- `ACesiumCreditSystem` now has a Blueprint-accessible property for the `CreditsWidget`. This is useful to, for example, move the credits to an in-game billboard rather than a 2D overlay.

##### Fixes :wrench:

- Fixed a bug where collision settings were only applied to the first primitive in a glTF.
- Fixed a bug where the Screen Credits Decorator prevented the Rich Text Block Image Decorator from working.

In addition to the above, this release updates [cesium-native](https://github.com/CesiumGS/cesium-native) from v0.19.0 to v0.20.0. See the [changelog](https://github.com/CesiumGS/cesium-native/blob/main/CHANGES.md) for a complete list of changes in cesium-native.

### v1.17.0 - 2022-09-01

##### Additions :tada:

- The translucent parts of 3D Tiles are now correctly rendered as translucent. In addition, a new `TranslucentMaterial` property on `Cesium3DTileset` allows a custom material to be used to render these translucent portions.
- Added a `Rendering -> Use Lod Transitions` option on `Cesium3DTileset` to smoothly dither between levels-of-detail rather than switching abruptly.
- Added support for loading WebP images inside glTFs and raster overlays. WebP textures can be provided directly in a glTF texture or in the `EXT_texture_webp` extension.

##### Fixes :wrench:

- Fixed a bug that prevented fractional DPI scaling from being properly taken into account. Instead, it would scale by the next-smallest integer.
- Cesium for Unreal now only uses Editor viewports for tile selection if they are visible, real-time, and use a perspective projection. Previously, any viewport with a valid size was used, which could lead to tiles being loaded and rendered unnecessarily.
- Fixed a bug that caused tiles to disappear when the Editor viewport was in Orbit mode.
- Fixed a bug in the Globe Anchor Component that prevented changing/resetting the actor transform in the details panel.
- Reduced the size of physics meshes by only copying UV data if "Support UV from Hit Results" is enabled in the project settings.
- Fixed a bug - in Unreal Engine 5 only - where a LineTrace would occasionally fail to collide with tiles at certain levels-of-detail.
- Fixed a crash that could occur while running on a dedicated server, caused by attempting to add the credits widget to the viewport.

In addition to the above, this release updates [cesium-native](https://github.com/CesiumGS/cesium-native) from v0.18.1 to v0.19.0. See the [changelog](https://github.com/CesiumGS/cesium-native/blob/main/CHANGES.md) for a complete list of changes in cesium-native.

### v1.16.2 - 2022-08-04

##### Fixes :wrench:

- Fixed a bug that caused a crash in Unreal Engine 4.26 when enabling the experimental tileset occlusion culling feature.

In addition to the above, this release updates [cesium-native](https://github.com/CesiumGS/cesium-native) from v0.18.0 to v0.18.1. See the [changelog](https://github.com/CesiumGS/cesium-native/blob/main/CHANGES.md) for a complete list of changes in cesium-native.

### v1.16.1 - 2022-08-01

##### Fixes :wrench:

- Fixed a bug that could cause a crash when using thumbnail rendering, notably on the Project Settings panel in UE5.
- More fully disabled the occlusion culling system when the project-level feature flag is disabled.

### v1.16.0 - 2022-08-01

##### Breaking Changes :mega:

- Cesium for Unreal now automatically scales the selected 3D Tiles level-of-detail by the viewport client's `GetDPIScale`, meaning that devices with high-DPI displays will get less detail and higher performance than they did in previous versions. This can be disabled - and the previous behavior restored - by disabling the "Scale Level Of Detail By DPI" in Project Settings under Plugins -> Cesium, or by changing the "Apply Dpi Scaling" property on individual Tileset Actors.

##### Additions :tada:

- Added an experimental feature that uses Occlusion Culling to avoid refining tiles that are occluded by other content in the level. Currently this must be explicitly enabled from the Plugins -> Cesium section of Project Settings. We expect to enable it by default in a future release.
- Added options in `ACesium3DTileset` to control occlusion culling and turn it off if necessary.
- `UCesiumGltfPrimitiveComponent` now has static mobility, allowing it to take advantage of several rendering optimizations only available for static objects.
- Added an `OnTilesetLoaded` even that is invoked when the current tileset has finished loading. It is available from C++ and Blueprints.
- Added a `GetLoadProgress` method that returns the current load percentage of the tileset. It is available from C++ and Blueprints.
- Added Blueprint-accessible callback `OnFlightComplete` for when Dynamic Pawn completes flight.
- Added Blueprint-accessible callback `OnFlightInterrupt` for when Dynamic Pawn's flying is interrupted.

##### Fixes :wrench:

- When the Cesium ion access or login token is modified and stored in a config file that is under source code control, it will now be checked out before it is saved. Previously, token changes could be silently ignores with a source code control system that marks files read-only, such as Perforce.
- Fixed a bug that prevented credit images from appearing in UE5.
- Fixed a credit-related crash that occur when switching levels.

In addition to the above, this release updates [cesium-native](https://github.com/CesiumGS/cesium-native) from v0.17.0 to v0.18.0. See the [changelog](https://github.com/CesiumGS/cesium-native/blob/main/CHANGES.md) for a complete list of changes in cesium-native.

### v1.15.0 - 2022-07-01

##### Additions :tada:

- Display credits using Rich Text Block instead of the Web Browser Widget.

##### Fixes :wrench:

- Swapped latitude and longitude parameters on georeferenced sublevels to match with the main georeference.
- Adjusted the presentation of sublevels in the Cesium Georeference details panel.
- We now explicitly free physics mesh UVs and face remap data, reducing memory usage in the Editor and reducing pressure on the garbage collector in-game.
- Fixed a bug that could cause a crash when reporting tileset or raster overlay load errors, particularly while switching levels.
- We now Log the correct asset source when loading a new tileset from either URL or Ion.
- Disabling physics meshes of a tileset now works in Unreal Engine 5.

### v1.14.0 - 2022-06-01

##### Breaking Changes :mega:

- Renamed `ExcludeTilesInside` to `ExcludeSelectedTiles` on the `CesiumPolygonRasterOverlay`. A core redirect was added to remap the property value in existing projects.

##### Additions :tada:

- Added the `InvertSelection` option on `CesiumPolygonRasterOverlay` to rasterize outside the selection instead of inside. When used in conjunction with the `ExcludeSelectedTiles` option, tiles completely outside the polygon selection will be culled, instead of the tiles inside.

In addition to the above, this release updates [cesium-native](https://github.com/CesiumGS/cesium-native) from v0.15.1 to v0.16.0, fixing an important bug. See the [changelog](https://github.com/CesiumGS/cesium-native/blob/main/CHANGES.md) for a complete list of changes in cesium-native.

### v1.13.2 - 2022-05-13

##### Additions :tada:

- Added pre-built binaries for Unreal Engine 5 on macOS and iOS.

##### Fixes :wrench:

- Fixed a bug that could cause a crash after applying a non-UMaterialInstanceDynamic material to a tileset.
- Fixed a bug introduced in v1.13.0 that could lead to incorrect axis-aligned bounding boxes.
- Gave initial values to some fields in UStructs that did not have them, including two `UObject` pointers.

In addition to the above, this release updates [cesium-native](https://github.com/CesiumGS/cesium-native) from v0.15.1 to v0.15.2, fixing an important bug and updating some third-party libraries. See the [changelog](https://github.com/CesiumGS/cesium-native/blob/main/CHANGES.md) for a complete list of changes in cesium-native.

### v1.13.1 - 2022-05-05

This release updates [cesium-native](https://github.com/CesiumGS/cesium-native) from v0.15.0 to v0.15.1, fixing an important bug. See the [changelog](https://github.com/CesiumGS/cesium-native/blob/main/CHANGES.md) for a complete list of changes in cesium-native.

### v1.13.0 - 2022-05-02

##### Breaking Changes :mega:

- Deprecated parts of the old Blueprint API for feature ID attributes from `EXT_feature_metadata`.

##### Additions :tada:

- Improved the Blueprint API for feature ID attributes from `EXT_feature_metadata` (and upgraded batch tables).
- Added a Blueprint API to access feature ID textures and feature textures from the `EXT_feature_metadata` extension.
- Added the `UCesiumEncodedMetadataComponent` to enable styling with the metadata from the `EXT_feature_metadata` extension. This component provides a convenient way to query for existing metadata, dictate which metadata properties to encode for styling, and generate a starter material layer to access the wanted properties.

##### Fixes :wrench:

- glTF normal, occlusion, and metallic/roughness textures are no longer treated as sRGB.
- Improved the computation of axis-aligned bounding boxes for Unreal Engine, producing much smaller and more accurate bounding boxes in many cases.
- Metadata-related Blueprint functions will now return the default value if asked for an out-of-range feature or array element. Previously, they would assert or read undefined memory.

In addition to the above, this release updates [cesium-native](https://github.com/CesiumGS/cesium-native) from v0.14.0 to v0.15.0. See the [changelog](https://github.com/CesiumGS/cesium-native/blob/main/CHANGES.md) for a complete list of changes in cesium-native.

### v1.12.1 - 2022-04-06

##### Fixes :wrench:

- Fixed compiler errors with the official release of Unreal Engine 5.

### v1.12.0 - 2022-04-01

##### Breaking Changes :mega:

- Removed the `KeepWorldOriginNearCamera`, `OriginRebaseInsideSublevels`, and `MaximumWorldOriginDistanceFromCamera` options from `CesiumGeoreference`. These options are not usually necessary with Unreal Engine 5's double-precision coordinates.
- Renamed the `WorldOriginCamera` property on `CesiumGeoreference` to `SubLevelCamera`, as this property is now only used for switching sub-levels. Core Redirects should automatically make this change in Blueprints.
- Removed `Inaccurate` from the name of a large number of Blueprint functions, now that Unreal Engine 5 supports double-precision in Blueprints. Core Redirects should automatically make this change in Blueprints.

##### Additions :tada:

- Cesium for Unreal automatically enables Unreal Engine 5's "Enable Large Worlds" setting, which is required for correct culling of Cesium tilesets.
- Raster overlays are now, by default, rendered using the default settings for the `World` texture group, which yields much higher quality on many platforms by enabling anisotrpic texture filtering. Shimmering of overlay textures in the distance should be drastically reduced.
- New options on `RasterOverlay` give the user control over the texture group, texture filtering, and mipmapping used for overlay textures.
- Improved the mapping between glTF textures and Unreal Engine texture options, which should improve texture quality in tilesets.
- Added `CesiumWebMapServiceRasterOverlay` to pull raster overlays from a WMS server.
- Added option to show `Cesium3DTileset` and `CesiumRasterOverlay` credits on screen, rather than in a separate popup.

##### Fixes :wrench:

- Fixed a leak of some of the memory used by tiles that were loaded but then ended up not being used because the camera had moved.
- Fixed a leak of glTF emissive textures.
- Fixed a bug introduced in v1.11.0 that used the Y-size of the right eye viewport for the left eye in tile selection for stereographic rendering.
- Fixed a bug where glTF primitives with no render data are added to the glTF render result.

In addition to the above, this release updates [cesium-native](https://github.com/CesiumGS/cesium-native) from v0.13.0 to v0.14.0. See the [changelog](https://github.com/CesiumGS/cesium-native/blob/main/CHANGES.md) for a complete list of changes in cesium-native.

### v1.11.0 - 2022-03-01

##### Breaking Changes :mega:

- Exclusion Zones have been deprecated and will be removed in a future release. Please use the Cartographic Polygon Actor instead.

##### Additions :tada:

- Added experimental support for Unreal Engine 5 (preview 1).
- Added collision meshes for tilesets when using the Chaos physics engine.
- Integrated GPU pixel compression formats received from Cesium Native into Unreal's texture system.
- Added support for the `CESIUM_RTC` glTF extension.
- Added the ability to set tne Georeference origin from ECEF coordinates in Blueprints and C++.
- Exposed the Cesium ion endpoint URL as a property on tilesets and raster overlays.

##### Fixes :wrench:

- Fixed bug where certain pitch values in "Innaccurate Fly to Location Longitude Latitude Height" cause gimbal lock.
- Fixed a bug that caused a graphical glitch by using 16-bit indices when 32-bit indices are needed.
- Fixed a bug where tileset metadata from a feature table was not decoded correctly from UTF-8.
- Improved the shadows, making shadows fade in and out less noticable.
- The Cesium ion Token Troubleshooting panel will no longer appear in game worlds, including Play-In-Editor.

In addition to the above, this release updates [cesium-native](https://github.com/CesiumGS/cesium-native) from v0.12.0 to v0.13.0. See the [changelog](https://github.com/CesiumGS/cesium-native/blob/main/CHANGES.md) for a complete list of changes in cesium-native.

### v1.10.1 - 2022-02-01

##### Fixes :wrench:

- Fixed a crash at startup on Android devices introduced in v1.10.0.

### v1.10.0 - 2022-02-01

##### Breaking Changes :mega:

- The following Blueprints and C++ functions on `CesiumSunSky` have been renamed. CoreRedirects have been provided to handle the renames automatically for Blueprints.
  - `EnableMobileRendering` to `UseMobileRendering`
  - `AdjustAtmosphereRadius` to `UpdateAtmosphereRadius`

##### Additions :tada:

- Added Cesium Cartographic Polygon to the Cesium Quick Add panel.
- Improved the Cesium ion token management. Instead of automatically creating a Cesium ion token for each project, Cesium for Unreal now prompts you to select or create a token the first time one is needed.
- Added a Cesium ion Token Troubleshooting panel that appears when there is a problem connecting to Cesium ion tilesets and raster overlays.
- The new `FCesiumCamera` and `ACesiumCameraManager` can be used to register and update custom camera views into Cesium tilesets.

##### Fixes :wrench:

- Fixed a crash when editing the georeference detail panel while a sublevel is active.
- Improved the organization of `CesiumSunSky` parameters in the Details Panel.
- Improved the organization of `CesiumGlobeAnchorComponent` parameters in the Details Panel.

In addition to the above, this release updates [cesium-native](https://github.com/CesiumGS/cesium-native) from v0.11.0 to v0.12.0. See the [changelog](https://github.com/CesiumGS/cesium-native/blob/main/CHANGES.md) for a complete list of changes in cesium-native.

### v1.9.0 - 2022-01-03

##### Fixes :wrench:

- Fixed a bug that could cause incorrect LOD and culling when viewing a camera in-editor and the camera's aspect ratio does not match the viewport window's aspect ratio.

In addition to the above, this release updates [cesium-native](https://github.com/CesiumGS/cesium-native) from v0.10.0 to v0.11.0. See the [changelog](https://github.com/CesiumGS/cesium-native/blob/main/CHANGES.md) for a complete list of changes in cesium-native.

### v1.8.1 - 2021-12-02

In this release, the cesium-native binaries are built using Xcode 11.3 on macOS instead of Xcode 12. Other platforms are unchanged from v1.8.0.

### v1.8.0 - 2021-12-01

##### Additions :tada:

- `Cesium3DTileset` now has options for enabling custom depth and stencil buffer.
- Added `CesiumDebugColorizeTilesRasterOverlay` to visualize how a tileset is divided into tiles.
- Added `Log Selection Stats` debug option to the `Cesium3DTileset` Actor.
- Exposed raster overlay properties to Blueprints, so that overlays can be created and manipulated with Blueprints.

##### Fixes :wrench:

- Cesium for Unreal now does a much better job of releasing memory when the Unreal Engine garbage collector is not active, such as in the Editor.
- Fixed a bug that could cause an incorrect field-of-view angle to be used for tile selection in the Editor.
- Fixed a bug that caused `GlobeAwareDefaultPawn` (and its derived classes, notably `DynamicPawn`) to completely ignore short flights.

In addition to the above, this release updates [cesium-native](https://github.com/CesiumGS/cesium-native) from v0.9.0 to v0.10.0. See the [changelog](https://github.com/CesiumGS/cesium-native/blob/main/CHANGES.md) for a complete list of changes in cesium-native.

### v1.7.0 - 2021-11-01

##### Breaking Changes :mega:

- Removed `CesiumGlobeAnchorParent`, which was deprecated in v1.3.0. The `CesiumGlobeAnchorParent` functionality can be recreated using an empty actor with a `CesiumGlobeAnchorComponent`.
- Removed the `FixTransformOnOriginRebase` property from `CesiumGeoreferenceComponent`, and the component now always acts as if it is enabled. This should now work correctly even for objects that are moved by physics or other Unreal Engine mechanisms.
- The `SnapToEastSouthUp` function on `CesiumGeoreference` no longer resets the Scale back to 1.0. It only modifies the rotation.
- The following `CesiumGeoreferenceComponent` Blueprints and C++ functions no longer take a `MaintainRelativeOrientation` parameter. Instead, this behavior is controlled by the `AdjustOrientationForGlobeWhenMoving` property.
  - `MoveToLongitudeLatitudeHeight`
  - `InaccurateMoveToLongitudeLatitudeHeight`
  - `MoveToECEF`
  - `InaccurateMoveToECEF`
- Renamed `CesiumGeoreferenceComponent` to `CesiumGlobeAnchorComponent`.
- `CesiumSunSky` has been converted from Blueprints to C++. Backward compatibility should be preserved in most cases, but some less common scenarios may break.
- `GlobeAwareDefaultPawn`, `DynamicPawn`, and `CesiumSunSky` no longer have a `Georeference` property. Instead, they have a `CesiumGlobeAnchor` component that has a `Georeference` property.
- The `Georeference` property on most Cesium types can now be null if it has not been set explicitly in the Editor. To get the effective Georeference, including one that has been discovered in the level, use the `ResolvedGeoreference` property or call the `ResolveGeoreference` function.
- Removed the option to locate the Georeference at the "Bounding Volume Origin". It was confusing and almost never useful.
- The `CheckForNewSubLevels` and `JumpToCurrentLevel` functions in `CesiumGeoreference` have been removed. New sub-levels now automatically appear without an explicit check, and the current sub-level can be changed using the standard Unreal Engine Levels panel.
- Removed the `CurrentLevelIndex` property from `CesiumGeoreference`. The sub-level that is currently active in the Editor can be queried with the `GetCurrentLevel` function of the `World`.
- Removed the `SunSky` property from `CesiumGeoreference`. The `CesiumSunSky` now holds a reference to the `CesiumGeoreference`, rather than the other way around.
- The following Blueprints and C++ functions on `CesiumGeoreference` have been renamed. CoreRedirects have been provided to handle the renames automatically for Blueprints.
  - `TransformLongitudeLatitudeHeightToUe` to `TransformLongitudeLatitudeHeightToUnreal`
  - `InaccurateTransformLongitudeLatitudeHeightToUe` to `InaccurateTransformLongitudeLatitudeHeightToUnreal`
  - `TransformUeToLongitudeLatitudeHeight` to `TransformLongitudeLatitudeHeightToUnreal`
  - `InaccurateTransformUeToLongitudeLatitudeHeight` to `InaccurateTransformUnrealToLongitudeLatitudeHeight`
  - `TransformEcefToUe` to `TransformEcefToUnreal`
  - `InaccurateTransformEcefToUe` to `InaccurateTransformEcefToUnreal`
  - `TransformUeToEcef` to `TransformUnrealToEcef`
  - `InaccurateTransformUeToEcef` to `InaccurateTransformUnrealToEcef`
  - `TransformRotatorUeToEnu` to `TransformRotatorUnrealToEastNorthUp`
  - `InaccurateTransformRotatorUeToEnu` to `InaccurateTransformRotatorUnrealToEastNorthUp`
  - `TransformRotatorEnuToUe` to `TransformRotatorEastNorthUpToUnreal`
  - `InaccurateTransformRotatorEnuToUe` to `InaccurateTransformRotatorEastNorthUpToUnreal`
- The following C++ functions on `CesiumGeoreference` have been removed:
  - `GetGeoreferencedToEllipsoidCenteredTransform` and `GetEllipsoidCenteredToGeoreferencedTransform` moved to `GeoTransforms`, which is accessible via the `getGeoTransforms` function on `CesiumGeoreference`.
  - `GetUnrealWorldToEllipsoidCenteredTransform` has been replaced with `TransformUnrealToEcef` except that the latter takes standard Unreal world coordinates rather than absolute world coordinates. If you have absolute world coordinates, subtract the World's `OriginLocation` before calling the new function.
  - `GetEllipsoidCenteredToUnrealWorldTransform` has been replaced with `TransformEcefToUnreal` except that the latter returns standard Unreal world coordinates rather than absolute world coordinates. If you want absolute world coordinates, add the World's `OriginLocation` to the return value.
  - `AddGeoreferencedObject` should be replaced with a subscription to the new `OnGeoreferenceUpdated` event.

##### Additions :tada:

- Improved the workflow for managing georeferenced sub-levels.
- `CesiumSunSky` now automatically adjusts the atmosphere size based on the player Pawn's position to avoid tiled artifacts in the atmosphere when viewing the globe from far away.
- `GlobeAwareDefaultPawn` and derived classes like `DynamicPawn` now have a `CesiumGlobeAnchorComponent` attached to them. This allows more consistent movement on the globe, and allows the pawn's Longitude/Latitude/Height or ECEF coordinates to be specified directly in the Editor.
- `CesiumSunSky` now has an `EnableMobileRendering` flag that, when enabled, switches to a mobile-compatible atmosphere rendering technique.
- `CesiumCartographicPolygon`'s `GlobeAnchor` and `Polygon` are now exposed in the Editor and to Blueprints.
- Added `InaccurateGetLongitudeLatitudeHeight` and `InaccurateGetECEF` functions to `CesiumGlobeAnchorComponent`, allowing access to the current position of a globe-anchored Actor from Blueprints.
- Added support for collision object types on 'ACesium3DTileset' actors.

##### Fixes :wrench:

- Cesium objects in a sub-level will now successfully find and use the `CesiumGeoreference` and `CesiumCreditSystem` object in the Persistent Level when these properties are left unset. For best results, we suggest removing all instances of these objects from sub-levels.
- Fixed a bug that made the Time-of-Day widget forget the time when it was closed and re-opened.
- Undo/Redo now work more reliably for `CesiumGlobeAnchor` properties.
- We now explicitly free the `PlatformData` and renderer resources associated with `UTexture2D` instances created for raster overlays when the textures are no longer needed. By relying less on the Unreal Engine garbage collector, this helps keep memory usage lower. It also keeps memory from going up so quickly in the Editor, which by default does not run the garbage collector at all.

In addition to the above, this release updates [cesium-native](https://github.com/CesiumGS/cesium-native) from v0.8.0 to v0.9.0. See the [changelog](https://github.com/CesiumGS/cesium-native/blob/main/CHANGES.md) for a complete list of changes in cesium-native.

### v1.6.3 - 2021-10-01

##### Fixes :wrench:

- Fixed a bug that caused incorrect tangents to be generated based on uninitialized texture coordinates.
- Fixed a bug that could cause vertices to be duplicated and tangents calculated even when not needed.
- Fixed a bug that caused the Cesium ion access token to sometimes be blank when adding an asset from the "Cesium ion Assets" panel while the "Cesium" panel is not open.

In addition to the above, this release updates [cesium-native](https://github.com/CesiumGS/cesium-native) from v0.7.2 to v0.8.0. See the [changelog](https://github.com/CesiumGS/cesium-native/blob/main/CHANGES.md) for a complete list of changes in cesium-native.

### v1.6.2 - 2021-09-14

This release only updates [cesium-native](https://github.com/CesiumGS/cesium-native) from v0.7.1 to v0.7.2. See the [changelog](https://github.com/CesiumGS/cesium-native/blob/main/CHANGES.md) for a complete list of changes in cesium-native.

### v1.6.1 - 2021-09-14

##### Additions :tada:

- Added the `MaximumCachedBytes` property to `ACesium3DTileset`.

##### Fixes :wrench:

- Fixed incorrect behavior when two sublevels overlap each other. Now the closest sublevel is chosen in that case.
- Fixed crash when `GlobeAwareDefaultPawn::FlyToLocation` was called when the pawn was not possessed.
- Fixed a bug that caused clipping to work incorrectly for tiles that are partially water.
- Limited the length of names assigned to the ActorComponents created for 3D Tiles, to avoid a crash caused by an FName being too long with extremely long tileset URLs.
- Fixed a bug that caused 3D Tiles tile selection to take into account Editor viewports even when in Play-in-Editor mode.
- Fixed a bug in `DynamicPawn` that caused a divide-by-zero message to be printed to the Output Log.
- Fixed a mismatch on Windows between Unreal Engine's compiler options and cesium-native's compiler options that could sometimes lead to crashes and other broken behavior.

In addition to the above, this release updates [cesium-native](https://github.com/CesiumGS/cesium-native) from v0.7.0 to v0.7.1. See the [changelog](https://github.com/CesiumGS/cesium-native/blob/main/CHANGES.md) for a complete list of changes in cesium-native.

### v1.6.0 - 2021-09-01

##### Breaking Changes :mega:

- Removed `ACesium3DTileset::OpacityMaskMaterial`. The regular `Material` property is used instead.
- Renamed `UCesiumMetadataFeatureTableBlueprintLibrary::GetPropertiesForFeatureID` to `UCesiumMetadataFeatureTableBlueprintLibrary::GetMetadataValuesForFeatureID`. This is a breaking change for C++ code but Blueprints should be unaffected because of a CoreRedirect.
- Renamed `UCesiumMetadataFeatureTableBlueprintLibrary::GetPropertiesAsStringsForFeatureID` to `UCesiumMetadataFeatureTableBlueprintLibrary::GetMetadataValuesAsStringForFeatureID`. This is a breaking change for C++ code but it was not previously exposed to Blueprints.

##### Additions :tada:

- Added the ability to define a "Cesium Cartographic Polygon" and then use it to clip away part of a Cesium 3D Tileset.
- Multiple raster overlays per tileset are now supported.
- The default materials used to render Cesium 3D Tilesets are now built around Material Layers, making them easier to compose and customize.
- Added support for using `ASceneCapture2D` with `ACesium3DTileset` actors.
- Added an editor option in `ACesium3DTileset` to optionally generate smooth normals for glTFs that originally did not have normals.
- Added an editor option in `ACesium3DTileset` to disable the creation of physics meshes for its tiles.
- Added a Refresh button on the Cesium ion Assets panel.
- Made `UCesiumMetadataFeatureTableBlueprintLibrary::GetMetadataValuesAsStringForFeatureID`, `UCesiumMetadataFeatureTableBlueprintLibrary::GetProperties`, and `UCesiumMetadataPrimitiveBlueprintLibrary::GetFirstVertexIDFromFaceID` callable from Blueprints.
- Consolidated texture preparation code. Now raster overlay textures can generate mip-maps and the overlay texture preparation can happen partially on the load thread.
- The Cesium ion Assets panel now has two buttons for imagery assets, allowing the user to select whether the asset should replace the base overlay or be added on top.

##### Fixes :wrench:

- Fixed indexed vertices being duplicated unnecessarily in certain situations in `UCesiumGltfComponent`.

In addition to the above, this release updates [cesium-native](https://github.com/CesiumGS/cesium-native) from v0.6.0 to v0.7.0. See the [changelog](https://github.com/CesiumGS/cesium-native/blob/main/CHANGES.md) for a complete list of changes in cesium-native.

### v1.5.2 - 2021-08-30

##### Additions :tada:

- Added support for Unreal Engine v4.27.

### v1.5.1 - 2021-08-09

##### Breaking :mega:

- Changed Cesium Native Cesium3DTiles's namespace to Cesium3DTilesSelection's namespace

##### Fixes :wrench:

- Fixed a bug that could cause mis-registration of feature metadata to the wrong features in Draco-compressed meshes.
- Fixed a bug that could cause a crash with VR/AR devices enabled but not in use.

### v1.5.0 - 2021-08-02

##### Additions :tada:

- Added support for reading per-feature metadata from glTFs with the `EXT_feature_metadata` extension or from 3D Tiles with a B3DM batch table and accessing it from Blueprints.
- Added support for using multiple view frustums in `ACesium3DTileset` to inform the tile selection algorithm.

##### Fixes :wrench:

- Fixed a bug introduced in v1.4.0 that made it impossible to add a "Blank 3D Tiles Tileset" using the Cesium panel without first signing in to Cesium ion.
- Fixed a bug that caused a crash when deleting a Cesium 3D Tileset Actor and then undoing that deletion.

In addition to the above, this release updates [cesium-native](https://github.com/CesiumGS/cesium-native) from v0.5.0 to v0.6.0. See the [changelog](https://github.com/CesiumGS/cesium-native/blob/main/CHANGES.md) for a complete list of changes in cesium-native.

### v1.4.1 - 2021-07-13

##### Fixes :wrench:

- Fixed linker warnings on macOS related to "different visibility settings."
- Fixed compile errors on Android in Unreal Engine versions prior to 4.26.2 caused by missing support for C++17.

### v1.4.0 - 2021-07-01

##### Breaking :mega:

- Tangents are now only generated for models that don't have them and that do have a normal map, saving a significant amount of time. If you have a custom material that requires the tangents, or need them for any other reason, you may set the `AlwaysIncludeTangents` property on `Cesium3DTileset` to force them to be generated like they were in previous versions.

##### Additions :tada:

- The main Cesium panel now has buttons to easily add a `CesiumSunSky` or a `DynamicPawn`.

##### Fixes :wrench:

- Fixed a bug that could sometimes cause tile-sized holes to appear in a 3D Tiles model for one render frame.
- Fixed a bug that caused Cesium toolbar buttons to disappear when `Editor Preferences` -> `Use Small Tool Bar Icons` is enabled.
- Added support for other types of glTF index accessors: `BYTE`, `UNSIGNED_BYTE`, `SHORT`, and `UNSIGNED_SHORT`.

In addition to the above, this release updates [cesium-native](https://github.com/CesiumGS/cesium-native) from v0.4.0 to v0.5.0. See the [changelog](https://github.com/CesiumGS/cesium-native/blob/main/CHANGES.md) for a complete list of changes in cesium-native.

### v1.3.1 - 2021-06-02

- Temporarily removed support for the Android platform because it is causing problems in Epic's build environment, and is not quite production ready in any case.

### v1.3.0 - 2021-06-01

##### Breaking :mega:

- Tileset properties that require a tileset reload (URL, Source, IonAssetID, IonAccessToken, Materials) have been moved to `private`. Setter and getter methods are now provided for modifying them in Blueprints and C++.
- Deprecated `CesiumGlobeAnchorParent` and `FloatingPawn`. The `CesiumGlobeAnchorParent` functionality can be recreated using an empty actor with a `CesiumGeoreferenceComponent`. The `FloatingPawn` is now replaced by the `DynamicPawn`. In a future release, the `DynamicPawn` will be renamed to `CesiumFloatingPawn`.

##### Additions :tada:

- Added support for the Android platform.
- Added support for displaying a water effect for the parts of quantized-mesh terrain tiles that are known to be water.
- Improved property change checks in `Cesium3DTileset::LoadTileset`.
- Made origin rebasing boolean properties in `CesiumGeoreference` and `CesiumGeoreferenceComponent` blueprint editable.
- Made 3D Tiles properties editable in C++ and blueprints via getter/setter functions. The tileset now reloads at runtime when these properties are changed.
- Improvements to dynamic camera, created altitude curves for FlyTo behavior.
- Constrained the values for `UPROPERTY` user inputs to be in valid ranges.
- Added `M_CesiumOverlayWater` and `M_CesiumOverlayComplexWater` materials for use with water tiles.
- Exposed all tileset materials to allow for changes in editor.
- Added `TeleportWhenUpdatingTransform` boolean property to CesiumGeoreferenceComponent.
- Added a "Year" property to `CesiumSunSky`.
- Added the ability to use an external Directional Light with `CesiumSunSky`, rather than the embedded DirectionalLight component.

##### Fixes :wrench:

- Fixed a bug that caused rendering and navigation problems when zooming too far away from the globe when origin rebasing is enabled.
- Fixed a bug that caused glTF node `translation`, `rotation`, and `scale` properties to be ignored even if the node had no `matrix`.
- Cleaned up, standardized, and commented material and material functions.
- Moved all materials and material functions to the `Materials` subfolder.
- Set CesiumSunSky's directional light intensity to a more physically accurate value.
- Moved Latitude before Longitude on the `CesiumGeoreference` and `CesiumGeoreferenceComponent` Details panels.

In addition to the above, this release updates [cesium-native](https://github.com/CesiumGS/cesium-native) from v0.3.1 to v0.4.0. See the [changelog](https://github.com/CesiumGS/cesium-native/blob/main/CHANGES.md) for a complete list of changes in cesium-native.

### v1.2.1 - 2021-05-13

##### Fixes :wrench:

- Fixed a regression in Cesium for Unreal v1.2.0 where `GlobeAwareDefaultPawn` lost its georeference during playmode.
- Fixed a regression in Cesium for Unreal v1.2.0 where the matrices in `CesiumGeoreference` were being initialized to zero instead of identity.
- Fixed a regression in Cesium for Unreal v1.2.0 that broke the ability to paint foliage on terrain and other tilesets.

In addition to the above, this release updates [cesium-native](https://github.com/CesiumGS/cesium-native) from v0.3.0 to v0.3.1. See the [changelog](https://github.com/CesiumGS/cesium-native/blob/main/CHANGES.md) for a complete list of changes in cesium-native.

### v1.2.0 - 2021-05-03

##### Additions :tada:

- Added a dynamic camera that adapts to height above terrain.
- Added Linux support.
- Added support for Tile Map Service (TMS) raster overlays.

##### Fixes :wrench:

- Fixed issue where displayed longitude-latitude-height in `CesiumGeoreferenceComponent` wasn't updating in certain cases.
- `FEditorDelegates::OnFocusViewportOnActors` is no longer unnecessarily subscribed to multiple times.
- `Loading tileset ...` is now only written to the output log when the tileset actually needs to be reloaded.
- Fixed a bug where collision does not update correctly when changing properties of a tileset in the editor.
- Fixed a bug that caused tiles to disappear when "Suspend Update" was enabled.

### v1.1.1 - 2021-04-23

##### Fixes :wrench:

- Fixed a bug that caused tilesets added with the "Add Blank" button to cause an error during Play-In-Editor.
- Fixed a bug that caused `ACesiumGeoreference::TransformEcefToUe` to be much less precise than expected.
- Moved the `BodyInstance` property on `Cesium3DTileset` to the `Collision` category so that it can be modified in the Editor.

### v1.1.0 - 2021-04-19

##### Additions :tada:

- Added macOS support.
- Added support for the legacy `gltfUpAxis` property in a tileset `asset` dictionary. Although this property is **not** part of the specification, there are many existing assets that use this property and had been shown with a wrong rotation otherwise.
- Changed the log level for the tile selection output from `Display` to `Verbose`. With default settings, the output will no longer be displayed in the console, but only written to the log file.
- Added more diagnostic details to error messages for invalid glTF inputs.
- Added diagnostic details to error messages for failed OAuth2 authorization with `CesiumIonClient::Connection`.
- Added a `BodyInstance` property to `Cesium3DTileset` so that collision profiles can be configured.
- Added an experimental "Exclusion Zones" property to `Cesium3DTileset`. While likely to change in the future, it already provides a way to exclude parts of a 3D Tiles tileset to make room for another.

##### Fixes :wrench:

- Gave glTFs created from quantized-mesh terrain tiles a more sensible material with a `metallicFactor` of 0.0 and a `roughnessFactor` of 1.0. Previously the default glTF material was used, which has a `metallicFactor` of 1.0, leading to an undesirable appearance.
- Reported zero-length images as non-errors, because `BingMapsRasterOverlay` purposely requests that the Bing servers return a zero-length image for non-existent tiles.
- 3D Tiles geometric error is now scaled by the tile's transform.
- Fixed a bug that that caused a 3D Tiles tile to fail to refine when any of its children had an unsupported type of content.
- The `Material` property of `ACesium3DTiles` is now a `UMaterialInterface` instead of a `UMaterial`, allowing more flexibility in the types of materials that can be used.
- Fixed a possible crash when a `Cesium3DTileset` does not have a `CesiumGeoreference` or it is not valid.

In addition to the above, this release updates [cesium-native](https://github.com/CesiumGS/cesium-native) from v0.1.0 to v0.2.0. See the [changelog](https://github.com/CesiumGS/cesium-native/blob/main/CHANGES.md) for a complete list of changes in cesium-native.

### v1.0.0 - 2021-03-30 - Initial Release

##### Features :tada:

- High-accuracy, global-scale WGS84 globe for visualization of real-world 3D content
- 3D Tiles runtime engine to stream massive 3D geospatial datasets, such as terrain, imagery, 3D cities, and photogrammetry
  - Streaming from the cloud, a private network, or the local machine.
  - Level-of-detail selection
  - Caching
  - Multithreaded loading
  - Batched 3D Model (B3DM) content, including the B3DM content inside Composite (CMPT) tiles
  - `quantized-mesh` terrain loading and rendering
  - Bing Maps and Tile Map Service (TMS) raster overlays draped on terrain
- Integrated with Cesium ion for instant access to cloud based global 3D content.
- Integrated with Unreal Engine Editor, Actors and Components, Blueprints, Landscaping and Foliage, Sublevels, and Sequencer.<|MERGE_RESOLUTION|>--- conflicted
+++ resolved
@@ -1,6 +1,5 @@
 # Change Log
 
-<<<<<<< HEAD
 ### ? - ?
 
 ##### Breaking Changes :mega:
@@ -37,7 +36,7 @@
 - An instance of `ACesiumCreditSystem` in a sub-level will no longer cause overlapping and broken-looking credits. However, we still recommend deleting credit system instances from sub-levels.
 - `ACesiumCartographicPolygon` now operates on the parts of the tileset that are shown in the Editor viewport, even if it is used with a Cesium3DTileset with a non-identity transformation.
 - Fixed bug where older scenes that used Cesium UI created actors could have their `RF_Public` flag set. This could cause problems when converting an existing level to World Partition, or perhaps cause other subtle issues that we haven't realized yet.
-=======
+
 ### v1.31.1 - 2023-10-02
 
 This is the last release of Cesium for Unreal that will support Unreal Engine v5.0. Future versions will require Unreal Engine v5.1+.
@@ -55,7 +54,6 @@
 - Added support for Unreal Engine 5.3. There is current a known issue with `Cesium3DTileset` textures on iOS, so we recommend that you continue to use Unreal Engine 5.2 for the time being if you are deploying to iOS.
 
 In addition to the above, this release updates [cesium-native](https://github.com/CesiumGS/cesium-native) from v0.27.1 to v0.27.2. See the [changelog](https://github.com/CesiumGS/cesium-native/blob/main/CHANGES.md) for a complete list of changes in cesium-native.
->>>>>>> dbf542fd
 
 ### v1.30.1 - 2023-09-03
 
