--- conflicted
+++ resolved
@@ -4,11 +4,8 @@
 
 ##### Additions :tada:
 
-<<<<<<< HEAD
-- Emit a warning if the camera is too far from the origin when the "Enable World Bounds Checks" option is enabled.
-=======
 - Added point cloud shading options to `Cesium3DTileset`, which allow point cloud tilesets to be rendered with attenuation based on geometric error.
->>>>>>> eb809688
+- `ACesium3DTileset` now emits a warning if the "Enable World Bounds Checks" option is enabled. That option can make the camera fly toward the origin unexpectedly.
 
 ### v1.26.0 - 2023-05-09
 
