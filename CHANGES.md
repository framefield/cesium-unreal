# Change Log

<<<<<<< HEAD
### ? - ?

##### Breaking Changes :mega:

- The old sub-level system, based on Unreal's old (and now deprecated) World Composition system, has been removed. Instead, create Level Instance Actors and attach the "Cesium Sub Level Component" to them to achieve similar functionality. Old levels will automatically be converted to the new system when they are loaded in the Editor.

##### Additions :tada:

- The "Place Georeference Origin Here" action on CesiumGeoreference is now undoable.
- Cesium Actors now have the "Is Spatially Loaded" flag disabled by default. When using World Partition, this is essential for some, such as `CesiumGeoreference`.
- The `CesiumCameraManager` instance to use with a `Cesium3DTileset` can now be specified with a property on the tileset. In addition to offering more flexibility, this avoids the work of finding the camera manager in the level every frame.
- Cesium Actors created with the Quick Add or Cesium ion panels are now created inside the active sub-level, if there is one.
- Cesium objects in sub-levels can now explicitly reference `ACesiumGeoreference`, `ACesiumCreditSystem`, and `ACesiumCameraManager` instances in the Persistent Level.

##### Fixes :wrench:

- Fixed a bug in `ACesiumSunSky` that could cause an error when it was created inside a sub-level.
- `ACesiumGeoreference`, `ACesiumCameraManager`, and `ACesiumCreditSystem` are now created in the Persistent Level, even if the object that triggered their automatic creation (such as `ACesium3DTileset`) exists in a sub-level. It is very rarely useful to have instances of these objects within a sub-level.
- An instance of `ACesiumCreditSystem` in a sub-level will no longer cause overlapping and broken-looking credits. However, we still recommend deleting credit system instances from sub-levels.
- Fixed a bug introduced in v1.28.0 that prevented point clouds from rendering with attenuation.
- Fixed a bug that caused `UnrealLightmass` to crash when attempting to build lighting containing static meshes created by a `Cesium3DTileset`.
- Fixed a bug where Google Photorealistic 3D Tiles would sometimes not render in Movie Render Queue.
=======
### v1.29.0 - 2023-08-01

##### Fixes :wrench:

- Fixed a bug introduced in v1.28.0 that prevented point clouds from rendering with attenuation.
>>>>>>> 4f2706b2

### v1.28.0 - 2023-07-03

##### Breaking Changes :mega:

- Removed the `GetGeoreferencedToEllipsoidCenteredTransform` and `GetEllipsoidCenteredToGeoreferencedTransform` methods from `GeoTransforms`. Because these were transformations between two right-handed coordinate systems, they are not of much use with Unreal's left-handed coordinate system.
- Deprecated the `FlyToGranularityDegrees` property for `AGlobeAwareDefaultPawn`. Flight interpolation is now computed per-frame, so this property is no longer needed. Any code that refers to `FlyToGranularityDegrees` should be removed or changed to `FlyToGranularityDegrees_DEPRECATED` to still compile.

##### Additions :tada:

- Added the ability to set the CesiumGeoreference `Scale` via Blueprints.
- Added `ACesiumCameraManager::RemoveCamera`. It is available via both Blueprints and C++. This complements the existing `ACesiumCameraManager::AddCamera`.

##### Fixes :wrench:

- Added a workaround for an apparent bug in Unreal Engine 5.1 that prevented collisions from working with Cesium3DTilesets.
- Fixed a bug that could cause the `AGlobeAwareDefaultPawn` / `DynamicPawn`  to suddenly move to a very high height for one render frame just as it arrives at its destination during a flight.

In addition to the above, this release updates [cesium-native](https://github.com/CesiumGS/cesium-native) from v0.25.0 to v0.25.1. See the [changelog](https://github.com/CesiumGS/cesium-native/blob/main/CHANGES.md) for a complete list of changes in cesium-native.

### v1.27.1 - 2023-06-19

##### Fixes :wrench:

- Fixed a shader compilation error introduced in v1.27.0 that prevented projects from opening in Unreal Engine 5.1 and 5.2.
- Fixed a debug assertion `!IsGarbageCollecting()` that could occur within `ACesiumCreditSystem` when flying to different sublevels.

### v1.27.0 - 2023-06-1

##### Additions :tada:

- Added support for Unreal Engine 5.2.
- Added support for running Cesium for Unreal in the Unreal Editor in Linux under UE 5.2. Previous versions supported Linux only as a packaging target.
- Added point cloud shading options to `Cesium3DTileset`, which allow point cloud tilesets to be rendered with attenuation based on geometric error.
- `ACesium3DTileset` now emits a warning if the "Enable World Bounds Checks" option is enabled. That option can make the camera fly toward the origin unexpectedly.
- Added new settings to the Cesium section of the Project Settings, allowing users to control how many requests to handle before pruning and also how many elements to keep in the cache after pruning.

##### Fixes :wrench:

- Fixed a bug introduced in v1.26.0 that caused an error when attempting to save a sub-level containing Cesium objects.
- Removed degenerate triangles from the collision mesh created for 3D Tiles. This will avoid warnings and runtime pauses with some tilesets.
- Fixed a bug in `CesiumGlTFFunction` that caused the glTF and 3D Tiles "Ambient Occlusion" value to be 0.0 (instead of the expected 1.0) when the model does not specify an explicit occlusion texture. This could cause some extremely dark shadows.
- Fixed a bug that could cause a crash when using Cesium Actors with World Partitioning.

In addition to the above, this release updates [cesium-native](https://github.com/CesiumGS/cesium-native) from v0.24.0 to v0.25.0. See the [changelog](https://github.com/CesiumGS/cesium-native/blob/main/CHANGES.md) for a complete list of changes in cesium-native.

### v1.26.0 - 2023-05-09

##### Additions :tada:

- Added a `Scale` property to `CesiumGeoreference`. This allows the entire globe to be scaled up or down within the Unreal world.
- Tileset and raster overlay credits are now shown in Editor viewports.

##### Fixes :wrench:

- Fixed a bug in `ACesiumCartographicPolygon` where the standard base class `BeginPlay` implementation was not called.

### v1.25.1 - 2023-05-02

##### Fixes :wrench:

- Fixed warnings about `bUseChaos` and `bCompilePhysX` being obsolete.

### v1.25.0 - 2023-05-01

Starting with this release, Cesium for Unreal requires Unreal Engine v5.0 or later.

##### Fixes :wrench:

- On-screen credits now only show on the screen, and not in the Data Attribution panel. Additionally, the Data Attribution panel no longer appears if there are no credits to display in it.

In addition to the above, this release updates [cesium-native](https://github.com/CesiumGS/cesium-native) from v0.23.0 to v0.24.0. See the [changelog](https://github.com/CesiumGS/cesium-native/blob/main/CHANGES.md) for a complete list of changes in cesium-native.

### v1.24.0 - 2023-04-03

This will be the _last_ release that supports Unreal Engine v4.27. Future versions will require Unreal Engine v5.0+.

##### Additions :tada:

- The `FlyToAltitudeProfileCurve`, `FlyToProgressCurve`, `FlyToMaximumAltitudeCurve`, `FlyToDuration`, and `FlyToGranularityDegrees` properties of `GlobeAwareDefaultPawn`  / `DynamicPawn` may now be read and written from Blueprints.
- Added an option on `Cesium3DTileset` to ignore the `KHR_materials_unlit` extension entirely and use normal lighting and shadows.
- Added `CreateNavCollision` property to `Cesium3DTileset`. When enabled, `CreateNavCollision` is called on the static meshes created for tiles.

##### Fixes :wrench:

- Fixed unexpected reflection on tilesets with `KHR_materials_unlit` extension when the sun is close to the horizon.

In addition to the above, this release updates [cesium-native](https://github.com/CesiumGS/cesium-native) from v0.22.0 to v0.23.0. See the [changelog](https://github.com/CesiumGS/cesium-native/blob/main/CHANGES.md) for a complete list of changes in cesium-native.

### v1.23.0 - 2023-03-01

##### Additions :tada:

- Added support for rendering 3D Tiles point clouds (`pnts`).

##### Fixes :wrench:

- Fixed bug that caused a crash when changing the project default token with tilesets active in the level.
- Vertex buffers created for 3D Tiles are now set to use full-precision UV coordinates, avoiding problems in particular with feature IDs.
- Added some missing headers, to avoid compiler errors in non-unity builds.

In addition to the above, this release updates [cesium-native](https://github.com/CesiumGS/cesium-native) from v0.21.3 to v0.22.1. See the [changelog](https://github.com/CesiumGS/cesium-native/blob/main/CHANGES.md) for a complete list of changes in cesium-native.

### v1.22.0 - 2023-02-01

##### Additions :tada:

- Added support for the `KHR_materials_unlit` glTF extension. This is rendered in Unreal Engine by disabling shadows and making all normals point up (along the ellipsoid surface normal).

##### Fixes :wrench:

- Fixed a bug that caused raster overlays and other material features to not work for materials created or saved in Unreal Engine 5.1.

In addition to the above, this release updates [cesium-native](https://github.com/CesiumGS/cesium-native) from v0.21.2 to v0.21.3. See the [changelog](https://github.com/CesiumGS/cesium-native/blob/main/CHANGES.md) for a complete list of changes in cesium-native.

### v1.21.0 - 2023-01-02

##### Fixes :wrench:

- Fixed a bug where Cesium for Unreal depended on a number of Unreal modules _privately_, but then used them from public headers. These are now declared as public dependencies. This could lead to compile errors in previous versions when attempting to include Cesium for Unreal headers from outside the project without also explicitly declaring `UMG` and other modules as dependencies.
- Fixed a bug that caused newly-created sub-levels to have their longitude and latitude parameters flipped relative to the current location of the `CesiumGeoreference`.

### v1.20.1 - 2022-12-09

##### Additions :tada:

- Added the ability to specify the endpoint URL of the Cesium ion API on a `CesiumIonRasterOverlay`.

##### Fixes :wrench:

- Fixed a bug that could cause crashes, including on startup, on non-Windows platforms.
- Fixed a bug that could cause the plugin to fail to load on Android systems in UE 5.1.

In addition to the above, this release updates [cesium-native](https://github.com/CesiumGS/cesium-native) from v0.21.1 to v0.21.2. See the [changelog](https://github.com/CesiumGS/cesium-native/blob/main/CHANGES.md) for a complete list of changes in cesium-native.

### v1.20.0 - 2022-12-02

##### Breaking Changes :mega:

- This is the _last release_ that will support Unreal Engine v4.26. Starting in the next release, in January 2023, UE 4.26 will no longer be supported. You may continue to use old versions of Cesium for Unreal in UE 4.26, but we recommend upgrading your UE version as soon as possible in order to continue receiving the latest updates.

##### Additions :tada:

- Added support for Unreal Engine v5.1.

##### Fixes :wrench:

- Fixed a bug that caused Cesium3DTilesets to fail to disconnect from CesiumGeoreference notifications. It could cause problems when changing to a different georeference instance.

In addition to the above, this release updates [cesium-native](https://github.com/CesiumGS/cesium-native) from v0.21.0 to v0.21.1. See the [changelog](https://github.com/CesiumGS/cesium-native/blob/main/CHANGES.md) for a complete list of changes in cesium-native.

### v1.19.0 - 2022-11-01

##### Breaking Changes :mega:

- Removed some poorly named and unreliable functions on the `CesiumGeoreference`: `ComputeEastNorthUp`, `TransformRotatorEastNorthUpToUnreal`, and `TransformRotatorUnrealToEastNorthUp`. These functions have been replaced with reliable "EastSouthUp" counterparts.

##### Additions :tada:

- Added asynchronous texture creation where supported by the graphics API. This offloads a frequent render thread bottleneck to background loading threads.
- Improved synchronous texture creation by eliminating a main-thread memcpy, for cases where asynchronous texture creation is not supported.
- Added throttling of the main-thread part of loading for glTFs.
- Added throttling for tile cache unloads on the main thread.
- Added a prototype developer feature enabling Unreal Insights tracing into Cesium Native. This helps us investigate end-to-end performance in a deeper and more precise manner.

##### Fixes :wrench:

- Significantly reduced frame-rate dips during asynchronous tile loading by eliminating thread pool monopolization by Cesium tasks.
- Improved the tile destruction sequence by allowing it to defer being destroyed to future frames if it is waiting on asynchronous work to finish. Previously we would essentially block the main thread waiting for tiles to become ready for destruction.

In addition to the above, this release updates [cesium-native](https://github.com/CesiumGS/cesium-native) from v0.20.0 to v0.21.0. See the [changelog](https://github.com/CesiumGS/cesium-native/blob/main/CHANGES.md) for a complete list of changes in cesium-native.

### v1.18.0 - 2022-10-03

##### Additions :tada:

- Improved the dithered transition between levels-of-detail, making it faster and eliminating depth fighting.
- Added an option to `Cesium3DTileset` to change the tileset's mobility, rather than always using Static mobility. This allows users to make a tileset movable at runtime, if needed.
- `ACesiumCreditSystem` now has a Blueprint-accessible property for the `CreditsWidget`. This is useful to, for example, move the credits to an in-game billboard rather than a 2D overlay.

##### Fixes :wrench:

- Fixed a bug where collision settings were only applied to the first primitive in a glTF.
- Fixed a bug where the Screen Credits Decorator prevented the Rich Text Block Image Decorator from working.

In addition to the above, this release updates [cesium-native](https://github.com/CesiumGS/cesium-native) from v0.19.0 to v0.20.0. See the [changelog](https://github.com/CesiumGS/cesium-native/blob/main/CHANGES.md) for a complete list of changes in cesium-native.

### v1.17.0 - 2022-09-01

##### Additions :tada:

- The translucent parts of 3D Tiles are now correctly rendered as translucent. In addition, a new `TranslucentMaterial` property on `Cesium3DTileset` allows a custom material to be used to render these translucent portions.
- Added a `Rendering -> Use Lod Transitions` option on `Cesium3DTileset` to smoothly dither between levels-of-detail rather than switching abruptly.
- Added support for loading WebP images inside glTFs and raster overlays. WebP textures can be provided directly in a glTF texture or in the `EXT_texture_webp` extension.

##### Fixes :wrench:

- Fixed a bug that prevented fractional DPI scaling from being properly taken into account. Instead, it would scale by the next-smallest integer.
- Cesium for Unreal now only uses Editor viewports for tile selection if they are visible, real-time, and use a perspective projection. Previously, any viewport with a valid size was used, which could lead to tiles being loaded and rendered unnecessarily.
- Fixed a bug that caused tiles to disappear when the Editor viewport was in Orbit mode.
- Fixed a bug in the Globe Anchor Component that prevented changing/resetting the actor transform in the details panel.
- Reduced the size of physics meshes by only copying UV data if "Support UV from Hit Results" is enabled in the project settings.
- Fixed a bug - in Unreal Engine 5 only - where a LineTrace would occasionally fail to collide with tiles at certain levels-of-detail.
- Fixed a crash that could occur while running on a dedicated server, caused by attempting to add the credits widget to the viewport.

In addition to the above, this release updates [cesium-native](https://github.com/CesiumGS/cesium-native) from v0.18.1 to v0.19.0. See the [changelog](https://github.com/CesiumGS/cesium-native/blob/main/CHANGES.md) for a complete list of changes in cesium-native.

### v1.16.2 - 2022-08-04

##### Fixes :wrench:

- Fixed a bug that caused a crash in Unreal Engine 4.26 when enabling the experimental tileset occlusion culling feature.

In addition to the above, this release updates [cesium-native](https://github.com/CesiumGS/cesium-native) from v0.18.0 to v0.18.1. See the [changelog](https://github.com/CesiumGS/cesium-native/blob/main/CHANGES.md) for a complete list of changes in cesium-native.

### v1.16.1 - 2022-08-01

##### Fixes :wrench:

- Fixed a bug that could cause a crash when using thumbnail rendering, notably on the Project Settings panel in UE5.
- More fully disabled the occlusion culling system when the project-level feature flag is disabled.

### v1.16.0 - 2022-08-01

##### Breaking Changes :mega:

- Cesium for Unreal now automatically scales the selected 3D Tiles level-of-detail by the viewport client's `GetDPIScale`, meaning that devices with high-DPI displays will get less detail and higher performance than they did in previous versions. This can be disabled - and the previous behavior restored - by disabling the "Scale Level Of Detail By DPI" in Project Settings under Plugins -> Cesium, or by changing the "Apply Dpi Scaling" property on individual Tileset Actors.

##### Additions :tada:

- Added an experimental feature that uses Occlusion Culling to avoid refining tiles that are occluded by other content in the level. Currently this must be explicitly enabled from the Plugins -> Cesium section of Project Settings. We expect to enable it by default in a future release.
- Added options in `ACesium3DTileset` to control occlusion culling and turn it off if necessary.
- `UCesiumGltfPrimitiveComponent` now has static mobility, allowing it to take advantage of several rendering optimizations only available for static objects.
- Added an `OnTilesetLoaded` even that is invoked when the current tileset has finished loading. It is available from C++ and Blueprints.
- Added a `GetLoadProgress` method that returns the current load percentage of the tileset. It is available from C++ and Blueprints.
- Added Blueprint-accessible callback `OnFlightComplete` for when Dynamic Pawn completes flight.
- Added Blueprint-accessible callback `OnFlightInterrupt` for when Dynamic Pawn's flying is interrupted.

##### Fixes :wrench:

- When the Cesium ion access or login token is modified and stored in a config file that is under source code control, it will now be checked out before it is saved. Previously, token changes could be silently ignores with a source code control system that marks files read-only, such as Perforce.
- Fixed a bug that prevented credit images from appearing in UE5.
- Fixed a credit-related crash that occur when switching levels.

In addition to the above, this release updates [cesium-native](https://github.com/CesiumGS/cesium-native) from v0.17.0 to v0.18.0. See the [changelog](https://github.com/CesiumGS/cesium-native/blob/main/CHANGES.md) for a complete list of changes in cesium-native.

### v1.15.0 - 2022-07-01

##### Additions :tada:

- Display credits using Rich Text Block instead of the Web Browser Widget.

##### Fixes :wrench:

- Swapped latitude and longitude parameters on georeferenced sublevels to match with the main georeference.
- Adjusted the presentation of sublevels in the Cesium Georeference details panel.
- We now explicitly free physics mesh UVs and face remap data, reducing memory usage in the Editor and reducing pressure on the garbage collector in-game.
- Fixed a bug that could cause a crash when reporting tileset or raster overlay load errors, particularly while switching levels.
- We now Log the correct asset source when loading a new tileset from either URL or Ion.
- Disabling physics meshes of a tileset now works in Unreal Engine 5.

### v1.14.0 - 2022-06-01

##### Breaking Changes :mega:

- Renamed `ExcludeTilesInside` to `ExcludeSelectedTiles` on the `CesiumPolygonRasterOverlay`. A core redirect was added to remap the property value in existing projects.

##### Additions :tada:

- Added the `InvertSelection` option on `CesiumPolygonRasterOverlay` to rasterize outside the selection instead of inside. When used in conjunction with the `ExcludeSelectedTiles` option, tiles completely outside the polygon selection will be culled, instead of the tiles inside.

In addition to the above, this release updates [cesium-native](https://github.com/CesiumGS/cesium-native) from v0.15.1 to v0.16.0, fixing an important bug. See the [changelog](https://github.com/CesiumGS/cesium-native/blob/main/CHANGES.md) for a complete list of changes in cesium-native.

### v1.13.2 - 2022-05-13

##### Additions :tada:

- Added pre-built binaries for Unreal Engine 5 on macOS and iOS.

##### Fixes :wrench:

- Fixed a bug that could cause a crash after applying a non-UMaterialInstanceDynamic material to a tileset.
- Fixed a bug introduced in v1.13.0 that could lead to incorrect axis-aligned bounding boxes.
- Gave initial values to some fields in UStructs that did not have them, including two `UObject` pointers.

In addition to the above, this release updates [cesium-native](https://github.com/CesiumGS/cesium-native) from v0.15.1 to v0.15.2, fixing an important bug and updating some third-party libraries. See the [changelog](https://github.com/CesiumGS/cesium-native/blob/main/CHANGES.md) for a complete list of changes in cesium-native.

### v1.13.1 - 2022-05-05

This release updates [cesium-native](https://github.com/CesiumGS/cesium-native) from v0.15.0 to v0.15.1, fixing an important bug. See the [changelog](https://github.com/CesiumGS/cesium-native/blob/main/CHANGES.md) for a complete list of changes in cesium-native.

### v1.13.0 - 2022-05-02

##### Breaking Changes :mega:

- Deprecated parts of the old Blueprint API for feature ID attributes from `EXT_feature_metadata`.

##### Additions :tada:

- Improved the Blueprint API for feature ID attributes from `EXT_feature_metadata` (and upgraded batch tables).
- Added a Blueprint API to access feature ID textures and feature textures from the `EXT_feature_metadata` extension.
- Added the `UCesiumEncodedMetadataComponent` to enable styling with the metadata from the `EXT_feature_metadata` extension. This component provides a convenient way to query for existing metadata, dictate which metadata properties to encode for styling, and generate a starter material layer to access the wanted properties.

##### Fixes :wrench:

- glTF normal, occlusion, and metallic/roughness textures are no longer treated as sRGB.
- Improved the computation of axis-aligned bounding boxes for Unreal Engine, producing much smaller and more accurate bounding boxes in many cases.
- Metadata-related Blueprint functions will now return the default value if asked for an out-of-range feature or array element. Previously, they would assert or read undefined memory.

In addition to the above, this release updates [cesium-native](https://github.com/CesiumGS/cesium-native) from v0.14.0 to v0.15.0. See the [changelog](https://github.com/CesiumGS/cesium-native/blob/main/CHANGES.md) for a complete list of changes in cesium-native.

### v1.12.1 - 2022-04-06

##### Fixes :wrench:

- Fixed compiler errors with the official release of Unreal Engine 5.

### v1.12.0 - 2022-04-01

##### Breaking Changes :mega:

- Removed the `KeepWorldOriginNearCamera`, `OriginRebaseInsideSublevels`, and `MaximumWorldOriginDistanceFromCamera` options from `CesiumGeoreference`. These options are not usually necessary with Unreal Engine 5's double-precision coordinates.
- Renamed the `WorldOriginCamera` property on `CesiumGeoreference` to `SubLevelCamera`, as this property is now only used for switching sub-levels. Core Redirects should automatically make this change in Blueprints.
- Removed `Inaccurate` from the name of a large number of Blueprint functions, now that Unreal Engine 5 supports double-precision in Blueprints. Core Redirects should automatically make this change in Blueprints.

##### Additions :tada:

- Cesium for Unreal automatically enables Unreal Engine 5's "Enable Large Worlds" setting, which is required for correct culling of Cesium tilesets.
- Raster overlays are now, by default, rendered using the default settings for the `World` texture group, which yields much higher quality on many platforms by enabling anisotrpic texture filtering. Shimmering of overlay textures in the distance should be drastically reduced.
- New options on `RasterOverlay` give the user control over the texture group, texture filtering, and mipmapping used for overlay textures.
- Improved the mapping between glTF textures and Unreal Engine texture options, which should improve texture quality in tilesets.
- Added `CesiumWebMapServiceRasterOverlay` to pull raster overlays from a WMS server.
- Added option to show `Cesium3DTileset` and `CesiumRasterOverlay` credits on screen, rather than in a separate popup.

##### Fixes :wrench:

- Fixed a leak of some of the memory used by tiles that were loaded but then ended up not being used because the camera had moved.
- Fixed a leak of glTF emissive textures.
- Fixed a bug introduced in v1.11.0 that used the Y-size of the right eye viewport for the left eye in tile selection for stereographic rendering.
- Fixed a bug where glTF primitives with no render data are added to the glTF render result.

In addition to the above, this release updates [cesium-native](https://github.com/CesiumGS/cesium-native) from v0.13.0 to v0.14.0. See the [changelog](https://github.com/CesiumGS/cesium-native/blob/main/CHANGES.md) for a complete list of changes in cesium-native.

### v1.11.0 - 2022-03-01

##### Breaking Changes :mega:

- Exclusion Zones have been deprecated and will be removed in a future release. Please use the Cartographic Polygon Actor instead.

##### Additions :tada:

- Added experimental support for Unreal Engine 5 (preview 1).
- Added collision meshes for tilesets when using the Chaos physics engine.
- Integrated GPU pixel compression formats received from Cesium Native into Unreal's texture system.
- Added support for the `CESIUM_RTC` glTF extension.
- Added the ability to set tne Georeference origin from ECEF coordinates in Blueprints and C++.
- Exposed the Cesium ion endpoint URL as a property on tilesets and raster overlays.

##### Fixes :wrench:

- Fixed bug where certain pitch values in "Innaccurate Fly to Location Longitude Latitude Height" cause gimbal lock.
- Fixed a bug that caused a graphical glitch by using 16-bit indices when 32-bit indices are needed.
- Fixed a bug where tileset metadata from a feature table was not decoded correctly from UTF-8.
- Improved the shadows, making shadows fade in and out less noticable.
- The Cesium ion Token Troubleshooting panel will no longer appear in game worlds, including Play-In-Editor.

In addition to the above, this release updates [cesium-native](https://github.com/CesiumGS/cesium-native) from v0.12.0 to v0.13.0. See the [changelog](https://github.com/CesiumGS/cesium-native/blob/main/CHANGES.md) for a complete list of changes in cesium-native.

### v1.10.1 - 2022-02-01

##### Fixes :wrench:

- Fixed a crash at startup on Android devices introduced in v1.10.0.

### v1.10.0 - 2022-02-01

##### Breaking Changes :mega:

- The following Blueprints and C++ functions on `CesiumSunSky` have been renamed. CoreRedirects have been provided to handle the renames automatically for Blueprints.
  - `EnableMobileRendering` to `UseMobileRendering`
  - `AdjustAtmosphereRadius` to `UpdateAtmosphereRadius`

##### Additions :tada:

- Added Cesium Cartographic Polygon to the Cesium Quick Add panel.
- Improved the Cesium ion token management. Instead of automatically creating a Cesium ion token for each project, Cesium for Unreal now prompts you to select or create a token the first time one is needed.
- Added a Cesium ion Token Troubleshooting panel that appears when there is a problem connecting to Cesium ion tilesets and raster overlays.
- The new `FCesiumCamera` and `ACesiumCameraManager` can be used to register and update custom camera views into Cesium tilesets.

##### Fixes :wrench:

- Fixed a crash when editing the georeference detail panel while a sublevel is active.
- Improved the organization of `CesiumSunSky` parameters in the Details Panel.
- Improved the organization of `CesiumGlobeAnchorComponent` parameters in the Details Panel.

In addition to the above, this release updates [cesium-native](https://github.com/CesiumGS/cesium-native) from v0.11.0 to v0.12.0. See the [changelog](https://github.com/CesiumGS/cesium-native/blob/main/CHANGES.md) for a complete list of changes in cesium-native.

### v1.9.0 - 2022-01-03

##### Fixes :wrench:

- Fixed a bug that could cause incorrect LOD and culling when viewing a camera in-editor and the camera's aspect ratio does not match the viewport window's aspect ratio.

In addition to the above, this release updates [cesium-native](https://github.com/CesiumGS/cesium-native) from v0.10.0 to v0.11.0. See the [changelog](https://github.com/CesiumGS/cesium-native/blob/main/CHANGES.md) for a complete list of changes in cesium-native.

### v1.8.1 - 2021-12-02

In this release, the cesium-native binaries are built using Xcode 11.3 on macOS instead of Xcode 12. Other platforms are unchanged from v1.8.0.

### v1.8.0 - 2021-12-01

##### Additions :tada:

- `Cesium3DTileset` now has options for enabling custom depth and stencil buffer.
- Added `CesiumDebugColorizeTilesRasterOverlay` to visualize how a tileset is divided into tiles.
- Added `Log Selection Stats` debug option to the `Cesium3DTileset` Actor.
- Exposed raster overlay properties to Blueprints, so that overlays can be created and manipulated with Blueprints.

##### Fixes :wrench:

- Cesium for Unreal now does a much better job of releasing memory when the Unreal Engine garbage collector is not active, such as in the Editor.
- Fixed a bug that could cause an incorrect field-of-view angle to be used for tile selection in the Editor.
- Fixed a bug that caused `GlobeAwareDefaultPawn` (and its derived classes, notably `DynamicPawn`) to completely ignore short flights.

In addition to the above, this release updates [cesium-native](https://github.com/CesiumGS/cesium-native) from v0.9.0 to v0.10.0. See the [changelog](https://github.com/CesiumGS/cesium-native/blob/main/CHANGES.md) for a complete list of changes in cesium-native.

### v1.7.0 - 2021-11-01

##### Breaking Changes :mega:

- Removed `CesiumGlobeAnchorParent`, which was deprecated in v1.3.0. The `CesiumGlobeAnchorParent` functionality can be recreated using an empty actor with a `CesiumGlobeAnchorComponent`.
- Removed the `FixTransformOnOriginRebase` property from `CesiumGeoreferenceComponent`, and the component now always acts as if it is enabled. This should now work correctly even for objects that are moved by physics or other Unreal Engine mechanisms.
- The `SnapToEastSouthUp` function on `CesiumGeoreference` no longer resets the Scale back to 1.0. It only modifies the rotation.
- The following `CesiumGeoreferenceComponent` Blueprints and C++ functions no longer take a `MaintainRelativeOrientation` parameter. Instead, this behavior is controlled by the `AdjustOrientationForGlobeWhenMoving` property.
  - `MoveToLongitudeLatitudeHeight`
  - `InaccurateMoveToLongitudeLatitudeHeight`
  - `MoveToECEF`
  - `InaccurateMoveToECEF`
- Renamed `CesiumGeoreferenceComponent` to `CesiumGlobeAnchorComponent`.
- `CesiumSunSky` has been converted from Blueprints to C++. Backward compatibility should be preserved in most cases, but some less common scenarios may break.
- `GlobeAwareDefaultPawn`, `DynamicPawn`, and `CesiumSunSky` no longer have a `Georeference` property. Instead, they have a `CesiumGlobeAnchor` component that has a `Georeference` property.
- The `Georeference` property on most Cesium types can now be null if it has not been set explicitly in the Editor. To get the effective Georeference, including one that has been discovered in the level, use the `ResolvedGeoreference` property or call the `ResolveGeoreference` function.
- Removed the option to locate the Georeference at the "Bounding Volume Origin". It was confusing and almost never useful.
- The `CheckForNewSubLevels` and `JumpToCurrentLevel` functions in `CesiumGeoreference` have been removed. New sub-levels now automatically appear without an explicit check, and the current sub-level can be changed using the standard Unreal Engine Levels panel.
- Removed the `CurrentLevelIndex` property from `CesiumGeoreference`. The sub-level that is currently active in the Editor can be queried with the `GetCurrentLevel` function of the `World`.
- Removed the `SunSky` property from `CesiumGeoreference`. The `CesiumSunSky` now holds a reference to the `CesiumGeoreference`, rather than the other way around.
- The following Blueprints and C++ functions on `CesiumGeoreference` have been renamed. CoreRedirects have been provided to handle the renames automatically for Blueprints.
  - `TransformLongitudeLatitudeHeightToUe` to `TransformLongitudeLatitudeHeightToUnreal`
  - `InaccurateTransformLongitudeLatitudeHeightToUe` to `InaccurateTransformLongitudeLatitudeHeightToUnreal`
  - `TransformUeToLongitudeLatitudeHeight` to `TransformLongitudeLatitudeHeightToUnreal`
  - `InaccurateTransformUeToLongitudeLatitudeHeight` to `InaccurateTransformUnrealToLongitudeLatitudeHeight`
  - `TransformEcefToUe` to `TransformEcefToUnreal`
  - `InaccurateTransformEcefToUe` to `InaccurateTransformEcefToUnreal`
  - `TransformUeToEcef` to `TransformUnrealToEcef`
  - `InaccurateTransformUeToEcef` to `InaccurateTransformUnrealToEcef`
  - `TransformRotatorUeToEnu` to `TransformRotatorUnrealToEastNorthUp`
  - `InaccurateTransformRotatorUeToEnu` to `InaccurateTransformRotatorUnrealToEastNorthUp`
  - `TransformRotatorEnuToUe` to `TransformRotatorEastNorthUpToUnreal`
  - `InaccurateTransformRotatorEnuToUe` to `InaccurateTransformRotatorEastNorthUpToUnreal`
- The following C++ functions on `CesiumGeoreference` have been removed:
  - `GetGeoreferencedToEllipsoidCenteredTransform` and `GetEllipsoidCenteredToGeoreferencedTransform` moved to `GeoTransforms`, which is accessible via the `getGeoTransforms` function on `CesiumGeoreference`.
  - `GetUnrealWorldToEllipsoidCenteredTransform` has been replaced with `TransformUnrealToEcef` except that the latter takes standard Unreal world coordinates rather than absolute world coordinates. If you have absolute world coordinates, subtract the World's `OriginLocation` before calling the new function.
  - `GetEllipsoidCenteredToUnrealWorldTransform` has been replaced with `TransformEcefToUnreal` except that the latter returns standard Unreal world coordinates rather than absolute world coordinates. If you want absolute world coordinates, add the World's `OriginLocation` to the return value.
  - `AddGeoreferencedObject` should be replaced with a subscription to the new `OnGeoreferenceUpdated` event.

##### Additions :tada:

- Improved the workflow for managing georeferenced sub-levels.
- `CesiumSunSky` now automatically adjusts the atmosphere size based on the player Pawn's position to avoid tiled artifacts in the atmosphere when viewing the globe from far away.
- `GlobeAwareDefaultPawn` and derived classes like `DynamicPawn` now have a `CesiumGlobeAnchorComponent` attached to them. This allows more consistent movement on the globe, and allows the pawn's Longitude/Latitude/Height or ECEF coordinates to be specified directly in the Editor.
- `CesiumSunSky` now has an `EnableMobileRendering` flag that, when enabled, switches to a mobile-compatible atmosphere rendering technique.
- `CesiumCartographicPolygon`'s `GlobeAnchor` and `Polygon` are now exposed in the Editor and to Blueprints.
- Added `InaccurateGetLongitudeLatitudeHeight` and `InaccurateGetECEF` functions to `CesiumGlobeAnchorComponent`, allowing access to the current position of a globe-anchored Actor from Blueprints.
- Added support for collision object types on 'ACesium3DTileset' actors.

##### Fixes :wrench:

- Cesium objects in a sub-level will now successfully find and use the `CesiumGeoreference` and `CesiumCreditSystem` object in the Persistent Level when these properties are left unset. For best results, we suggest removing all instances of these objects from sub-levels.
- Fixed a bug that made the Time-of-Day widget forget the time when it was closed and re-opened.
- Undo/Redo now work more reliably for `CesiumGlobeAnchor` properties.
- We now explicitly free the `PlatformData` and renderer resources associated with `UTexture2D` instances created for raster overlays when the textures are no longer needed. By relying less on the Unreal Engine garbage collector, this helps keep memory usage lower. It also keeps memory from going up so quickly in the Editor, which by default does not run the garbage collector at all.

In addition to the above, this release updates [cesium-native](https://github.com/CesiumGS/cesium-native) from v0.8.0 to v0.9.0. See the [changelog](https://github.com/CesiumGS/cesium-native/blob/main/CHANGES.md) for a complete list of changes in cesium-native.

### v1.6.3 - 2021-10-01

##### Fixes :wrench:

- Fixed a bug that caused incorrect tangents to be generated based on uninitialized texture coordinates.
- Fixed a bug that could cause vertices to be duplicated and tangents calculated even when not needed.
- Fixed a bug that caused the Cesium ion access token to sometimes be blank when adding an asset from the "Cesium ion Assets" panel while the "Cesium" panel is not open.

In addition to the above, this release updates [cesium-native](https://github.com/CesiumGS/cesium-native) from v0.7.2 to v0.8.0. See the [changelog](https://github.com/CesiumGS/cesium-native/blob/main/CHANGES.md) for a complete list of changes in cesium-native.

### v1.6.2 - 2021-09-14

This release only updates [cesium-native](https://github.com/CesiumGS/cesium-native) from v0.7.1 to v0.7.2. See the [changelog](https://github.com/CesiumGS/cesium-native/blob/main/CHANGES.md) for a complete list of changes in cesium-native.

### v1.6.1 - 2021-09-14

##### Additions :tada:

- Added the `MaximumCachedBytes` property to `ACesium3DTileset`.

##### Fixes :wrench:

- Fixed incorrect behavior when two sublevels overlap each other. Now the closest sublevel is chosen in that case.
- Fixed crash when `GlobeAwareDefaultPawn::FlyToLocation` was called when the pawn was not possessed.
- Fixed a bug that caused clipping to work incorrectly for tiles that are partially water.
- Limited the length of names assigned to the ActorComponents created for 3D Tiles, to avoid a crash caused by an FName being too long with extremely long tileset URLs.
- Fixed a bug that caused 3D Tiles tile selection to take into account Editor viewports even when in Play-in-Editor mode.
- Fixed a bug in `DynamicPawn` that caused a divide-by-zero message to be printed to the Output Log.
- Fixed a mismatch on Windows between Unreal Engine's compiler options and cesium-native's compiler options that could sometimes lead to crashes and other broken behavior.

In addition to the above, this release updates [cesium-native](https://github.com/CesiumGS/cesium-native) from v0.7.0 to v0.7.1. See the [changelog](https://github.com/CesiumGS/cesium-native/blob/main/CHANGES.md) for a complete list of changes in cesium-native.

### v1.6.0 - 2021-09-01

##### Breaking Changes :mega:

- Removed `ACesium3DTileset::OpacityMaskMaterial`. The regular `Material` property is used instead.
- Renamed `UCesiumMetadataFeatureTableBlueprintLibrary::GetPropertiesForFeatureID` to `UCesiumMetadataFeatureTableBlueprintLibrary::GetMetadataValuesForFeatureID`. This is a breaking change for C++ code but Blueprints should be unaffected because of a CoreRedirect.
- Renamed `UCesiumMetadataFeatureTableBlueprintLibrary::GetPropertiesAsStringsForFeatureID` to `UCesiumMetadataFeatureTableBlueprintLibrary::GetMetadataValuesAsStringForFeatureID`. This is a breaking change for C++ code but it was not previously exposed to Blueprints.

##### Additions :tada:

- Added the ability to define a "Cesium Cartographic Polygon" and then use it to clip away part of a Cesium 3D Tileset.
- Multiple raster overlays per tileset are now supported.
- The default materials used to render Cesium 3D Tilesets are now built around Material Layers, making them easier to compose and customize.
- Added support for using `ASceneCapture2D` with `ACesium3DTileset` actors.
- Added an editor option in `ACesium3DTileset` to optionally generate smooth normals for glTFs that originally did not have normals.
- Added an editor option in `ACesium3DTileset` to disable the creation of physics meshes for its tiles.
- Added a Refresh button on the Cesium ion Assets panel.
- Made `UCesiumMetadataFeatureTableBlueprintLibrary::GetMetadataValuesAsStringForFeatureID`, `UCesiumMetadataFeatureTableBlueprintLibrary::GetProperties`, and `UCesiumMetadataPrimitiveBlueprintLibrary::GetFirstVertexIDFromFaceID` callable from Blueprints.
- Consolidated texture preparation code. Now raster overlay textures can generate mip-maps and the overlay texture preparation can happen partially on the load thread.
- The Cesium ion Assets panel now has two buttons for imagery assets, allowing the user to select whether the asset should replace the base overlay or be added on top.

##### Fixes :wrench:

- Fixed indexed vertices being duplicated unnecessarily in certain situations in `UCesiumGltfComponent`.

In addition to the above, this release updates [cesium-native](https://github.com/CesiumGS/cesium-native) from v0.6.0 to v0.7.0. See the [changelog](https://github.com/CesiumGS/cesium-native/blob/main/CHANGES.md) for a complete list of changes in cesium-native.

### v1.5.2 - 2021-08-30

##### Additions :tada:

- Added support for Unreal Engine v4.27.

### v1.5.1 - 2021-08-09

##### Breaking :mega:

- Changed Cesium Native Cesium3DTiles's namespace to Cesium3DTilesSelection's namespace

##### Fixes :wrench:

- Fixed a bug that could cause mis-registration of feature metadata to the wrong features in Draco-compressed meshes.
- Fixed a bug that could cause a crash with VR/AR devices enabled but not in use.

### v1.5.0 - 2021-08-02

##### Additions :tada:

- Added support for reading per-feature metadata from glTFs with the `EXT_feature_metadata` extension or from 3D Tiles with a B3DM batch table and accessing it from Blueprints.
- Added support for using multiple view frustums in `ACesium3DTileset` to inform the tile selection algorithm.

##### Fixes :wrench:

- Fixed a bug introduced in v1.4.0 that made it impossible to add a "Blank 3D Tiles Tileset" using the Cesium panel without first signing in to Cesium ion.
- Fixed a bug that caused a crash when deleting a Cesium 3D Tileset Actor and then undoing that deletion.

In addition to the above, this release updates [cesium-native](https://github.com/CesiumGS/cesium-native) from v0.5.0 to v0.6.0. See the [changelog](https://github.com/CesiumGS/cesium-native/blob/main/CHANGES.md) for a complete list of changes in cesium-native.

### v1.4.1 - 2021-07-13

##### Fixes :wrench:

- Fixed linker warnings on macOS related to "different visibility settings."
- Fixed compile errors on Android in Unreal Engine versions prior to 4.26.2 caused by missing support for C++17.

### v1.4.0 - 2021-07-01

##### Breaking :mega:

- Tangents are now only generated for models that don't have them and that do have a normal map, saving a significant amount of time. If you have a custom material that requires the tangents, or need them for any other reason, you may set the `AlwaysIncludeTangents` property on `Cesium3DTileset` to force them to be generated like they were in previous versions.

##### Additions :tada:

- The main Cesium panel now has buttons to easily add a `CesiumSunSky` or a `DynamicPawn`.

##### Fixes :wrench:

- Fixed a bug that could sometimes cause tile-sized holes to appear in a 3D Tiles model for one render frame.
- Fixed a bug that caused Cesium toolbar buttons to disappear when `Editor Preferences` -> `Use Small Tool Bar Icons` is enabled.
- Added support for other types of glTF index accessors: `BYTE`, `UNSIGNED_BYTE`, `SHORT`, and `UNSIGNED_SHORT`.

In addition to the above, this release updates [cesium-native](https://github.com/CesiumGS/cesium-native) from v0.4.0 to v0.5.0. See the [changelog](https://github.com/CesiumGS/cesium-native/blob/main/CHANGES.md) for a complete list of changes in cesium-native.

### v1.3.1 - 2021-06-02

- Temporarily removed support for the Android platform because it is causing problems in Epic's build environment, and is not quite production ready in any case.

### v1.3.0 - 2021-06-01

##### Breaking :mega:

- Tileset properties that require a tileset reload (URL, Source, IonAssetID, IonAccessToken, Materials) have been moved to `private`. Setter and getter methods are now provided for modifying them in Blueprints and C++.
- Deprecated `CesiumGlobeAnchorParent` and `FloatingPawn`. The `CesiumGlobeAnchorParent` functionality can be recreated using an empty actor with a `CesiumGeoreferenceComponent`. The `FloatingPawn` is now replaced by the `DynamicPawn`. In a future release, the `DynamicPawn` will be renamed to `CesiumFloatingPawn`.

##### Additions :tada:

- Added support for the Android platform.
- Added support for displaying a water effect for the parts of quantized-mesh terrain tiles that are known to be water.
- Improved property change checks in `Cesium3DTileset::LoadTileset`.
- Made origin rebasing boolean properties in `CesiumGeoreference` and `CesiumGeoreferenceComponent` blueprint editable.
- Made 3D Tiles properties editable in C++ and blueprints via getter/setter functions. The tileset now reloads at runtime when these properties are changed.
- Improvements to dynamic camera, created altitude curves for FlyTo behavior.
- Constrained the values for `UPROPERTY` user inputs to be in valid ranges.
- Added `M_CesiumOverlayWater` and `M_CesiumOverlayComplexWater` materials for use with water tiles.
- Exposed all tileset materials to allow for changes in editor.
- Added `TeleportWhenUpdatingTransform` boolean property to CesiumGeoreferenceComponent.
- Added a "Year" property to `CesiumSunSky`.
- Added the ability to use an external Directional Light with `CesiumSunSky`, rather than the embedded DirectionalLight component.

##### Fixes :wrench:

- Fixed a bug that caused rendering and navigation problems when zooming too far away from the globe when origin rebasing is enabled.
- Fixed a bug that caused glTF node `translation`, `rotation`, and `scale` properties to be ignored even if the node had no `matrix`.
- Cleaned up, standardized, and commented material and material functions.
- Moved all materials and material functions to the `Materials` subfolder.
- Set CesiumSunSky's directional light intensity to a more physically accurate value.
- Moved Latitude before Longitude on the `CesiumGeoreference` and `CesiumGeoreferenceComponent` Details panels.

In addition to the above, this release updates [cesium-native](https://github.com/CesiumGS/cesium-native) from v0.3.1 to v0.4.0. See the [changelog](https://github.com/CesiumGS/cesium-native/blob/main/CHANGES.md) for a complete list of changes in cesium-native.

### v1.2.1 - 2021-05-13

##### Fixes :wrench:

- Fixed a regression in Cesium for Unreal v1.2.0 where `GlobeAwareDefaultPawn` lost its georeference during playmode.
- Fixed a regression in Cesium for Unreal v1.2.0 where the matrices in `CesiumGeoreference` were being initialized to zero instead of identity.
- Fixed a regression in Cesium for Unreal v1.2.0 that broke the ability to paint foliage on terrain and other tilesets.

In addition to the above, this release updates [cesium-native](https://github.com/CesiumGS/cesium-native) from v0.3.0 to v0.3.1. See the [changelog](https://github.com/CesiumGS/cesium-native/blob/main/CHANGES.md) for a complete list of changes in cesium-native.

### v1.2.0 - 2021-05-03

##### Additions :tada:

- Added a dynamic camera that adapts to height above terrain.
- Added Linux support.
- Added support for Tile Map Service (TMS) raster overlays.

##### Fixes :wrench:

- Fixed issue where displayed longitude-latitude-height in `CesiumGeoreferenceComponent` wasn't updating in certain cases.
- `FEditorDelegates::OnFocusViewportOnActors` is no longer unnecessarily subscribed to multiple times.
- `Loading tileset ...` is now only written to the output log when the tileset actually needs to be reloaded.
- Fixed a bug where collision does not update correctly when changing properties of a tileset in the editor.
- Fixed a bug that caused tiles to disappear when "Suspend Update" was enabled.

### v1.1.1 - 2021-04-23

##### Fixes :wrench:

- Fixed a bug that caused tilesets added with the "Add Blank" button to cause an error during Play-In-Editor.
- Fixed a bug that caused `ACesiumGeoreference::TransformEcefToUe` to be much less precise than expected.
- Moved the `BodyInstance` property on `Cesium3DTileset` to the `Collision` category so that it can be modified in the Editor.

### v1.1.0 - 2021-04-19

##### Additions :tada:

- Added macOS support.
- Added support for the legacy `gltfUpAxis` property in a tileset `asset` dictionary. Although this property is **not** part of the specification, there are many existing assets that use this property and had been shown with a wrong rotation otherwise.
- Changed the log level for the tile selection output from `Display` to `Verbose`. With default settings, the output will no longer be displayed in the console, but only written to the log file.
- Added more diagnostic details to error messages for invalid glTF inputs.
- Added diagnostic details to error messages for failed OAuth2 authorization with `CesiumIonClient::Connection`.
- Added a `BodyInstance` property to `Cesium3DTileset` so that collision profiles can be configured.
- Added an experimental "Exclusion Zones" property to `Cesium3DTileset`. While likely to change in the future, it already provides a way to exclude parts of a 3D Tiles tileset to make room for another.

##### Fixes :wrench:

- Gave glTFs created from quantized-mesh terrain tiles a more sensible material with a `metallicFactor` of 0.0 and a `roughnessFactor` of 1.0. Previously the default glTF material was used, which has a `metallicFactor` of 1.0, leading to an undesirable appearance.
- Reported zero-length images as non-errors, because `BingMapsRasterOverlay` purposely requests that the Bing servers return a zero-length image for non-existent tiles.
- 3D Tiles geometric error is now scaled by the tile's transform.
- Fixed a bug that that caused a 3D Tiles tile to fail to refine when any of its children had an unsupported type of content.
- The `Material` property of `ACesium3DTiles` is now a `UMaterialInterface` instead of a `UMaterial`, allowing more flexibility in the types of materials that can be used.
- Fixed a possible crash when a `Cesium3DTileset` does not have a `CesiumGeoreference` or it is not valid.

In addition to the above, this release updates [cesium-native](https://github.com/CesiumGS/cesium-native) from v0.1.0 to v0.2.0. See the [changelog](https://github.com/CesiumGS/cesium-native/blob/main/CHANGES.md) for a complete list of changes in cesium-native.

### v1.0.0 - 2021-03-30 - Initial Release

##### Features :tada:

- High-accuracy, global-scale WGS84 globe for visualization of real-world 3D content
- 3D Tiles runtime engine to stream massive 3D geospatial datasets, such as terrain, imagery, 3D cities, and photogrammetry
  - Streaming from the cloud, a private network, or the local machine.
  - Level-of-detail selection
  - Caching
  - Multithreaded loading
  - Batched 3D Model (B3DM) content, including the B3DM content inside Composite (CMPT) tiles
  - `quantized-mesh` terrain loading and rendering
  - Bing Maps and Tile Map Service (TMS) raster overlays draped on terrain
- Integrated with Cesium ion for instant access to cloud based global 3D content.
- Integrated with Unreal Engine Editor, Actors and Components, Blueprints, Landscaping and Foliage, Sublevels, and Sequencer.<|MERGE_RESOLUTION|>--- conflicted
+++ resolved
@@ -1,6 +1,5 @@
 # Change Log
 
-<<<<<<< HEAD
 ### ? - ?
 
 ##### Breaking Changes :mega:
@@ -20,16 +19,14 @@
 - Fixed a bug in `ACesiumSunSky` that could cause an error when it was created inside a sub-level.
 - `ACesiumGeoreference`, `ACesiumCameraManager`, and `ACesiumCreditSystem` are now created in the Persistent Level, even if the object that triggered their automatic creation (such as `ACesium3DTileset`) exists in a sub-level. It is very rarely useful to have instances of these objects within a sub-level.
 - An instance of `ACesiumCreditSystem` in a sub-level will no longer cause overlapping and broken-looking credits. However, we still recommend deleting credit system instances from sub-levels.
+
+### v1.29.0 - 2023-08-01
+
+##### Fixes :wrench:
+
 - Fixed a bug introduced in v1.28.0 that prevented point clouds from rendering with attenuation.
 - Fixed a bug that caused `UnrealLightmass` to crash when attempting to build lighting containing static meshes created by a `Cesium3DTileset`.
 - Fixed a bug where Google Photorealistic 3D Tiles would sometimes not render in Movie Render Queue.
-=======
-### v1.29.0 - 2023-08-01
-
-##### Fixes :wrench:
-
-- Fixed a bug introduced in v1.28.0 that prevented point clouds from rendering with attenuation.
->>>>>>> 4f2706b2
 
 ### v1.28.0 - 2023-07-03
 
