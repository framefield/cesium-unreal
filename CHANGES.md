# Change Log

### v1.6.2 - 2021-09-14

This release only updates [cesium-native](https://github.com/CesiumGS/cesium-native) from v0.7.1 to v0.7.2. See the [changelog](https://github.com/CesiumGS/cesium-native/blob/main/CHANGES.md) for a complete list of changes in cesium-native.

### v1.6.1 - 2021-09-14

- Fixed #633 which was related to introduce maxiumCachedBytes as a UPROPERTY.

##### Fixes :wrench:

- Fixed incorrect behavior when two sublevels overlap each other. Now the closest sublevel is chosen in that case.
- Fixed crash when `GlobeAwareDefaultPawn::FlyToLocation` was called when the pawn was not possessed.
- Fixed a bug that caused clipping to work incorrectly for tiles that are partially water.
<<<<<<< HEAD
- Limited the length of names assigned to the ActorComponents created for 3D Tiles, to avoid a crash caused by an FName being too long even with extremely long tileset URLs.
=======
- Limited the length of names assigned to the ActorComponents created for 3D Tiles, to avoid a crash caused by an FName being too long with extremely long tileset URLs.
>>>>>>> b5cc568f
- Fixed a bug that caused 3D Tiles tile selection to take into account Editor viewports even when in Play-in-Editor mode.
- Fixed a bug in `DynamicPawn` that caused a divide-by-zero message to be printed to the Output Log.
- Fixed a mismatch on Windows between Unreal Engine's compiler options and cesium-native's compiler options that could sometimes lead to crashes and other broken behavior.

In addition to the above, this release updates [cesium-native](https://github.com/CesiumGS/cesium-native) from v0.7.0 to v0.7.1. See the [changelog](https://github.com/CesiumGS/cesium-native/blob/main/CHANGES.md) for a complete list of changes in cesium-native.

### v1.6.0 - 2021-09-01

##### Breaking Changes :mega:

- Removed `ACesium3DTileset::OpacityMaskMaterial`. The regular `Material` property is used instead.
- Renamed `UCesiumMetadataFeatureTableBlueprintLibrary::GetPropertiesForFeatureID` to `UCesiumMetadataFeatureTableBlueprintLibrary::GetMetadataValuesForFeatureID`. This is a breaking change for C++ code but Blueprints should be unaffected because of a CoreRedirect.
- Renamed `UCesiumMetadataFeatureTableBlueprintLibrary::GetPropertiesAsStringsForFeatureID` to `UCesiumMetadataFeatureTableBlueprintLibrary::GetMetadataValuesAsStringForFeatureID`. This is a breaking change for C++ code but it was not previously exposed to Blueprints.

##### Additions :tada:

- Added the ability to define a "Cesium Cartographic Polygon" and then use it to clip away part of a Cesium 3D Tileset.
- Multiple raster overlays per tileset are now supported.
- The default materials used to render Cesium 3D Tilesets are now built around Material Layers, making them easier to compose and customize.
- Added support for using `ASceneCapture2D` with `ACesium3DTileset` actors.
- Added an editor option in `ACesium3DTileset` to optionally generate smooth normals for glTFs that originally did not have normals.
- Added an editor option in `ACesium3DTileset` to disable the creation of physics meshes for its tiles.
- Added a Refresh button on the Cesium ion Assets panel.
- Made `UCesiumMetadataFeatureTableBlueprintLibrary::GetMetadataValuesAsStringForFeatureID`, `UCesiumMetadataFeatureTableBlueprintLibrary::GetProperties`, and `UCesiumMetadataPrimitiveBlueprintLibrary::GetFirstVertexIDFromFaceID` callable from Blueprints.
- Consolidated texture preparation code. Now raster overlay textures can generate mip-maps and the overlay texture preparation can happen partially on the load thread.
- The Cesium ion Assets panel now has two buttons for imagery assets, allowing the user to select whether the asset should replace the base overlay or be added on top.

##### Fixes :wrench:

- Fixed indexed vertices being duplicated unnecessarily in certain situations in `UCesiumGltfComponent`.

In addition to the above, this release updates [cesium-native](https://github.com/CesiumGS/cesium-native) from v0.6.0 to v0.7.0. See the [changelog](https://github.com/CesiumGS/cesium-native/blob/main/CHANGES.md) for a complete list of changes in cesium-native.

### v1.5.2 - 2021-08-30

##### Additions :tada:

- Added support for Unreal Engine v4.27.

### v1.5.1 - 2021-08-09

##### Breaking :mega:

- Changed Cesium Native Cesium3DTiles's namespace to Cesium3DTilesSelection's namespace

##### Fixes :wrench:

- Fixed a bug that could cause mis-registration of feature metadata to the wrong features in Draco-compressed meshes.
- Fixed a bug that could cause a crash with VR/AR devices enabled but not in use.

### v1.5.0 - 2021-08-02

##### Additions :tada:

- Added support for reading per-feature metadata from glTFs with the `EXT_feature_metadata` extension or from 3D Tiles with a B3DM batch table and accessing it from Blueprints.
- Added support for using multiple view frustums in `ACesium3DTileset` to inform the tile selection algorithm.

##### Fixes :wrench:

- Fixed a bug introduced in v1.4.0 that made it impossible to add a "Blank 3D Tiles Tileset" using the Cesium panel without first signing in to Cesium ion.
- Fixed a bug that caused a crash when deleting a Cesium 3D Tileset Actor and then undoing that deletion.

In addition to the above, this release updates [cesium-native](https://github.com/CesiumGS/cesium-native) from v0.5.0 to v0.6.0. See the [changelog](https://github.com/CesiumGS/cesium-native/blob/main/CHANGES.md) for a complete list of changes in cesium-native.

### v1.4.1 - 2021-07-13

##### Fixes :wrench:

- Fixed linker warnings on macOS related to "different visibility settings."
- Fixed compile errors on Android in Unreal Engine versions prior to 4.26.2 caused by missing support for C++17.

### v1.4.0 - 2021-07-01

##### Breaking :mega:

- Tangents are now only generated for models that don't have them and that do have a normal map, saving a significant amount of time. If you have a custom material that requires the tangents, or need them for any other reason, you may set the `AlwaysIncludeTangents` property on `Cesium3DTileset` to force them to be generated like they were in previous versions.

##### Additions :tada:

- The main Cesium panel now has buttons to easily add a `CesiumSunSky` or a `DynamicPawn`.

##### Fixes :wrench:

- Fixed a bug that could sometimes cause tile-sized holes to appear in a 3D Tiles model for one render frame.
- Fixed a bug that caused Cesium toolbar buttons to disappear when `Editor Preferences` -> `Use Small Tool Bar Icons` is enabled.
- Added support for other types of glTF index accessors: `BYTE`, `UNSIGNED_BYTE`, `SHORT`, and `UNSIGNED_SHORT`.

In addition to the above, this release updates [cesium-native](https://github.com/CesiumGS/cesium-native) from v0.4.0 to v0.5.0. See the [changelog](https://github.com/CesiumGS/cesium-native/blob/main/CHANGES.md) for a complete list of changes in cesium-native.

### v1.3.1 - 2021-06-02

- Temporarily removed support for the Android platform because it is causing problems in Epic's build environment, and is not quite production ready in any case.

### v1.3.0 - 2021-06-01

##### Breaking :mega:

- Tileset properties that require a tileset reload (URL, Source, IonAssetID, IonAccessToken, Materials) have been moved to `private`. Setter and getter methods are now provided for modifying them in Blueprints and C++.
- Deprecated `CesiumGlobeAnchorParent` and `FloatingPawn`. The `CesiumGlobeAnchorParent` functionality can be recreated using an empty actor with a `CesiumGeoreferenceComponent`. The `FloatingPawn` is now replaced by the `DynamicPawn`. In a future release, the `DynamicPawn` will be renamed to `CesiumFloatingPawn`.

##### Additions :tada:

- Added support for the Android platform.
- Added support for displaying a water effect for the parts of quantized-mesh terrain tiles that are known to be water.
- Improved property change checks in `Cesium3DTileset::LoadTileset`.
- Made origin rebasing boolean properties in `CesiumGeoreference` and `CesiumGeoreferenceComponent` blueprint editable.
- Made 3D Tiles properties editable in C++ and blueprints via getter/setter functions. The tileset now reloads at runtime when these properties are changed.
- Improvements to dynamic camera, created altitude curves for FlyTo behavior.
- Constrained the values for `UPROPERTY` user inputs to be in valid ranges.
- Added `M_CesiumOverlayWater` and `M_CesiumOverlayComplexWater` materials for use with water tiles.
- Exposed all tileset materials to allow for changes in editor.
- Added `TeleportWhenUpdatingTransform` boolean property to CesiumGeoreferenceComponent.
- Added a "Year" property to `CesiumSunSky`.
- Added the ability to use an external Directional Light with `CesiumSunSky`, rather than the embedded DirectionalLight component.

##### Fixes :wrench:

- Fixed a bug that caused rendering and navigation problems when zooming too far away from the globe when origin rebasing is enabled.
- Fixed a bug that caused glTF node `translation`, `rotation`, and `scale` properties to be ignored even if the node had no `matrix`.
- Cleaned up, standardized, and commented material and material functions.
- Moved all materials and material functions to the `Materials` subfolder.
- Set CesiumSunSky's directional light intensity to a more physically accurate value.
- Moved Latitude before Longitude on the `CesiumGeoreference` and `CesiumGeoreferenceComponent` Details panels.

In addition to the above, this release updates [cesium-native](https://github.com/CesiumGS/cesium-native) from v0.3.1 to v0.4.0. See the [changelog](https://github.com/CesiumGS/cesium-native/blob/main/CHANGES.md) for a complete list of changes in cesium-native.

### v1.2.1 - 2021-05-13

##### Fixes :wrench:

- Fixed a regression in Cesium for Unreal v1.2.0 where `GlobeAwareDefaultPawn` lost its georeference during playmode.
- Fixed a regression in Cesium for Unreal v1.2.0 where the matrices in `CesiumGeoreference` were being initialized to zero instead of identity.
- Fixed a regression in Cesium for Unreal v1.2.0 that broke the ability to paint foliage on terrain and other tilesets.

In addition to the above, this release updates [cesium-native](https://github.com/CesiumGS/cesium-native) from v0.3.0 to v0.3.1. See the [changelog](https://github.com/CesiumGS/cesium-native/blob/main/CHANGES.md) for a complete list of changes in cesium-native.

### v1.2.0 - 2021-05-03

##### Additions :tada:

- Added a dynamic camera that adapts to height above terrain.
- Added Linux support.
- Added support for Tile Map Service (TMS) raster overlays.

##### Fixes :wrench:

- Fixed issue where displayed longitude-latitude-height in `CesiumGeoreferenceComponent` wasn't updating in certain cases.
- `FEditorDelegates::OnFocusViewportOnActors` is no longer unnecessarily subscribed to multiple times.
- `Loading tileset ...` is now only written to the output log when the tileset actually needs to be reloaded.
- Fixed a bug where collision does not update correctly when changing properties of a tileset in the editor.
- Fixed a bug that caused tiles to disappear when "Suspend Update" was enabled.

### v1.1.1 - 2021-04-23

##### Fixes :wrench:

- Fixed a bug that caused tilesets added with the "Add Blank" button to cause an error during Play-In-Editor.
- Fixed a bug that caused `ACesiumGeoreference::TransformEcefToUe` to be much less precise than expected.
- Moved the `BodyInstance` property on `Cesium3DTileset` to the `Collision` category so that it can be modified in the Editor.

### v1.1.0 - 2021-04-19

##### Additions :tada:

- Added macOS support.
- Added support for the legacy `gltfUpAxis` property in a tileset `asset` dictionary. Although this property is **not** part of the specification, there are many existing assets that use this property and had been shown with a wrong rotation otherwise.
- Changed the log level for the tile selection output from `Display` to `Verbose`. With default settings, the output will no longer be displayed in the console, but only written to the log file.
- Added more diagnostic details to error messages for invalid glTF inputs.
- Added diagnostic details to error messages for failed OAuth2 authorization with `CesiumIonClient::Connection`.
- Added a `BodyInstance` property to `Cesium3DTileset` so that collision profiles can be configured.
- Added an experimental "Exclusion Zones" property to `Cesium3DTileset`. While likely to change in the future, it already provides a way to exclude parts of a 3D Tiles tileset to make room for another.

##### Fixes :wrench:

- Gave glTFs created from quantized-mesh terrain tiles a more sensible material with a `metallicFactor` of 0.0 and a `roughnessFactor` of 1.0. Previously the default glTF material was used, which has a `metallicFactor` of 1.0, leading to an undesirable appearance.
- Reported zero-length images as non-errors, because `BingMapsRasterOverlay` purposely requests that the Bing servers return a zero-length image for non-existent tiles.
- 3D Tiles geometric error is now scaled by the tile's transform.
- Fixed a bug that that caused a 3D Tiles tile to fail to refine when any of its children had an unsupported type of content.
- The `Material` property of `ACesium3DTiles` is now a `UMaterialInterface` instead of a `UMaterial`, allowing more flexibility in the types of materials that can be used.
- Fixed a possible crash when a `Cesium3DTileset` does not have a `CesiumGeoreference` or it is not valid.

In addition to the above, this release updates [cesium-native](https://github.com/CesiumGS/cesium-native) from v0.1.0 to v0.2.0. See the [changelog](https://github.com/CesiumGS/cesium-native/blob/main/CHANGES.md) for a complete list of changes in cesium-native.

### v1.0.0 - 2021-03-30 - Initial Release

##### Features :tada:

- High-accuracy, global-scale WGS84 globe for visualization of real-world 3D content
- 3D Tiles runtime engine to stream massive 3D geospatial datasets, such as terrain, imagery, 3D cities, and photogrammetry
  - Streaming from the cloud, a private network, or the local machine.
  - Level-of-detail selection
  - Caching
  - Multithreaded loading
  - Batched 3D Model (B3DM) content, including the B3DM content inside Composite (CMPT) tiles
  - `quantized-mesh` terrain loading and rendering
  - Bing Maps and Tile Map Service (TMS) raster overlays draped on terrain
- Integrated with Cesium ion for instant access to cloud based global 3D content.
- Integrated with Unreal Engine Editor, Actors and Components, Blueprints, Landscaping and Foliage, Sublevels, and Sequencer.<|MERGE_RESOLUTION|>--- conflicted
+++ resolved
@@ -13,11 +13,7 @@
 - Fixed incorrect behavior when two sublevels overlap each other. Now the closest sublevel is chosen in that case.
 - Fixed crash when `GlobeAwareDefaultPawn::FlyToLocation` was called when the pawn was not possessed.
 - Fixed a bug that caused clipping to work incorrectly for tiles that are partially water.
-<<<<<<< HEAD
-- Limited the length of names assigned to the ActorComponents created for 3D Tiles, to avoid a crash caused by an FName being too long even with extremely long tileset URLs.
-=======
 - Limited the length of names assigned to the ActorComponents created for 3D Tiles, to avoid a crash caused by an FName being too long with extremely long tileset URLs.
->>>>>>> b5cc568f
 - Fixed a bug that caused 3D Tiles tile selection to take into account Editor viewports even when in Play-in-Editor mode.
 - Fixed a bug in `DynamicPawn` that caused a divide-by-zero message to be printed to the Output Log.
 - Fixed a mismatch on Windows between Unreal Engine's compiler options and cesium-native's compiler options that could sometimes lead to crashes and other broken behavior.
