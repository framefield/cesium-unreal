# Change Log

### ? - ?

##### Breaking Changes :mega:

- The old sub-level system, based on Unreal's old (and now deprecated) World Composition system, has been removed. Instead, create Level Instance Actors and attach the "Cesium Sub Level Component" to them to achieve similar functionality. Old levels will automatically be converted to the new system when they are loaded in the Editor.
- `CesiumSunSky` now uses a default `TransmittanceMinLightElevationAngle` value on its `SkyAtmosphere` component of 90.0 degrees instead of -90.0 degrees. This will generally improve lighting when far from the CesiumGeoreference origin, but it is a breaking change because it may change the lighting conditions in existing levels, particularly at sunrise and sunset.
- The `Mobility` property on `ACesium3DTileset` is now obsolete. Instead, use the normal mechanism of setting the root component's mobility.
- Removed many methods that from the C++ interface of `ACesiumGeoreference` that used `glm` vector types. Use the versions that work with Unreal types instead.
- The `ComputeEastSouthUpToUnreal` function on `ACesiumGeoreference` has been renamed to `ComputeEastSouthUpToUnrealTransformation` and now returns a matrix that includes the translation component of the transformation. Previously it only included the rotation component.

##### Additions :tada:

- The "Place Georeference Origin Here" action on CesiumGeoreference is now undoable.
- Cesium Actors now have the "Is Spatially Loaded" flag disabled by default. When using World Partition, this is essential for some, such as `CesiumGeoreference`.
- The `CesiumCameraManager` instance to use with a `Cesium3DTileset` can now be specified with a property on the tileset. In addition to offering more flexibility, this avoids the work of finding the camera manager in the level every frame.
- Cesium Actors created with the Quick Add or Cesium ion panels are now created inside the active sub-level, if there is one.
- Cesium objects in sub-levels can now explicitly reference `ACesiumGeoreference`, `ACesiumCreditSystem`, and `ACesiumCameraManager` instances in the Persistent Level.
- `ACesiumGeoreference` can now act as a parent Actor. By adjusting the georeference's transformation, the entire globe can be located, rotated, and scaled within the Unreal Engine world.
- Added `AtmosphereHeight`, `AerialPerspectiveViewDistanceScale`, `RayleighExponentialDistribution`, and `MieExponentialDistribution` properties to `ACesiumSunSky`. These have the same function as the properties of the same name on Unreal's built-in SkyAtmosphere component, except that they automatically respond to the scale of the globe.
- Added `UCesiumWgs84Ellipsoid` Blueprint function library class.

##### Fixes :wrench:

- Fixed a bug in `ACesiumSunSky` that could cause an error when it was created inside a sub-level.
- `ACesiumGeoreference`, `ACesiumCameraManager`, and `ACesiumCreditSystem` are now created in the Persistent Level, even if the object that triggered their automatic creation (such as `ACesium3DTileset`) exists in a sub-level. It is very rarely useful to have instances of these objects within a sub-level.
- An instance of `ACesiumCreditSystem` in a sub-level will no longer cause overlapping and broken-looking credits. However, we still recommend deleting credit system instances from sub-levels.
<<<<<<< HEAD
- `ACesiumCartographicPolygon` now operates on the parts of the tileset that are shown in the Editor viewport, even if it is used with a Cesium3DTileset with a non-identity transformation.
=======

### v1.29.0 - 2023-08-01

##### Fixes :wrench:

>>>>>>> 00f19dfd
- Fixed a bug introduced in v1.28.0 that prevented point clouds from rendering with attenuation.
- Fixed a bug where Google Photorealistic 3D Tiles would sometimes not render in Movie Render Queue.
- Fixed a bug that caused `UnrealLightmass` to crash when attempting to build lighting containing static meshes created by a `Cesium3DTileset`.

In addition to the above, this release updates [cesium-native](https://github.com/CesiumGS/cesium-native) from v0.25.1 to v0.26.0. See the [changelog](https://github.com/CesiumGS/cesium-native/blob/main/CHANGES.md) for a complete list of changes in cesium-native.

### v1.28.0 - 2023-07-03

##### Breaking Changes :mega:

- Removed the `GetGeoreferencedToEllipsoidCenteredTransform` and `GetEllipsoidCenteredToGeoreferencedTransform` methods from `GeoTransforms`. Because these were transformations between two right-handed coordinate systems, they are not of much use with Unreal's left-handed coordinate system.
- Deprecated the `FlyToGranularityDegrees` property for `AGlobeAwareDefaultPawn`. Flight interpolation is now computed per-frame, so this property is no longer needed. Any code that refers to `FlyToGranularityDegrees` should be removed or changed to `FlyToGranularityDegrees_DEPRECATED` to still compile.

##### Additions :tada:

- Added the ability to set the CesiumGeoreference `Scale` via Blueprints.
- Added `ACesiumCameraManager::RemoveCamera`. It is available via both Blueprints and C++. This complements the existing `ACesiumCameraManager::AddCamera`.

##### Fixes :wrench:

- Added a workaround for an apparent bug in Unreal Engine 5.1 that prevented collisions from working with Cesium3DTilesets.
- Fixed a bug that could cause the `AGlobeAwareDefaultPawn` / `DynamicPawn`  to suddenly move to a very high height for one render frame just as it arrives at its destination during a flight.

In addition to the above, this release updates [cesium-native](https://github.com/CesiumGS/cesium-native) from v0.25.0 to v0.25.1. See the [changelog](https://github.com/CesiumGS/cesium-native/blob/main/CHANGES.md) for a complete list of changes in cesium-native.

### v1.27.1 - 2023-06-19

##### Fixes :wrench:

- Fixed a shader compilation error introduced in v1.27.0 that prevented projects from opening in Unreal Engine 5.1 and 5.2.
- Fixed a debug assertion `!IsGarbageCollecting()` that could occur within `ACesiumCreditSystem` when flying to different sublevels.

### v1.27.0 - 2023-06-1

##### Additions :tada:

- Added support for Unreal Engine 5.2.
- Added support for running Cesium for Unreal in the Unreal Editor in Linux under UE 5.2. Previous versions supported Linux only as a packaging target.
- Added point cloud shading options to `Cesium3DTileset`, which allow point cloud tilesets to be rendered with attenuation based on geometric error.
- `ACesium3DTileset` now emits a warning if the "Enable World Bounds Checks" option is enabled. That option can make the camera fly toward the origin unexpectedly.
- Added new settings to the Cesium section of the Project Settings, allowing users to control how many requests to handle before pruning and also how many elements to keep in the cache after pruning.

##### Fixes :wrench:

- Fixed a bug introduced in v1.26.0 that caused an error when attempting to save a sub-level containing Cesium objects.
- Removed degenerate triangles from the collision mesh created for 3D Tiles. This will avoid warnings and runtime pauses with some tilesets.
- Fixed a bug in `CesiumGlTFFunction` that caused the glTF and 3D Tiles "Ambient Occlusion" value to be 0.0 (instead of the expected 1.0) when the model does not specify an explicit occlusion texture. This could cause some extremely dark shadows.
- Fixed a bug that could cause a crash when using Cesium Actors with World Partitioning.

In addition to the above, this release updates [cesium-native](https://github.com/CesiumGS/cesium-native) from v0.24.0 to v0.25.0. See the [changelog](https://github.com/CesiumGS/cesium-native/blob/main/CHANGES.md) for a complete list of changes in cesium-native.

### v1.26.0 - 2023-05-09

##### Additions :tada:

- Added a `Scale` property to `CesiumGeoreference`. This allows the entire globe to be scaled up or down within the Unreal world.
- Tileset and raster overlay credits are now shown in Editor viewports.

##### Fixes :wrench:

- Fixed a bug in `ACesiumCartographicPolygon` where the standard base class `BeginPlay` implementation was not called.

### v1.25.1 - 2023-05-02

##### Fixes :wrench:

- Fixed warnings about `bUseChaos` and `bCompilePhysX` being obsolete.

### v1.25.0 - 2023-05-01

Starting with this release, Cesium for Unreal requires Unreal Engine v5.0 or later.

##### Fixes :wrench:

- On-screen credits now only show on the screen, and not in the Data Attribution panel. Additionally, the Data Attribution panel no longer appears if there are no credits to display in it.

In addition to the above, this release updates [cesium-native](https://github.com/CesiumGS/cesium-native) from v0.23.0 to v0.24.0. See the [changelog](https://github.com/CesiumGS/cesium-native/blob/main/CHANGES.md) for a complete list of changes in cesium-native.

### v1.24.0 - 2023-04-03

This will be the _last_ release that supports Unreal Engine v4.27. Future versions will require Unreal Engine v5.0+.

##### Additions :tada:

- The `FlyToAltitudeProfileCurve`, `FlyToProgressCurve`, `FlyToMaximumAltitudeCurve`, `FlyToDuration`, and `FlyToGranularityDegrees` properties of `GlobeAwareDefaultPawn`  / `DynamicPawn` may now be read and written from Blueprints.
- Added an option on `Cesium3DTileset` to ignore the `KHR_materials_unlit` extension entirely and use normal lighting and shadows.
- Added `CreateNavCollision` property to `Cesium3DTileset`. When enabled, `CreateNavCollision` is called on the static meshes created for tiles.

##### Fixes :wrench:

- Fixed unexpected reflection on tilesets with `KHR_materials_unlit` extension when the sun is close to the horizon.

In addition to the above, this release updates [cesium-native](https://github.com/CesiumGS/cesium-native) from v0.22.0 to v0.23.0. See the [changelog](https://github.com/CesiumGS/cesium-native/blob/main/CHANGES.md) for a complete list of changes in cesium-native.

### v1.23.0 - 2023-03-01

##### Additions :tada:

- Added support for rendering 3D Tiles point clouds (`pnts`).

##### Fixes :wrench:

- Fixed bug that caused a crash when changing the project default token with tilesets active in the level.
- Vertex buffers created for 3D Tiles are now set to use full-precision UV coordinates, avoiding problems in particular with feature IDs.
- Added some missing headers, to avoid compiler errors in non-unity builds.

In addition to the above, this release updates [cesium-native](https://github.com/CesiumGS/cesium-native) from v0.21.3 to v0.22.1. See the [changelog](https://github.com/CesiumGS/cesium-native/blob/main/CHANGES.md) for a complete list of changes in cesium-native.

### v1.22.0 - 2023-02-01

##### Additions :tada:

- Added support for the `KHR_materials_unlit` glTF extension. This is rendered in Unreal Engine by disabling shadows and making all normals point up (along the ellipsoid surface normal).

##### Fixes :wrench:

- Fixed a bug that caused raster overlays and other material features to not work for materials created or saved in Unreal Engine 5.1.

In addition to the above, this release updates [cesium-native](https://github.com/CesiumGS/cesium-native) from v0.21.2 to v0.21.3. See the [changelog](https://github.com/CesiumGS/cesium-native/blob/main/CHANGES.md) for a complete list of changes in cesium-native.

### v1.21.0 - 2023-01-02

##### Fixes :wrench:

- Fixed a bug where Cesium for Unreal depended on a number of Unreal modules _privately_, but then used them from public headers. These are now declared as public dependencies. This could lead to compile errors in previous versions when attempting to include Cesium for Unreal headers from outside the project without also explicitly declaring `UMG` and other modules as dependencies.
- Fixed a bug that caused newly-created sub-levels to have their longitude and latitude parameters flipped relative to the current location of the `CesiumGeoreference`.

### v1.20.1 - 2022-12-09

##### Additions :tada:

- Added the ability to specify the endpoint URL of the Cesium ion API on a `CesiumIonRasterOverlay`.

##### Fixes :wrench:

- Fixed a bug that could cause crashes, including on startup, on non-Windows platforms.
- Fixed a bug that could cause the plugin to fail to load on Android systems in UE 5.1.

In addition to the above, this release updates [cesium-native](https://github.com/CesiumGS/cesium-native) from v0.21.1 to v0.21.2. See the [changelog](https://github.com/CesiumGS/cesium-native/blob/main/CHANGES.md) for a complete list of changes in cesium-native.

### v1.20.0 - 2022-12-02

##### Breaking Changes :mega:

- This is the _last release_ that will support Unreal Engine v4.26. Starting in the next release, in January 2023, UE 4.26 will no longer be supported. You may continue to use old versions of Cesium for Unreal in UE 4.26, but we recommend upgrading your UE version as soon as possible in order to continue receiving the latest updates.

##### Additions :tada:

- Added support for Unreal Engine v5.1.

##### Fixes :wrench:

- Fixed a bug that caused Cesium3DTilesets to fail to disconnect from CesiumGeoreference notifications. It could cause problems when changing to a different georeference instance.

In addition to the above, this release updates [cesium-native](https://github.com/CesiumGS/cesium-native) from v0.21.0 to v0.21.1. See the [changelog](https://github.com/CesiumGS/cesium-native/blob/main/CHANGES.md) for a complete list of changes in cesium-native.

### v1.19.0 - 2022-11-01

##### Breaking Changes :mega:

- Removed some poorly named and unreliable functions on the `CesiumGeoreference`: `ComputeEastNorthUp`, `TransformRotatorEastNorthUpToUnreal`, and `TransformRotatorUnrealToEastNorthUp`. These functions have been replaced with reliable "EastSouthUp" counterparts.

##### Additions :tada:

- Added asynchronous texture creation where supported by the graphics API. This offloads a frequent render thread bottleneck to background loading threads.
- Improved synchronous texture creation by eliminating a main-thread memcpy, for cases where asynchronous texture creation is not supported.
- Added throttling of the main-thread part of loading for glTFs.
- Added throttling for tile cache unloads on the main thread.
- Added a prototype developer feature enabling Unreal Insights tracing into Cesium Native. This helps us investigate end-to-end performance in a deeper and more precise manner.

##### Fixes :wrench:

- Significantly reduced frame-rate dips during asynchronous tile loading by eliminating thread pool monopolization by Cesium tasks.
- Improved the tile destruction sequence by allowing it to defer being destroyed to future frames if it is waiting on asynchronous work to finish. Previously we would essentially block the main thread waiting for tiles to become ready for destruction.

In addition to the above, this release updates [cesium-native](https://github.com/CesiumGS/cesium-native) from v0.20.0 to v0.21.0. See the [changelog](https://github.com/CesiumGS/cesium-native/blob/main/CHANGES.md) for a complete list of changes in cesium-native.

### v1.18.0 - 2022-10-03

##### Additions :tada:

- Improved the dithered transition between levels-of-detail, making it faster and eliminating depth fighting.
- Added an option to `Cesium3DTileset` to change the tileset's mobility, rather than always using Static mobility. This allows users to make a tileset movable at runtime, if needed.
- `ACesiumCreditSystem` now has a Blueprint-accessible property for the `CreditsWidget`. This is useful to, for example, move the credits to an in-game billboard rather than a 2D overlay.

##### Fixes :wrench:

- Fixed a bug where collision settings were only applied to the first primitive in a glTF.
- Fixed a bug where the Screen Credits Decorator prevented the Rich Text Block Image Decorator from working.

In addition to the above, this release updates [cesium-native](https://github.com/CesiumGS/cesium-native) from v0.19.0 to v0.20.0. See the [changelog](https://github.com/CesiumGS/cesium-native/blob/main/CHANGES.md) for a complete list of changes in cesium-native.

### v1.17.0 - 2022-09-01

##### Additions :tada:

- The translucent parts of 3D Tiles are now correctly rendered as translucent. In addition, a new `TranslucentMaterial` property on `Cesium3DTileset` allows a custom material to be used to render these translucent portions.
- Added a `Rendering -> Use Lod Transitions` option on `Cesium3DTileset` to smoothly dither between levels-of-detail rather than switching abruptly.
- Added support for loading WebP images inside glTFs and raster overlays. WebP textures can be provided directly in a glTF texture or in the `EXT_texture_webp` extension.

##### Fixes :wrench:

- Fixed a bug that prevented fractional DPI scaling from being properly taken into account. Instead, it would scale by the next-smallest integer.
- Cesium for Unreal now only uses Editor viewports for tile selection if they are visible, real-time, and use a perspective projection. Previously, any viewport with a valid size was used, which could lead to tiles being loaded and rendered unnecessarily.
- Fixed a bug that caused tiles to disappear when the Editor viewport was in Orbit mode.
- Fixed a bug in the Globe Anchor Component that prevented changing/resetting the actor transform in the details panel.
- Reduced the size of physics meshes by only copying UV data if "Support UV from Hit Results" is enabled in the project settings.
- Fixed a bug - in Unreal Engine 5 only - where a LineTrace would occasionally fail to collide with tiles at certain levels-of-detail.
- Fixed a crash that could occur while running on a dedicated server, caused by attempting to add the credits widget to the viewport.

In addition to the above, this release updates [cesium-native](https://github.com/CesiumGS/cesium-native) from v0.18.1 to v0.19.0. See the [changelog](https://github.com/CesiumGS/cesium-native/blob/main/CHANGES.md) for a complete list of changes in cesium-native.

### v1.16.2 - 2022-08-04

##### Fixes :wrench:

- Fixed a bug that caused a crash in Unreal Engine 4.26 when enabling the experimental tileset occlusion culling feature.

In addition to the above, this release updates [cesium-native](https://github.com/CesiumGS/cesium-native) from v0.18.0 to v0.18.1. See the [changelog](https://github.com/CesiumGS/cesium-native/blob/main/CHANGES.md) for a complete list of changes in cesium-native.

### v1.16.1 - 2022-08-01

##### Fixes :wrench:

- Fixed a bug that could cause a crash when using thumbnail rendering, notably on the Project Settings panel in UE5.
- More fully disabled the occlusion culling system when the project-level feature flag is disabled.

### v1.16.0 - 2022-08-01

##### Breaking Changes :mega:

- Cesium for Unreal now automatically scales the selected 3D Tiles level-of-detail by the viewport client's `GetDPIScale`, meaning that devices with high-DPI displays will get less detail and higher performance than they did in previous versions. This can be disabled - and the previous behavior restored - by disabling the "Scale Level Of Detail By DPI" in Project Settings under Plugins -> Cesium, or by changing the "Apply Dpi Scaling" property on individual Tileset Actors.

##### Additions :tada:

- Added an experimental feature that uses Occlusion Culling to avoid refining tiles that are occluded by other content in the level. Currently this must be explicitly enabled from the Plugins -> Cesium section of Project Settings. We expect to enable it by default in a future release.
- Added options in `ACesium3DTileset` to control occlusion culling and turn it off if necessary.
- `UCesiumGltfPrimitiveComponent` now has static mobility, allowing it to take advantage of several rendering optimizations only available for static objects.
- Added an `OnTilesetLoaded` even that is invoked when the current tileset has finished loading. It is available from C++ and Blueprints.
- Added a `GetLoadProgress` method that returns the current load percentage of the tileset. It is available from C++ and Blueprints.
- Added Blueprint-accessible callback `OnFlightComplete` for when Dynamic Pawn completes flight.
- Added Blueprint-accessible callback `OnFlightInterrupt` for when Dynamic Pawn's flying is interrupted.

##### Fixes :wrench:

- When the Cesium ion access or login token is modified and stored in a config file that is under source code control, it will now be checked out before it is saved. Previously, token changes could be silently ignores with a source code control system that marks files read-only, such as Perforce.
- Fixed a bug that prevented credit images from appearing in UE5.
- Fixed a credit-related crash that occur when switching levels.

In addition to the above, this release updates [cesium-native](https://github.com/CesiumGS/cesium-native) from v0.17.0 to v0.18.0. See the [changelog](https://github.com/CesiumGS/cesium-native/blob/main/CHANGES.md) for a complete list of changes in cesium-native.

### v1.15.0 - 2022-07-01

##### Additions :tada:

- Display credits using Rich Text Block instead of the Web Browser Widget.

##### Fixes :wrench:

- Swapped latitude and longitude parameters on georeferenced sublevels to match with the main georeference.
- Adjusted the presentation of sublevels in the Cesium Georeference details panel.
- We now explicitly free physics mesh UVs and face remap data, reducing memory usage in the Editor and reducing pressure on the garbage collector in-game.
- Fixed a bug that could cause a crash when reporting tileset or raster overlay load errors, particularly while switching levels.
- We now Log the correct asset source when loading a new tileset from either URL or Ion.
- Disabling physics meshes of a tileset now works in Unreal Engine 5.

### v1.14.0 - 2022-06-01

##### Breaking Changes :mega:

- Renamed `ExcludeTilesInside` to `ExcludeSelectedTiles` on the `CesiumPolygonRasterOverlay`. A core redirect was added to remap the property value in existing projects.

##### Additions :tada:

- Added the `InvertSelection` option on `CesiumPolygonRasterOverlay` to rasterize outside the selection instead of inside. When used in conjunction with the `ExcludeSelectedTiles` option, tiles completely outside the polygon selection will be culled, instead of the tiles inside.

In addition to the above, this release updates [cesium-native](https://github.com/CesiumGS/cesium-native) from v0.15.1 to v0.16.0, fixing an important bug. See the [changelog](https://github.com/CesiumGS/cesium-native/blob/main/CHANGES.md) for a complete list of changes in cesium-native.

### v1.13.2 - 2022-05-13

##### Additions :tada:

- Added pre-built binaries for Unreal Engine 5 on macOS and iOS.

##### Fixes :wrench:

- Fixed a bug that could cause a crash after applying a non-UMaterialInstanceDynamic material to a tileset.
- Fixed a bug introduced in v1.13.0 that could lead to incorrect axis-aligned bounding boxes.
- Gave initial values to some fields in UStructs that did not have them, including two `UObject` pointers.

In addition to the above, this release updates [cesium-native](https://github.com/CesiumGS/cesium-native) from v0.15.1 to v0.15.2, fixing an important bug and updating some third-party libraries. See the [changelog](https://github.com/CesiumGS/cesium-native/blob/main/CHANGES.md) for a complete list of changes in cesium-native.

### v1.13.1 - 2022-05-05

This release updates [cesium-native](https://github.com/CesiumGS/cesium-native) from v0.15.0 to v0.15.1, fixing an important bug. See the [changelog](https://github.com/CesiumGS/cesium-native/blob/main/CHANGES.md) for a complete list of changes in cesium-native.

### v1.13.0 - 2022-05-02

##### Breaking Changes :mega:

- Deprecated parts of the old Blueprint API for feature ID attributes from `EXT_feature_metadata`.

##### Additions :tada:

- Improved the Blueprint API for feature ID attributes from `EXT_feature_metadata` (and upgraded batch tables).
- Added a Blueprint API to access feature ID textures and feature textures from the `EXT_feature_metadata` extension.
- Added the `UCesiumEncodedMetadataComponent` to enable styling with the metadata from the `EXT_feature_metadata` extension. This component provides a convenient way to query for existing metadata, dictate which metadata properties to encode for styling, and generate a starter material layer to access the wanted properties.

##### Fixes :wrench:

- glTF normal, occlusion, and metallic/roughness textures are no longer treated as sRGB.
- Improved the computation of axis-aligned bounding boxes for Unreal Engine, producing much smaller and more accurate bounding boxes in many cases.
- Metadata-related Blueprint functions will now return the default value if asked for an out-of-range feature or array element. Previously, they would assert or read undefined memory.

In addition to the above, this release updates [cesium-native](https://github.com/CesiumGS/cesium-native) from v0.14.0 to v0.15.0. See the [changelog](https://github.com/CesiumGS/cesium-native/blob/main/CHANGES.md) for a complete list of changes in cesium-native.

### v1.12.1 - 2022-04-06

##### Fixes :wrench:

- Fixed compiler errors with the official release of Unreal Engine 5.

### v1.12.0 - 2022-04-01

##### Breaking Changes :mega:

- Removed the `KeepWorldOriginNearCamera`, `OriginRebaseInsideSublevels`, and `MaximumWorldOriginDistanceFromCamera` options from `CesiumGeoreference`. These options are not usually necessary with Unreal Engine 5's double-precision coordinates.
- Renamed the `WorldOriginCamera` property on `CesiumGeoreference` to `SubLevelCamera`, as this property is now only used for switching sub-levels. Core Redirects should automatically make this change in Blueprints.
- Removed `Inaccurate` from the name of a large number of Blueprint functions, now that Unreal Engine 5 supports double-precision in Blueprints. Core Redirects should automatically make this change in Blueprints.

##### Additions :tada:

- Cesium for Unreal automatically enables Unreal Engine 5's "Enable Large Worlds" setting, which is required for correct culling of Cesium tilesets.
- Raster overlays are now, by default, rendered using the default settings for the `World` texture group, which yields much higher quality on many platforms by enabling anisotrpic texture filtering. Shimmering of overlay textures in the distance should be drastically reduced.
- New options on `RasterOverlay` give the user control over the texture group, texture filtering, and mipmapping used for overlay textures.
- Improved the mapping between glTF textures and Unreal Engine texture options, which should improve texture quality in tilesets.
- Added `CesiumWebMapServiceRasterOverlay` to pull raster overlays from a WMS server.
- Added option to show `Cesium3DTileset` and `CesiumRasterOverlay` credits on screen, rather than in a separate popup.

##### Fixes :wrench:

- Fixed a leak of some of the memory used by tiles that were loaded but then ended up not being used because the camera had moved.
- Fixed a leak of glTF emissive textures.
- Fixed a bug introduced in v1.11.0 that used the Y-size of the right eye viewport for the left eye in tile selection for stereographic rendering.
- Fixed a bug where glTF primitives with no render data are added to the glTF render result.

In addition to the above, this release updates [cesium-native](https://github.com/CesiumGS/cesium-native) from v0.13.0 to v0.14.0. See the [changelog](https://github.com/CesiumGS/cesium-native/blob/main/CHANGES.md) for a complete list of changes in cesium-native.

### v1.11.0 - 2022-03-01

##### Breaking Changes :mega:

- Exclusion Zones have been deprecated and will be removed in a future release. Please use the Cartographic Polygon Actor instead.

##### Additions :tada:

- Added experimental support for Unreal Engine 5 (preview 1).
- Added collision meshes for tilesets when using the Chaos physics engine.
- Integrated GPU pixel compression formats received from Cesium Native into Unreal's texture system.
- Added support for the `CESIUM_RTC` glTF extension.
- Added the ability to set tne Georeference origin from ECEF coordinates in Blueprints and C++.
- Exposed the Cesium ion endpoint URL as a property on tilesets and raster overlays.

##### Fixes :wrench:

- Fixed bug where certain pitch values in "Innaccurate Fly to Location Longitude Latitude Height" cause gimbal lock.
- Fixed a bug that caused a graphical glitch by using 16-bit indices when 32-bit indices are needed.
- Fixed a bug where tileset metadata from a feature table was not decoded correctly from UTF-8.
- Improved the shadows, making shadows fade in and out less noticable.
- The Cesium ion Token Troubleshooting panel will no longer appear in game worlds, including Play-In-Editor.

In addition to the above, this release updates [cesium-native](https://github.com/CesiumGS/cesium-native) from v0.12.0 to v0.13.0. See the [changelog](https://github.com/CesiumGS/cesium-native/blob/main/CHANGES.md) for a complete list of changes in cesium-native.

### v1.10.1 - 2022-02-01

##### Fixes :wrench:

- Fixed a crash at startup on Android devices introduced in v1.10.0.

### v1.10.0 - 2022-02-01

##### Breaking Changes :mega:

- The following Blueprints and C++ functions on `CesiumSunSky` have been renamed. CoreRedirects have been provided to handle the renames automatically for Blueprints.
  - `EnableMobileRendering` to `UseMobileRendering`
  - `AdjustAtmosphereRadius` to `UpdateAtmosphereRadius`

##### Additions :tada:

- Added Cesium Cartographic Polygon to the Cesium Quick Add panel.
- Improved the Cesium ion token management. Instead of automatically creating a Cesium ion token for each project, Cesium for Unreal now prompts you to select or create a token the first time one is needed.
- Added a Cesium ion Token Troubleshooting panel that appears when there is a problem connecting to Cesium ion tilesets and raster overlays.
- The new `FCesiumCamera` and `ACesiumCameraManager` can be used to register and update custom camera views into Cesium tilesets.

##### Fixes :wrench:

- Fixed a crash when editing the georeference detail panel while a sublevel is active.
- Improved the organization of `CesiumSunSky` parameters in the Details Panel.
- Improved the organization of `CesiumGlobeAnchorComponent` parameters in the Details Panel.

In addition to the above, this release updates [cesium-native](https://github.com/CesiumGS/cesium-native) from v0.11.0 to v0.12.0. See the [changelog](https://github.com/CesiumGS/cesium-native/blob/main/CHANGES.md) for a complete list of changes in cesium-native.

### v1.9.0 - 2022-01-03

##### Fixes :wrench:

- Fixed a bug that could cause incorrect LOD and culling when viewing a camera in-editor and the camera's aspect ratio does not match the viewport window's aspect ratio.

In addition to the above, this release updates [cesium-native](https://github.com/CesiumGS/cesium-native) from v0.10.0 to v0.11.0. See the [changelog](https://github.com/CesiumGS/cesium-native/blob/main/CHANGES.md) for a complete list of changes in cesium-native.

### v1.8.1 - 2021-12-02

In this release, the cesium-native binaries are built using Xcode 11.3 on macOS instead of Xcode 12. Other platforms are unchanged from v1.8.0.

### v1.8.0 - 2021-12-01

##### Additions :tada:

- `Cesium3DTileset` now has options for enabling custom depth and stencil buffer.
- Added `CesiumDebugColorizeTilesRasterOverlay` to visualize how a tileset is divided into tiles.
- Added `Log Selection Stats` debug option to the `Cesium3DTileset` Actor.
- Exposed raster overlay properties to Blueprints, so that overlays can be created and manipulated with Blueprints.

##### Fixes :wrench:

- Cesium for Unreal now does a much better job of releasing memory when the Unreal Engine garbage collector is not active, such as in the Editor.
- Fixed a bug that could cause an incorrect field-of-view angle to be used for tile selection in the Editor.
- Fixed a bug that caused `GlobeAwareDefaultPawn` (and its derived classes, notably `DynamicPawn`) to completely ignore short flights.

In addition to the above, this release updates [cesium-native](https://github.com/CesiumGS/cesium-native) from v0.9.0 to v0.10.0. See the [changelog](https://github.com/CesiumGS/cesium-native/blob/main/CHANGES.md) for a complete list of changes in cesium-native.

### v1.7.0 - 2021-11-01

##### Breaking Changes :mega:

- Removed `CesiumGlobeAnchorParent`, which was deprecated in v1.3.0. The `CesiumGlobeAnchorParent` functionality can be recreated using an empty actor with a `CesiumGlobeAnchorComponent`.
- Removed the `FixTransformOnOriginRebase` property from `CesiumGeoreferenceComponent`, and the component now always acts as if it is enabled. This should now work correctly even for objects that are moved by physics or other Unreal Engine mechanisms.
- The `SnapToEastSouthUp` function on `CesiumGeoreference` no longer resets the Scale back to 1.0. It only modifies the rotation.
- The following `CesiumGeoreferenceComponent` Blueprints and C++ functions no longer take a `MaintainRelativeOrientation` parameter. Instead, this behavior is controlled by the `AdjustOrientationForGlobeWhenMoving` property.
  - `MoveToLongitudeLatitudeHeight`
  - `InaccurateMoveToLongitudeLatitudeHeight`
  - `MoveToECEF`
  - `InaccurateMoveToECEF`
- Renamed `CesiumGeoreferenceComponent` to `CesiumGlobeAnchorComponent`.
- `CesiumSunSky` has been converted from Blueprints to C++. Backward compatibility should be preserved in most cases, but some less common scenarios may break.
- `GlobeAwareDefaultPawn`, `DynamicPawn`, and `CesiumSunSky` no longer have a `Georeference` property. Instead, they have a `CesiumGlobeAnchor` component that has a `Georeference` property.
- The `Georeference` property on most Cesium types can now be null if it has not been set explicitly in the Editor. To get the effective Georeference, including one that has been discovered in the level, use the `ResolvedGeoreference` property or call the `ResolveGeoreference` function.
- Removed the option to locate the Georeference at the "Bounding Volume Origin". It was confusing and almost never useful.
- The `CheckForNewSubLevels` and `JumpToCurrentLevel` functions in `CesiumGeoreference` have been removed. New sub-levels now automatically appear without an explicit check, and the current sub-level can be changed using the standard Unreal Engine Levels panel.
- Removed the `CurrentLevelIndex` property from `CesiumGeoreference`. The sub-level that is currently active in the Editor can be queried with the `GetCurrentLevel` function of the `World`.
- Removed the `SunSky` property from `CesiumGeoreference`. The `CesiumSunSky` now holds a reference to the `CesiumGeoreference`, rather than the other way around.
- The following Blueprints and C++ functions on `CesiumGeoreference` have been renamed. CoreRedirects have been provided to handle the renames automatically for Blueprints.
  - `TransformLongitudeLatitudeHeightToUe` to `TransformLongitudeLatitudeHeightToUnreal`
  - `InaccurateTransformLongitudeLatitudeHeightToUe` to `InaccurateTransformLongitudeLatitudeHeightToUnreal`
  - `TransformUeToLongitudeLatitudeHeight` to `TransformLongitudeLatitudeHeightToUnreal`
  - `InaccurateTransformUeToLongitudeLatitudeHeight` to `InaccurateTransformUnrealToLongitudeLatitudeHeight`
  - `TransformEcefToUe` to `TransformEcefToUnreal`
  - `InaccurateTransformEcefToUe` to `InaccurateTransformEcefToUnreal`
  - `TransformUeToEcef` to `TransformUnrealToEcef`
  - `InaccurateTransformUeToEcef` to `InaccurateTransformUnrealToEcef`
  - `TransformRotatorUeToEnu` to `TransformRotatorUnrealToEastNorthUp`
  - `InaccurateTransformRotatorUeToEnu` to `InaccurateTransformRotatorUnrealToEastNorthUp`
  - `TransformRotatorEnuToUe` to `TransformRotatorEastNorthUpToUnreal`
  - `InaccurateTransformRotatorEnuToUe` to `InaccurateTransformRotatorEastNorthUpToUnreal`
- The following C++ functions on `CesiumGeoreference` have been removed:
  - `GetGeoreferencedToEllipsoidCenteredTransform` and `GetEllipsoidCenteredToGeoreferencedTransform` moved to `GeoTransforms`, which is accessible via the `getGeoTransforms` function on `CesiumGeoreference`.
  - `GetUnrealWorldToEllipsoidCenteredTransform` has been replaced with `TransformUnrealToEcef` except that the latter takes standard Unreal world coordinates rather than absolute world coordinates. If you have absolute world coordinates, subtract the World's `OriginLocation` before calling the new function.
  - `GetEllipsoidCenteredToUnrealWorldTransform` has been replaced with `TransformEcefToUnreal` except that the latter returns standard Unreal world coordinates rather than absolute world coordinates. If you want absolute world coordinates, add the World's `OriginLocation` to the return value.
  - `AddGeoreferencedObject` should be replaced with a subscription to the new `OnGeoreferenceUpdated` event.

##### Additions :tada:

- Improved the workflow for managing georeferenced sub-levels.
- `CesiumSunSky` now automatically adjusts the atmosphere size based on the player Pawn's position to avoid tiled artifacts in the atmosphere when viewing the globe from far away.
- `GlobeAwareDefaultPawn` and derived classes like `DynamicPawn` now have a `CesiumGlobeAnchorComponent` attached to them. This allows more consistent movement on the globe, and allows the pawn's Longitude/Latitude/Height or ECEF coordinates to be specified directly in the Editor.
- `CesiumSunSky` now has an `EnableMobileRendering` flag that, when enabled, switches to a mobile-compatible atmosphere rendering technique.
- `CesiumCartographicPolygon`'s `GlobeAnchor` and `Polygon` are now exposed in the Editor and to Blueprints.
- Added `InaccurateGetLongitudeLatitudeHeight` and `InaccurateGetECEF` functions to `CesiumGlobeAnchorComponent`, allowing access to the current position of a globe-anchored Actor from Blueprints.
- Added support for collision object types on 'ACesium3DTileset' actors.

##### Fixes :wrench:

- Cesium objects in a sub-level will now successfully find and use the `CesiumGeoreference` and `CesiumCreditSystem` object in the Persistent Level when these properties are left unset. For best results, we suggest removing all instances of these objects from sub-levels.
- Fixed a bug that made the Time-of-Day widget forget the time when it was closed and re-opened.
- Undo/Redo now work more reliably for `CesiumGlobeAnchor` properties.
- We now explicitly free the `PlatformData` and renderer resources associated with `UTexture2D` instances created for raster overlays when the textures are no longer needed. By relying less on the Unreal Engine garbage collector, this helps keep memory usage lower. It also keeps memory from going up so quickly in the Editor, which by default does not run the garbage collector at all.

In addition to the above, this release updates [cesium-native](https://github.com/CesiumGS/cesium-native) from v0.8.0 to v0.9.0. See the [changelog](https://github.com/CesiumGS/cesium-native/blob/main/CHANGES.md) for a complete list of changes in cesium-native.

### v1.6.3 - 2021-10-01

##### Fixes :wrench:

- Fixed a bug that caused incorrect tangents to be generated based on uninitialized texture coordinates.
- Fixed a bug that could cause vertices to be duplicated and tangents calculated even when not needed.
- Fixed a bug that caused the Cesium ion access token to sometimes be blank when adding an asset from the "Cesium ion Assets" panel while the "Cesium" panel is not open.

In addition to the above, this release updates [cesium-native](https://github.com/CesiumGS/cesium-native) from v0.7.2 to v0.8.0. See the [changelog](https://github.com/CesiumGS/cesium-native/blob/main/CHANGES.md) for a complete list of changes in cesium-native.

### v1.6.2 - 2021-09-14

This release only updates [cesium-native](https://github.com/CesiumGS/cesium-native) from v0.7.1 to v0.7.2. See the [changelog](https://github.com/CesiumGS/cesium-native/blob/main/CHANGES.md) for a complete list of changes in cesium-native.

### v1.6.1 - 2021-09-14

##### Additions :tada:

- Added the `MaximumCachedBytes` property to `ACesium3DTileset`.

##### Fixes :wrench:

- Fixed incorrect behavior when two sublevels overlap each other. Now the closest sublevel is chosen in that case.
- Fixed crash when `GlobeAwareDefaultPawn::FlyToLocation` was called when the pawn was not possessed.
- Fixed a bug that caused clipping to work incorrectly for tiles that are partially water.
- Limited the length of names assigned to the ActorComponents created for 3D Tiles, to avoid a crash caused by an FName being too long with extremely long tileset URLs.
- Fixed a bug that caused 3D Tiles tile selection to take into account Editor viewports even when in Play-in-Editor mode.
- Fixed a bug in `DynamicPawn` that caused a divide-by-zero message to be printed to the Output Log.
- Fixed a mismatch on Windows between Unreal Engine's compiler options and cesium-native's compiler options that could sometimes lead to crashes and other broken behavior.

In addition to the above, this release updates [cesium-native](https://github.com/CesiumGS/cesium-native) from v0.7.0 to v0.7.1. See the [changelog](https://github.com/CesiumGS/cesium-native/blob/main/CHANGES.md) for a complete list of changes in cesium-native.

### v1.6.0 - 2021-09-01

##### Breaking Changes :mega:

- Removed `ACesium3DTileset::OpacityMaskMaterial`. The regular `Material` property is used instead.
- Renamed `UCesiumMetadataFeatureTableBlueprintLibrary::GetPropertiesForFeatureID` to `UCesiumMetadataFeatureTableBlueprintLibrary::GetMetadataValuesForFeatureID`. This is a breaking change for C++ code but Blueprints should be unaffected because of a CoreRedirect.
- Renamed `UCesiumMetadataFeatureTableBlueprintLibrary::GetPropertiesAsStringsForFeatureID` to `UCesiumMetadataFeatureTableBlueprintLibrary::GetMetadataValuesAsStringForFeatureID`. This is a breaking change for C++ code but it was not previously exposed to Blueprints.

##### Additions :tada:

- Added the ability to define a "Cesium Cartographic Polygon" and then use it to clip away part of a Cesium 3D Tileset.
- Multiple raster overlays per tileset are now supported.
- The default materials used to render Cesium 3D Tilesets are now built around Material Layers, making them easier to compose and customize.
- Added support for using `ASceneCapture2D` with `ACesium3DTileset` actors.
- Added an editor option in `ACesium3DTileset` to optionally generate smooth normals for glTFs that originally did not have normals.
- Added an editor option in `ACesium3DTileset` to disable the creation of physics meshes for its tiles.
- Added a Refresh button on the Cesium ion Assets panel.
- Made `UCesiumMetadataFeatureTableBlueprintLibrary::GetMetadataValuesAsStringForFeatureID`, `UCesiumMetadataFeatureTableBlueprintLibrary::GetProperties`, and `UCesiumMetadataPrimitiveBlueprintLibrary::GetFirstVertexIDFromFaceID` callable from Blueprints.
- Consolidated texture preparation code. Now raster overlay textures can generate mip-maps and the overlay texture preparation can happen partially on the load thread.
- The Cesium ion Assets panel now has two buttons for imagery assets, allowing the user to select whether the asset should replace the base overlay or be added on top.

##### Fixes :wrench:

- Fixed indexed vertices being duplicated unnecessarily in certain situations in `UCesiumGltfComponent`.

In addition to the above, this release updates [cesium-native](https://github.com/CesiumGS/cesium-native) from v0.6.0 to v0.7.0. See the [changelog](https://github.com/CesiumGS/cesium-native/blob/main/CHANGES.md) for a complete list of changes in cesium-native.

### v1.5.2 - 2021-08-30

##### Additions :tada:

- Added support for Unreal Engine v4.27.

### v1.5.1 - 2021-08-09

##### Breaking :mega:

- Changed Cesium Native Cesium3DTiles's namespace to Cesium3DTilesSelection's namespace

##### Fixes :wrench:

- Fixed a bug that could cause mis-registration of feature metadata to the wrong features in Draco-compressed meshes.
- Fixed a bug that could cause a crash with VR/AR devices enabled but not in use.

### v1.5.0 - 2021-08-02

##### Additions :tada:

- Added support for reading per-feature metadata from glTFs with the `EXT_feature_metadata` extension or from 3D Tiles with a B3DM batch table and accessing it from Blueprints.
- Added support for using multiple view frustums in `ACesium3DTileset` to inform the tile selection algorithm.

##### Fixes :wrench:

- Fixed a bug introduced in v1.4.0 that made it impossible to add a "Blank 3D Tiles Tileset" using the Cesium panel without first signing in to Cesium ion.
- Fixed a bug that caused a crash when deleting a Cesium 3D Tileset Actor and then undoing that deletion.

In addition to the above, this release updates [cesium-native](https://github.com/CesiumGS/cesium-native) from v0.5.0 to v0.6.0. See the [changelog](https://github.com/CesiumGS/cesium-native/blob/main/CHANGES.md) for a complete list of changes in cesium-native.

### v1.4.1 - 2021-07-13

##### Fixes :wrench:

- Fixed linker warnings on macOS related to "different visibility settings."
- Fixed compile errors on Android in Unreal Engine versions prior to 4.26.2 caused by missing support for C++17.

### v1.4.0 - 2021-07-01

##### Breaking :mega:

- Tangents are now only generated for models that don't have them and that do have a normal map, saving a significant amount of time. If you have a custom material that requires the tangents, or need them for any other reason, you may set the `AlwaysIncludeTangents` property on `Cesium3DTileset` to force them to be generated like they were in previous versions.

##### Additions :tada:

- The main Cesium panel now has buttons to easily add a `CesiumSunSky` or a `DynamicPawn`.

##### Fixes :wrench:

- Fixed a bug that could sometimes cause tile-sized holes to appear in a 3D Tiles model for one render frame.
- Fixed a bug that caused Cesium toolbar buttons to disappear when `Editor Preferences` -> `Use Small Tool Bar Icons` is enabled.
- Added support for other types of glTF index accessors: `BYTE`, `UNSIGNED_BYTE`, `SHORT`, and `UNSIGNED_SHORT`.

In addition to the above, this release updates [cesium-native](https://github.com/CesiumGS/cesium-native) from v0.4.0 to v0.5.0. See the [changelog](https://github.com/CesiumGS/cesium-native/blob/main/CHANGES.md) for a complete list of changes in cesium-native.

### v1.3.1 - 2021-06-02

- Temporarily removed support for the Android platform because it is causing problems in Epic's build environment, and is not quite production ready in any case.

### v1.3.0 - 2021-06-01

##### Breaking :mega:

- Tileset properties that require a tileset reload (URL, Source, IonAssetID, IonAccessToken, Materials) have been moved to `private`. Setter and getter methods are now provided for modifying them in Blueprints and C++.
- Deprecated `CesiumGlobeAnchorParent` and `FloatingPawn`. The `CesiumGlobeAnchorParent` functionality can be recreated using an empty actor with a `CesiumGeoreferenceComponent`. The `FloatingPawn` is now replaced by the `DynamicPawn`. In a future release, the `DynamicPawn` will be renamed to `CesiumFloatingPawn`.

##### Additions :tada:

- Added support for the Android platform.
- Added support for displaying a water effect for the parts of quantized-mesh terrain tiles that are known to be water.
- Improved property change checks in `Cesium3DTileset::LoadTileset`.
- Made origin rebasing boolean properties in `CesiumGeoreference` and `CesiumGeoreferenceComponent` blueprint editable.
- Made 3D Tiles properties editable in C++ and blueprints via getter/setter functions. The tileset now reloads at runtime when these properties are changed.
- Improvements to dynamic camera, created altitude curves for FlyTo behavior.
- Constrained the values for `UPROPERTY` user inputs to be in valid ranges.
- Added `M_CesiumOverlayWater` and `M_CesiumOverlayComplexWater` materials for use with water tiles.
- Exposed all tileset materials to allow for changes in editor.
- Added `TeleportWhenUpdatingTransform` boolean property to CesiumGeoreferenceComponent.
- Added a "Year" property to `CesiumSunSky`.
- Added the ability to use an external Directional Light with `CesiumSunSky`, rather than the embedded DirectionalLight component.

##### Fixes :wrench:

- Fixed a bug that caused rendering and navigation problems when zooming too far away from the globe when origin rebasing is enabled.
- Fixed a bug that caused glTF node `translation`, `rotation`, and `scale` properties to be ignored even if the node had no `matrix`.
- Cleaned up, standardized, and commented material and material functions.
- Moved all materials and material functions to the `Materials` subfolder.
- Set CesiumSunSky's directional light intensity to a more physically accurate value.
- Moved Latitude before Longitude on the `CesiumGeoreference` and `CesiumGeoreferenceComponent` Details panels.

In addition to the above, this release updates [cesium-native](https://github.com/CesiumGS/cesium-native) from v0.3.1 to v0.4.0. See the [changelog](https://github.com/CesiumGS/cesium-native/blob/main/CHANGES.md) for a complete list of changes in cesium-native.

### v1.2.1 - 2021-05-13

##### Fixes :wrench:

- Fixed a regression in Cesium for Unreal v1.2.0 where `GlobeAwareDefaultPawn` lost its georeference during playmode.
- Fixed a regression in Cesium for Unreal v1.2.0 where the matrices in `CesiumGeoreference` were being initialized to zero instead of identity.
- Fixed a regression in Cesium for Unreal v1.2.0 that broke the ability to paint foliage on terrain and other tilesets.

In addition to the above, this release updates [cesium-native](https://github.com/CesiumGS/cesium-native) from v0.3.0 to v0.3.1. See the [changelog](https://github.com/CesiumGS/cesium-native/blob/main/CHANGES.md) for a complete list of changes in cesium-native.

### v1.2.0 - 2021-05-03

##### Additions :tada:

- Added a dynamic camera that adapts to height above terrain.
- Added Linux support.
- Added support for Tile Map Service (TMS) raster overlays.

##### Fixes :wrench:

- Fixed issue where displayed longitude-latitude-height in `CesiumGeoreferenceComponent` wasn't updating in certain cases.
- `FEditorDelegates::OnFocusViewportOnActors` is no longer unnecessarily subscribed to multiple times.
- `Loading tileset ...` is now only written to the output log when the tileset actually needs to be reloaded.
- Fixed a bug where collision does not update correctly when changing properties of a tileset in the editor.
- Fixed a bug that caused tiles to disappear when "Suspend Update" was enabled.

### v1.1.1 - 2021-04-23

##### Fixes :wrench:

- Fixed a bug that caused tilesets added with the "Add Blank" button to cause an error during Play-In-Editor.
- Fixed a bug that caused `ACesiumGeoreference::TransformEcefToUe` to be much less precise than expected.
- Moved the `BodyInstance` property on `Cesium3DTileset` to the `Collision` category so that it can be modified in the Editor.

### v1.1.0 - 2021-04-19

##### Additions :tada:

- Added macOS support.
- Added support for the legacy `gltfUpAxis` property in a tileset `asset` dictionary. Although this property is **not** part of the specification, there are many existing assets that use this property and had been shown with a wrong rotation otherwise.
- Changed the log level for the tile selection output from `Display` to `Verbose`. With default settings, the output will no longer be displayed in the console, but only written to the log file.
- Added more diagnostic details to error messages for invalid glTF inputs.
- Added diagnostic details to error messages for failed OAuth2 authorization with `CesiumIonClient::Connection`.
- Added a `BodyInstance` property to `Cesium3DTileset` so that collision profiles can be configured.
- Added an experimental "Exclusion Zones" property to `Cesium3DTileset`. While likely to change in the future, it already provides a way to exclude parts of a 3D Tiles tileset to make room for another.

##### Fixes :wrench:

- Gave glTFs created from quantized-mesh terrain tiles a more sensible material with a `metallicFactor` of 0.0 and a `roughnessFactor` of 1.0. Previously the default glTF material was used, which has a `metallicFactor` of 1.0, leading to an undesirable appearance.
- Reported zero-length images as non-errors, because `BingMapsRasterOverlay` purposely requests that the Bing servers return a zero-length image for non-existent tiles.
- 3D Tiles geometric error is now scaled by the tile's transform.
- Fixed a bug that that caused a 3D Tiles tile to fail to refine when any of its children had an unsupported type of content.
- The `Material` property of `ACesium3DTiles` is now a `UMaterialInterface` instead of a `UMaterial`, allowing more flexibility in the types of materials that can be used.
- Fixed a possible crash when a `Cesium3DTileset` does not have a `CesiumGeoreference` or it is not valid.

In addition to the above, this release updates [cesium-native](https://github.com/CesiumGS/cesium-native) from v0.1.0 to v0.2.0. See the [changelog](https://github.com/CesiumGS/cesium-native/blob/main/CHANGES.md) for a complete list of changes in cesium-native.

### v1.0.0 - 2021-03-30 - Initial Release

##### Features :tada:

- High-accuracy, global-scale WGS84 globe for visualization of real-world 3D content
- 3D Tiles runtime engine to stream massive 3D geospatial datasets, such as terrain, imagery, 3D cities, and photogrammetry
  - Streaming from the cloud, a private network, or the local machine.
  - Level-of-detail selection
  - Caching
  - Multithreaded loading
  - Batched 3D Model (B3DM) content, including the B3DM content inside Composite (CMPT) tiles
  - `quantized-mesh` terrain loading and rendering
  - Bing Maps and Tile Map Service (TMS) raster overlays draped on terrain
- Integrated with Cesium ion for instant access to cloud based global 3D content.
- Integrated with Unreal Engine Editor, Actors and Components, Blueprints, Landscaping and Foliage, Sublevels, and Sequencer.<|MERGE_RESOLUTION|>--- conflicted
+++ resolved
@@ -26,15 +26,12 @@
 - Fixed a bug in `ACesiumSunSky` that could cause an error when it was created inside a sub-level.
 - `ACesiumGeoreference`, `ACesiumCameraManager`, and `ACesiumCreditSystem` are now created in the Persistent Level, even if the object that triggered their automatic creation (such as `ACesium3DTileset`) exists in a sub-level. It is very rarely useful to have instances of these objects within a sub-level.
 - An instance of `ACesiumCreditSystem` in a sub-level will no longer cause overlapping and broken-looking credits. However, we still recommend deleting credit system instances from sub-levels.
-<<<<<<< HEAD
 - `ACesiumCartographicPolygon` now operates on the parts of the tileset that are shown in the Editor viewport, even if it is used with a Cesium3DTileset with a non-identity transformation.
-=======
 
 ### v1.29.0 - 2023-08-01
 
 ##### Fixes :wrench:
 
->>>>>>> 00f19dfd
 - Fixed a bug introduced in v1.28.0 that prevented point clouds from rendering with attenuation.
 - Fixed a bug where Google Photorealistic 3D Tiles would sometimes not render in Movie Render Queue.
 - Fixed a bug that caused `UnrealLightmass` to crash when attempting to build lighting containing static meshes created by a `Cesium3DTileset`.
