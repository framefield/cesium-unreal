--- conflicted
+++ resolved
@@ -1,6 +1,5 @@
 # Change Log
 
-<<<<<<< HEAD
 ### ? - ?
 
 ##### Breaking Changes :mega:
@@ -11,9 +10,8 @@
 ##### Additions :tada:
 
 - Added ability to set CesiumGeoreference Scale via Blueprints.
-=======
+
 ### v1.27.1 - 2023-06-19
->>>>>>> 8f41c511
 
 ##### Fixes :wrench:
 
