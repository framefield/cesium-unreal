--- conflicted
+++ resolved
@@ -18,12 +18,9 @@
 - Added `GetGltfTextureCoordinateSetIndex` to `UCesiumFeatureIdTextureBlueprintLibrary` and `UCesiumPropertyTexturePropertyBlueprintLibrary` to avoid ambiguity with `GetUnrealUVChannel`.
 - Added `UCesiumMetadataValueBlueprintLibrary::GetValuesAsStrings` to convert a map of `FCesiumMetadataValues` to their string representations.
 - Added support for `file:///` URLs across all platforms and Unreal Engine versions.
-<<<<<<< HEAD
 - Added "Create Sub Level Here" button on `CesiumGeoreference`.
 - Added "Please Georeference Origin Here" button to `CesiumSubLevelComponent`.
-=======
 - Added "Google Photorealistic 3D Tiles" to the Quick Add panel.
->>>>>>> d084071d
 
 ##### Fixes :wrench:
 
