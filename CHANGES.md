# Change Log

### v1.10.0 - ????

<<<<<<< HEAD
##### Additions :tada:

- Added Cesium Cartographic Polygon to the Cesium Quick Add panel.
=======
##### Breaking Changes :mega:
- The following Blueprints and C++ functions on `CesiumSunSky` have been renamed. CoreRedirects have been provided to handle the renames automatically for Blueprints.
  - `EnableMobileRendering` to `UseMobileRendering`
  - `AdjustAtmosphereRadius` to `UpdateAtmosphereRadius`
>>>>>>> ed1c46a1

##### Fixes :wrench

- Fixed a crash when editing the georeference detail panel while a sublevel is active.
- Improved the organization of `CesiumSunSky` parameters in the Details Panel.
- Improved the organization of `CesiumGlobeAnchorComponent` parameters in the Details Panel.

### v1.9.0 - 2022-01-03

##### Fixes :wrench:

- Fixed a bug that could cause incorrect LOD and culling when viewing a camera in-editor and the camera's aspect ratio does not match the viewport window's aspect ratio.

In addition to the above, this release updates [cesium-native](https://github.com/CesiumGS/cesium-native) from v0.10.0 to v0.11.0. See the [changelog](https://github.com/CesiumGS/cesium-native/blob/main/CHANGES.md) for a complete list of changes in cesium-native.

### v1.8.1 - 2021-12-02

In this release, the cesium-native binaries are built using Xcode 11.3 on macOS instead of Xcode 12. Other platforms are unchanged from v1.8.0.

### v1.8.0 - 2021-12-01

##### Additions :tada:

- `Cesium3DTileset` now has options for enabling custom depth and stencil buffer.
- Added `CesiumDebugColorizeTilesRasterOverlay` to visualize how a tileset is divided into tiles.
- Added `Log Selection Stats` debug option to the `Cesium3DTileset` Actor.
- Exposed raster overlay properties to Blueprints, so that overlays can be created and manipulated with Blueprints.

##### Fixes :wrench:

- Cesium for Unreal now does a much better job of releasing memory when the Unreal Engine garbage collector is not active, such as in the Editor.
- Fixed a bug that could cause an incorrect field-of-view angle to be used for tile selection in the Editor.
- Fixed a bug that caused `GlobeAwareDefaultPawn` (and its derived classes, notably `DynamicPawn`) to completely ignore short flights.

In addition to the above, this release updates [cesium-native](https://github.com/CesiumGS/cesium-native) from v0.9.0 to v0.10.0. See the [changelog](https://github.com/CesiumGS/cesium-native/blob/main/CHANGES.md) for a complete list of changes in cesium-native.

### v1.7.0 - 2021-11-01

##### Breaking Changes :mega:

- Removed `CesiumGlobeAnchorParent`, which was deprecated in v1.3.0. The `CesiumGlobeAnchorParent` functionality can be recreated using an empty actor with a `CesiumGlobeAnchorComponent`.
- Removed the `FixTransformOnOriginRebase` property from `CesiumGeoreferenceComponent`, and the component now always acts as if it is enabled. This should now work correctly even for objects that are moved by physics or other Unreal Engine mechanisms.
- The `SnapToEastSouthUp` function on `CesiumGeoreference` no longer resets the Scale back to 1.0. It only modifies the rotation.
- The following `CesiumGeoreferenceComponent` Blueprints and C++ functions no longer take a `MaintainRelativeOrientation` parameter. Instead, this behavior is controlled by the `AdjustOrientationForGlobeWhenMoving` property.
  - `MoveToLongitudeLatitudeHeight`
  - `InaccurateMoveToLongitudeLatitudeHeight`
  - `MoveToECEF`
  - `InaccurateMoveToECEF`
- Renamed `CesiumGeoreferenceComponent` to `CesiumGlobeAnchorComponent`.
- `CesiumSunSky` has been converted from Blueprints to C++. Backward compatibility should be preserved in most cases, but some less common scenarios may break.
- `GlobeAwareDefaultPawn`, `DynamicPawn`, and `CesiumSunSky` no longer have a `Georeference` property. Instead, they have a `CesiumGlobeAnchor` component that has a `Georeference` property.
- The `Georeference` property on most Cesium types can now be null if it has not been set explicitly in the Editor. To get the effective Georeference, including one that has been discovered in the level, use the `ResolvedGeoreference` property or call the `ResolveGeoreference` function.
- Removed the option to locate the Georeference at the "Bounding Volume Origin". It was confusing and almost never useful.
- The `CheckForNewSubLevels` and `JumpToCurrentLevel` functions in `CesiumGeoreference` have been removed. New sub-levels now automatically appear without an explicit check, and the current sub-level can be changed using the standard Unreal Engine Levels panel.
- Removed the `CurrentLevelIndex` property from `CesiumGeoreference`. The sub-level that is currently active in the Editor can be queried with the `GetCurrentLevel` function of the `World`.
- Removed the `SunSky` property from `CesiumGeoreference`. The `CesiumSunSky` now holds a reference to the `CesiumGeoreference`, rather than the other way around.
- The following Blueprints and C++ functions on `CesiumGeoreference` have been renamed. CoreRedirects have been provided to handle the renames automatically for Blueprints.
  - `TransformLongitudeLatitudeHeightToUe` to `TransformLongitudeLatitudeHeightToUnreal`
  - `InaccurateTransformLongitudeLatitudeHeightToUe` to `InaccurateTransformLongitudeLatitudeHeightToUnreal`
  - `TransformUeToLongitudeLatitudeHeight` to `TransformLongitudeLatitudeHeightToUnreal`
  - `InaccurateTransformUeToLongitudeLatitudeHeight` to `InaccurateTransformUnrealToLongitudeLatitudeHeight`
  - `TransformEcefToUe` to `TransformEcefToUnreal`
  - `InaccurateTransformEcefToUe` to `InaccurateTransformEcefToUnreal`
  - `TransformUeToEcef` to `TransformUnrealToEcef`
  - `InaccurateTransformUeToEcef` to `InaccurateTransformUnrealToEcef`
  - `TransformRotatorUeToEnu` to `TransformRotatorUnrealToEastNorthUp`
  - `InaccurateTransformRotatorUeToEnu` to `InaccurateTransformRotatorUnrealToEastNorthUp`
  - `TransformRotatorEnuToUe` to `TransformRotatorEastNorthUpToUnreal`
  - `InaccurateTransformRotatorEnuToUe` to `InaccurateTransformRotatorEastNorthUpToUnreal`
- The following C++ functions on `CesiumGeoreference` have been removed:
  - `GetGeoreferencedToEllipsoidCenteredTransform` and `GetEllipsoidCenteredToGeoreferencedTransform` moved to `GeoTransforms`, which is accessible via the `getGeoTransforms` function on `CesiumGeoreference`.
  - `GetUnrealWorldToEllipsoidCenteredTransform` has been replaced with `TransformUnrealToEcef` except that the latter takes standard Unreal world coordinates rather than absolute world coordinates. If you have absolute world coordinates, subtract the World's `OriginLocation` before calling the new function.
  - `GetEllipsoidCenteredToUnrealWorldTransform` has been replaced with `TransformEcefToUnreal` except that the latter returns standard Unreal world coordinates rather than absolute world coordinates. If you want absolute world coordinates, add the World's `OriginLocation` to the return value.
  - `AddGeoreferencedObject` should be replaced with a subscription to the new `OnGeoreferenceUpdated` event.

##### Additions :tada:

- Improved the workflow for managing georeferenced sub-levels.
- `CesiumSunSky` now automatically adjusts the atmosphere size based on the player Pawn's position to avoid tiled artifacts in the atmosphere when viewing the globe from far away.
- `GlobeAwareDefaultPawn` and derived classes like `DynamicPawn` now have a `CesiumGlobeAnchorComponent` attached to them. This allows more consistent movement on the globe, and allows the pawn's Longitude/Latitude/Height or ECEF coordinates to be specified directly in the Editor.
- `CesiumSunSky` now has an `EnableMobileRendering` flag that, when enabled, switches to a mobile-compatible atmosphere rendering technique.
- `CesiumCartographicPolygon`'s `GlobeAnchor` and `Polygon` are now exposed in the Editor and to Blueprints.
- Added `InaccurateGetLongitudeLatitudeHeight` and `InaccurateGetECEF` functions to `CesiumGlobeAnchorComponent`, allowing access to the current position of a globe-anchored Actor from Blueprints.
- Added support for collision object types on 'ACesium3DTileset' actors.

##### Fixes :wrench:

- Cesium objects in a sub-level will now successfully find and use the `CesiumGeoreference` and `CesiumCreditSystem` object in the Persistent Level when these properties are left unset. For best results, we suggest removing all instances of these objects from sub-levels.
- Fixed a bug that made the Time-of-Day widget forget the time when it was closed and re-opened.
- Undo/Redo now work more reliably for `CesiumGlobeAnchor` properties.
- We now explicitly free the `PlatformData` and renderer resources associated with `UTexture2D` instances created for raster overlays when the textures are no longer needed. By relying less on the Unreal Engine garbage collector, this helps keep memory usage lower. It also keeps memory from going up so quickly in the Editor, which by default does not run the garbage collector at all.

In addition to the above, this release updates [cesium-native](https://github.com/CesiumGS/cesium-native) from v0.8.0 to v0.9.0. See the [changelog](https://github.com/CesiumGS/cesium-native/blob/main/CHANGES.md) for a complete list of changes in cesium-native.

### v1.6.3 - 2021-10-01

##### Fixes :wrench:

- Fixed a bug that caused incorrect tangents to be generated based on uninitialized texture coordinates.
- Fixed a bug that could cause vertices to be duplicated and tangents calculated even when not needed.
- Fixed a bug that caused the Cesium ion access token to sometimes be blank when adding an asset from the "Cesium ion Assets" panel while the "Cesium" panel is not open.

In addition to the above, this release updates [cesium-native](https://github.com/CesiumGS/cesium-native) from v0.7.2 to v0.8.0. See the [changelog](https://github.com/CesiumGS/cesium-native/blob/main/CHANGES.md) for a complete list of changes in cesium-native.

### v1.6.2 - 2021-09-14

This release only updates [cesium-native](https://github.com/CesiumGS/cesium-native) from v0.7.1 to v0.7.2. See the [changelog](https://github.com/CesiumGS/cesium-native/blob/main/CHANGES.md) for a complete list of changes in cesium-native.

### v1.6.1 - 2021-09-14

##### Additions :tada:

- Added the `MaximumCachedBytes` property to `ACesium3DTileset`.

##### Fixes :wrench:

- Fixed incorrect behavior when two sublevels overlap each other. Now the closest sublevel is chosen in that case.
- Fixed crash when `GlobeAwareDefaultPawn::FlyToLocation` was called when the pawn was not possessed.
- Fixed a bug that caused clipping to work incorrectly for tiles that are partially water.
- Limited the length of names assigned to the ActorComponents created for 3D Tiles, to avoid a crash caused by an FName being too long with extremely long tileset URLs.
- Fixed a bug that caused 3D Tiles tile selection to take into account Editor viewports even when in Play-in-Editor mode.
- Fixed a bug in `DynamicPawn` that caused a divide-by-zero message to be printed to the Output Log.
- Fixed a mismatch on Windows between Unreal Engine's compiler options and cesium-native's compiler options that could sometimes lead to crashes and other broken behavior.

In addition to the above, this release updates [cesium-native](https://github.com/CesiumGS/cesium-native) from v0.7.0 to v0.7.1. See the [changelog](https://github.com/CesiumGS/cesium-native/blob/main/CHANGES.md) for a complete list of changes in cesium-native.

### v1.6.0 - 2021-09-01

##### Breaking Changes :mega:

- Removed `ACesium3DTileset::OpacityMaskMaterial`. The regular `Material` property is used instead.
- Renamed `UCesiumMetadataFeatureTableBlueprintLibrary::GetPropertiesForFeatureID` to `UCesiumMetadataFeatureTableBlueprintLibrary::GetMetadataValuesForFeatureID`. This is a breaking change for C++ code but Blueprints should be unaffected because of a CoreRedirect.
- Renamed `UCesiumMetadataFeatureTableBlueprintLibrary::GetPropertiesAsStringsForFeatureID` to `UCesiumMetadataFeatureTableBlueprintLibrary::GetMetadataValuesAsStringForFeatureID`. This is a breaking change for C++ code but it was not previously exposed to Blueprints.

##### Additions :tada:

- Added the ability to define a "Cesium Cartographic Polygon" and then use it to clip away part of a Cesium 3D Tileset.
- Multiple raster overlays per tileset are now supported.
- The default materials used to render Cesium 3D Tilesets are now built around Material Layers, making them easier to compose and customize.
- Added support for using `ASceneCapture2D` with `ACesium3DTileset` actors.
- Added an editor option in `ACesium3DTileset` to optionally generate smooth normals for glTFs that originally did not have normals.
- Added an editor option in `ACesium3DTileset` to disable the creation of physics meshes for its tiles.
- Added a Refresh button on the Cesium ion Assets panel.
- Made `UCesiumMetadataFeatureTableBlueprintLibrary::GetMetadataValuesAsStringForFeatureID`, `UCesiumMetadataFeatureTableBlueprintLibrary::GetProperties`, and `UCesiumMetadataPrimitiveBlueprintLibrary::GetFirstVertexIDFromFaceID` callable from Blueprints.
- Consolidated texture preparation code. Now raster overlay textures can generate mip-maps and the overlay texture preparation can happen partially on the load thread.
- The Cesium ion Assets panel now has two buttons for imagery assets, allowing the user to select whether the asset should replace the base overlay or be added on top.

##### Fixes :wrench:

- Fixed indexed vertices being duplicated unnecessarily in certain situations in `UCesiumGltfComponent`.

In addition to the above, this release updates [cesium-native](https://github.com/CesiumGS/cesium-native) from v0.6.0 to v0.7.0. See the [changelog](https://github.com/CesiumGS/cesium-native/blob/main/CHANGES.md) for a complete list of changes in cesium-native.

### v1.5.2 - 2021-08-30

##### Additions :tada:

- Added support for Unreal Engine v4.27.

### v1.5.1 - 2021-08-09

##### Breaking :mega:

- Changed Cesium Native Cesium3DTiles's namespace to Cesium3DTilesSelection's namespace

##### Fixes :wrench:

- Fixed a bug that could cause mis-registration of feature metadata to the wrong features in Draco-compressed meshes.
- Fixed a bug that could cause a crash with VR/AR devices enabled but not in use.

### v1.5.0 - 2021-08-02

##### Additions :tada:

- Added support for reading per-feature metadata from glTFs with the `EXT_feature_metadata` extension or from 3D Tiles with a B3DM batch table and accessing it from Blueprints.
- Added support for using multiple view frustums in `ACesium3DTileset` to inform the tile selection algorithm.

##### Fixes :wrench:

- Fixed a bug introduced in v1.4.0 that made it impossible to add a "Blank 3D Tiles Tileset" using the Cesium panel without first signing in to Cesium ion.
- Fixed a bug that caused a crash when deleting a Cesium 3D Tileset Actor and then undoing that deletion.

In addition to the above, this release updates [cesium-native](https://github.com/CesiumGS/cesium-native) from v0.5.0 to v0.6.0. See the [changelog](https://github.com/CesiumGS/cesium-native/blob/main/CHANGES.md) for a complete list of changes in cesium-native.

### v1.4.1 - 2021-07-13

##### Fixes :wrench:

- Fixed linker warnings on macOS related to "different visibility settings."
- Fixed compile errors on Android in Unreal Engine versions prior to 4.26.2 caused by missing support for C++17.

### v1.4.0 - 2021-07-01

##### Breaking :mega:

- Tangents are now only generated for models that don't have them and that do have a normal map, saving a significant amount of time. If you have a custom material that requires the tangents, or need them for any other reason, you may set the `AlwaysIncludeTangents` property on `Cesium3DTileset` to force them to be generated like they were in previous versions.

##### Additions :tada:

- The main Cesium panel now has buttons to easily add a `CesiumSunSky` or a `DynamicPawn`.

##### Fixes :wrench:

- Fixed a bug that could sometimes cause tile-sized holes to appear in a 3D Tiles model for one render frame.
- Fixed a bug that caused Cesium toolbar buttons to disappear when `Editor Preferences` -> `Use Small Tool Bar Icons` is enabled.
- Added support for other types of glTF index accessors: `BYTE`, `UNSIGNED_BYTE`, `SHORT`, and `UNSIGNED_SHORT`.

In addition to the above, this release updates [cesium-native](https://github.com/CesiumGS/cesium-native) from v0.4.0 to v0.5.0. See the [changelog](https://github.com/CesiumGS/cesium-native/blob/main/CHANGES.md) for a complete list of changes in cesium-native.

### v1.3.1 - 2021-06-02

- Temporarily removed support for the Android platform because it is causing problems in Epic's build environment, and is not quite production ready in any case.

### v1.3.0 - 2021-06-01

##### Breaking :mega:

- Tileset properties that require a tileset reload (URL, Source, IonAssetID, IonAccessToken, Materials) have been moved to `private`. Setter and getter methods are now provided for modifying them in Blueprints and C++.
- Deprecated `CesiumGlobeAnchorParent` and `FloatingPawn`. The `CesiumGlobeAnchorParent` functionality can be recreated using an empty actor with a `CesiumGeoreferenceComponent`. The `FloatingPawn` is now replaced by the `DynamicPawn`. In a future release, the `DynamicPawn` will be renamed to `CesiumFloatingPawn`.

##### Additions :tada:

- Added support for the Android platform.
- Added support for displaying a water effect for the parts of quantized-mesh terrain tiles that are known to be water.
- Improved property change checks in `Cesium3DTileset::LoadTileset`.
- Made origin rebasing boolean properties in `CesiumGeoreference` and `CesiumGeoreferenceComponent` blueprint editable.
- Made 3D Tiles properties editable in C++ and blueprints via getter/setter functions. The tileset now reloads at runtime when these properties are changed.
- Improvements to dynamic camera, created altitude curves for FlyTo behavior.
- Constrained the values for `UPROPERTY` user inputs to be in valid ranges.
- Added `M_CesiumOverlayWater` and `M_CesiumOverlayComplexWater` materials for use with water tiles.
- Exposed all tileset materials to allow for changes in editor.
- Added `TeleportWhenUpdatingTransform` boolean property to CesiumGeoreferenceComponent.
- Added a "Year" property to `CesiumSunSky`.
- Added the ability to use an external Directional Light with `CesiumSunSky`, rather than the embedded DirectionalLight component.

##### Fixes :wrench:

- Fixed a bug that caused rendering and navigation problems when zooming too far away from the globe when origin rebasing is enabled.
- Fixed a bug that caused glTF node `translation`, `rotation`, and `scale` properties to be ignored even if the node had no `matrix`.
- Cleaned up, standardized, and commented material and material functions.
- Moved all materials and material functions to the `Materials` subfolder.
- Set CesiumSunSky's directional light intensity to a more physically accurate value.
- Moved Latitude before Longitude on the `CesiumGeoreference` and `CesiumGeoreferenceComponent` Details panels.

In addition to the above, this release updates [cesium-native](https://github.com/CesiumGS/cesium-native) from v0.3.1 to v0.4.0. See the [changelog](https://github.com/CesiumGS/cesium-native/blob/main/CHANGES.md) for a complete list of changes in cesium-native.

### v1.2.1 - 2021-05-13

##### Fixes :wrench:

- Fixed a regression in Cesium for Unreal v1.2.0 where `GlobeAwareDefaultPawn` lost its georeference during playmode.
- Fixed a regression in Cesium for Unreal v1.2.0 where the matrices in `CesiumGeoreference` were being initialized to zero instead of identity.
- Fixed a regression in Cesium for Unreal v1.2.0 that broke the ability to paint foliage on terrain and other tilesets.

In addition to the above, this release updates [cesium-native](https://github.com/CesiumGS/cesium-native) from v0.3.0 to v0.3.1. See the [changelog](https://github.com/CesiumGS/cesium-native/blob/main/CHANGES.md) for a complete list of changes in cesium-native.

### v1.2.0 - 2021-05-03

##### Additions :tada:

- Added a dynamic camera that adapts to height above terrain.
- Added Linux support.
- Added support for Tile Map Service (TMS) raster overlays.

##### Fixes :wrench:

- Fixed issue where displayed longitude-latitude-height in `CesiumGeoreferenceComponent` wasn't updating in certain cases.
- `FEditorDelegates::OnFocusViewportOnActors` is no longer unnecessarily subscribed to multiple times.
- `Loading tileset ...` is now only written to the output log when the tileset actually needs to be reloaded.
- Fixed a bug where collision does not update correctly when changing properties of a tileset in the editor.
- Fixed a bug that caused tiles to disappear when "Suspend Update" was enabled.

### v1.1.1 - 2021-04-23

##### Fixes :wrench:

- Fixed a bug that caused tilesets added with the "Add Blank" button to cause an error during Play-In-Editor.
- Fixed a bug that caused `ACesiumGeoreference::TransformEcefToUe` to be much less precise than expected.
- Moved the `BodyInstance` property on `Cesium3DTileset` to the `Collision` category so that it can be modified in the Editor.

### v1.1.0 - 2021-04-19

##### Additions :tada:

- Added macOS support.
- Added support for the legacy `gltfUpAxis` property in a tileset `asset` dictionary. Although this property is **not** part of the specification, there are many existing assets that use this property and had been shown with a wrong rotation otherwise.
- Changed the log level for the tile selection output from `Display` to `Verbose`. With default settings, the output will no longer be displayed in the console, but only written to the log file.
- Added more diagnostic details to error messages for invalid glTF inputs.
- Added diagnostic details to error messages for failed OAuth2 authorization with `CesiumIonClient::Connection`.
- Added a `BodyInstance` property to `Cesium3DTileset` so that collision profiles can be configured.
- Added an experimental "Exclusion Zones" property to `Cesium3DTileset`. While likely to change in the future, it already provides a way to exclude parts of a 3D Tiles tileset to make room for another.

##### Fixes :wrench:

- Gave glTFs created from quantized-mesh terrain tiles a more sensible material with a `metallicFactor` of 0.0 and a `roughnessFactor` of 1.0. Previously the default glTF material was used, which has a `metallicFactor` of 1.0, leading to an undesirable appearance.
- Reported zero-length images as non-errors, because `BingMapsRasterOverlay` purposely requests that the Bing servers return a zero-length image for non-existent tiles.
- 3D Tiles geometric error is now scaled by the tile's transform.
- Fixed a bug that that caused a 3D Tiles tile to fail to refine when any of its children had an unsupported type of content.
- The `Material` property of `ACesium3DTiles` is now a `UMaterialInterface` instead of a `UMaterial`, allowing more flexibility in the types of materials that can be used.
- Fixed a possible crash when a `Cesium3DTileset` does not have a `CesiumGeoreference` or it is not valid.

In addition to the above, this release updates [cesium-native](https://github.com/CesiumGS/cesium-native) from v0.1.0 to v0.2.0. See the [changelog](https://github.com/CesiumGS/cesium-native/blob/main/CHANGES.md) for a complete list of changes in cesium-native.

### v1.0.0 - 2021-03-30 - Initial Release

##### Features :tada:

- High-accuracy, global-scale WGS84 globe for visualization of real-world 3D content
- 3D Tiles runtime engine to stream massive 3D geospatial datasets, such as terrain, imagery, 3D cities, and photogrammetry
  - Streaming from the cloud, a private network, or the local machine.
  - Level-of-detail selection
  - Caching
  - Multithreaded loading
  - Batched 3D Model (B3DM) content, including the B3DM content inside Composite (CMPT) tiles
  - `quantized-mesh` terrain loading and rendering
  - Bing Maps and Tile Map Service (TMS) raster overlays draped on terrain
- Integrated with Cesium ion for instant access to cloud based global 3D content.
- Integrated with Unreal Engine Editor, Actors and Components, Blueprints, Landscaping and Foliage, Sublevels, and Sequencer.<|MERGE_RESOLUTION|>--- conflicted
+++ resolved
@@ -2,16 +2,15 @@
 
 ### v1.10.0 - ????
 
-<<<<<<< HEAD
-##### Additions :tada:
-
-- Added Cesium Cartographic Polygon to the Cesium Quick Add panel.
-=======
 ##### Breaking Changes :mega:
+
 - The following Blueprints and C++ functions on `CesiumSunSky` have been renamed. CoreRedirects have been provided to handle the renames automatically for Blueprints.
   - `EnableMobileRendering` to `UseMobileRendering`
   - `AdjustAtmosphereRadius` to `UpdateAtmosphereRadius`
->>>>>>> ed1c46a1
+
+##### Additions :tada:
+
+- Added Cesium Cartographic Polygon to the Cesium Quick Add panel.
 
 ##### Fixes :wrench
 
