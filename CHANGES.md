# Change Log

### ? - ?

##### Breaking Changes :mega:

- Deprecated parts of the old Blueprint API for feature ID attributes from `EXT_feature_metadata`.

##### Additions :tada:

- Added a Blueprint API to access feature ID textures and feature textures from the `EXT_feature_metadata` extension.
- Improved the Blueprint API for feature ID attributes from `EXT_feature_metadata` (and upgraded batch tables).
- Added the `UCesiumEncodedMetadataComponent` to enable styling with the metadata from the `EXT_feature_metadata` extension. This component provides a convenient way to query for existing metadata, dictate which metadata properties to encode for styling, and generate a starter material layer to access the wanted properties.
- Added two example metadata styling materials for the NYC buildings tileset.

##### Fixes :wrench:

- glTF normal, occlusion, and metallic/roughness textures are no longer treated as sRGB.
<<<<<<< HEAD
- Metadata-related Blueprint functions will now return the default value if asked for an out-of-range feature or array element. Previously, they would assert or read undefined memory.
=======
- Improved the computation of axis-aligned bounding boxes for Unreal Engine, producing much smaller and more accurate bounding boxes in many cases.
>>>>>>> ea40636d

### v1.12.0 - 2022-04-01

##### Additions :tada:

- Raster overlays are now, by default, rendered using the default settings for the `World` texture group, which yields much higher quality on many platforms by enabling anisotrpic texture filtering. Shimmering of overlay textures in the distance should be drastically reduced.
- New options on `RasterOverlay` give the user control over the texture group, texture filtering, and mipmapping used for overlay textures.
- Improved the mapping between glTF textures and Unreal Engine texture options, which should improve texture quality in tilesets.
- Added `CesiumWebMapServiceRasterOverlay` to pull raster overlays from a WMS server.
- Added option to show `Cesium3DTileset` and `CesiumRasterOverlay` credits on screen, rather than in a separate popup.

##### Fixes :wrench:

- Fixed a leak of some of the memory used by tiles that were loaded but then ended up not being used because the camera had moved.
- Fixed a leak of glTF emissive textures.
- Fixed a bug introduced in v1.11.0 that used the Y-size of the right eye viewport for the left eye in tile selection for stereographic rendering.
- Fixed a bug where glTF primitives with no render data are added to the glTF render result.

In addition to the above, this release updates [cesium-native](https://github.com/CesiumGS/cesium-native) from v0.13.0 to v0.14.0. See the [changelog](https://github.com/CesiumGS/cesium-native/blob/main/CHANGES.md) for a complete list of changes in cesium-native.

### v1.11.0 - 2022-03-01

##### Breaking Changes :mega:

- Exclusion Zones have been deprecated and will be removed in a future release. Please use the Cartographic Polygon Actor instead.

##### Additions :tada:

- Added experimental support for Unreal Engine 5 (preview 1).
- Added collision meshes for tilesets when using the Chaos physics engine.
- Integrated GPU pixel compression formats received from Cesium Native into Unreal's texture system.
- Added support for the `CESIUM_RTC` glTF extension.
- Added the ability to set tne Georeference origin from ECEF coordinates in Blueprints and C++.
- Exposed the Cesium ion endpoint URL as a property on tilesets and raster overlays.

##### Fixes :wrench:

- Fixed bug where certain pitch values in "Innaccurate Fly to Location Longitude Latitude Height" cause gimbal lock.
- Fixed a bug that caused a graphical glitch by using 16-bit indices when 32-bit indices are needed.
- Fixed a bug where tileset metadata from a feature table was not decoded correctly from UTF-8.
- Improved the shadows, making shadows fade in and out less noticable.
- The Cesium ion Token Troubleshooting panel will no longer appear in game worlds, including Play-In-Editor.

In addition to the above, this release updates [cesium-native](https://github.com/CesiumGS/cesium-native) from v0.12.0 to v0.13.0. See the [changelog](https://github.com/CesiumGS/cesium-native/blob/main/CHANGES.md) for a complete list of changes in cesium-native.

### v1.10.1 - 2022-02-01

##### Fixes :wrench:

- Fixed a crash at startup on Android devices introduced in v1.10.0.

### v1.10.0 - 2022-02-01

##### Breaking Changes :mega:

- The following Blueprints and C++ functions on `CesiumSunSky` have been renamed. CoreRedirects have been provided to handle the renames automatically for Blueprints.
  - `EnableMobileRendering` to `UseMobileRendering`
  - `AdjustAtmosphereRadius` to `UpdateAtmosphereRadius`

##### Additions :tada:

- Added Cesium Cartographic Polygon to the Cesium Quick Add panel.
- Improved the Cesium ion token management. Instead of automatically creating a Cesium ion token for each project, Cesium for Unreal now prompts you to select or create a token the first time one is needed.
- Added a Cesium ion Token Troubleshooting panel that appears when there is a problem connecting to Cesium ion tilesets and raster overlays.
- The new `FCesiumCamera` and `ACesiumCameraManager` can be used to register and update custom camera views into Cesium tilesets.

##### Fixes :wrench:

- Fixed a crash when editing the georeference detail panel while a sublevel is active.
- Improved the organization of `CesiumSunSky` parameters in the Details Panel.
- Improved the organization of `CesiumGlobeAnchorComponent` parameters in the Details Panel.

In addition to the above, this release updates [cesium-native](https://github.com/CesiumGS/cesium-native) from v0.11.0 to v0.12.0. See the [changelog](https://github.com/CesiumGS/cesium-native/blob/main/CHANGES.md) for a complete list of changes in cesium-native.

### v1.9.0 - 2022-01-03

##### Fixes :wrench:

- Fixed a bug that could cause incorrect LOD and culling when viewing a camera in-editor and the camera's aspect ratio does not match the viewport window's aspect ratio.

In addition to the above, this release updates [cesium-native](https://github.com/CesiumGS/cesium-native) from v0.10.0 to v0.11.0. See the [changelog](https://github.com/CesiumGS/cesium-native/blob/main/CHANGES.md) for a complete list of changes in cesium-native.

### v1.8.1 - 2021-12-02

In this release, the cesium-native binaries are built using Xcode 11.3 on macOS instead of Xcode 12. Other platforms are unchanged from v1.8.0.

### v1.8.0 - 2021-12-01

##### Additions :tada:

- `Cesium3DTileset` now has options for enabling custom depth and stencil buffer.
- Added `CesiumDebugColorizeTilesRasterOverlay` to visualize how a tileset is divided into tiles.
- Added `Log Selection Stats` debug option to the `Cesium3DTileset` Actor.
- Exposed raster overlay properties to Blueprints, so that overlays can be created and manipulated with Blueprints.

##### Fixes :wrench:

- Cesium for Unreal now does a much better job of releasing memory when the Unreal Engine garbage collector is not active, such as in the Editor.
- Fixed a bug that could cause an incorrect field-of-view angle to be used for tile selection in the Editor.
- Fixed a bug that caused `GlobeAwareDefaultPawn` (and its derived classes, notably `DynamicPawn`) to completely ignore short flights.

In addition to the above, this release updates [cesium-native](https://github.com/CesiumGS/cesium-native) from v0.9.0 to v0.10.0. See the [changelog](https://github.com/CesiumGS/cesium-native/blob/main/CHANGES.md) for a complete list of changes in cesium-native.

### v1.7.0 - 2021-11-01

##### Breaking Changes :mega:

- Removed `CesiumGlobeAnchorParent`, which was deprecated in v1.3.0. The `CesiumGlobeAnchorParent` functionality can be recreated using an empty actor with a `CesiumGlobeAnchorComponent`.
- Removed the `FixTransformOnOriginRebase` property from `CesiumGeoreferenceComponent`, and the component now always acts as if it is enabled. This should now work correctly even for objects that are moved by physics or other Unreal Engine mechanisms.
- The `SnapToEastSouthUp` function on `CesiumGeoreference` no longer resets the Scale back to 1.0. It only modifies the rotation.
- The following `CesiumGeoreferenceComponent` Blueprints and C++ functions no longer take a `MaintainRelativeOrientation` parameter. Instead, this behavior is controlled by the `AdjustOrientationForGlobeWhenMoving` property.
  - `MoveToLongitudeLatitudeHeight`
  - `InaccurateMoveToLongitudeLatitudeHeight`
  - `MoveToECEF`
  - `InaccurateMoveToECEF`
- Renamed `CesiumGeoreferenceComponent` to `CesiumGlobeAnchorComponent`.
- `CesiumSunSky` has been converted from Blueprints to C++. Backward compatibility should be preserved in most cases, but some less common scenarios may break.
- `GlobeAwareDefaultPawn`, `DynamicPawn`, and `CesiumSunSky` no longer have a `Georeference` property. Instead, they have a `CesiumGlobeAnchor` component that has a `Georeference` property.
- The `Georeference` property on most Cesium types can now be null if it has not been set explicitly in the Editor. To get the effective Georeference, including one that has been discovered in the level, use the `ResolvedGeoreference` property or call the `ResolveGeoreference` function.
- Removed the option to locate the Georeference at the "Bounding Volume Origin". It was confusing and almost never useful.
- The `CheckForNewSubLevels` and `JumpToCurrentLevel` functions in `CesiumGeoreference` have been removed. New sub-levels now automatically appear without an explicit check, and the current sub-level can be changed using the standard Unreal Engine Levels panel.
- Removed the `CurrentLevelIndex` property from `CesiumGeoreference`. The sub-level that is currently active in the Editor can be queried with the `GetCurrentLevel` function of the `World`.
- Removed the `SunSky` property from `CesiumGeoreference`. The `CesiumSunSky` now holds a reference to the `CesiumGeoreference`, rather than the other way around.
- The following Blueprints and C++ functions on `CesiumGeoreference` have been renamed. CoreRedirects have been provided to handle the renames automatically for Blueprints.
  - `TransformLongitudeLatitudeHeightToUe` to `TransformLongitudeLatitudeHeightToUnreal`
  - `InaccurateTransformLongitudeLatitudeHeightToUe` to `InaccurateTransformLongitudeLatitudeHeightToUnreal`
  - `TransformUeToLongitudeLatitudeHeight` to `TransformLongitudeLatitudeHeightToUnreal`
  - `InaccurateTransformUeToLongitudeLatitudeHeight` to `InaccurateTransformUnrealToLongitudeLatitudeHeight`
  - `TransformEcefToUe` to `TransformEcefToUnreal`
  - `InaccurateTransformEcefToUe` to `InaccurateTransformEcefToUnreal`
  - `TransformUeToEcef` to `TransformUnrealToEcef`
  - `InaccurateTransformUeToEcef` to `InaccurateTransformUnrealToEcef`
  - `TransformRotatorUeToEnu` to `TransformRotatorUnrealToEastNorthUp`
  - `InaccurateTransformRotatorUeToEnu` to `InaccurateTransformRotatorUnrealToEastNorthUp`
  - `TransformRotatorEnuToUe` to `TransformRotatorEastNorthUpToUnreal`
  - `InaccurateTransformRotatorEnuToUe` to `InaccurateTransformRotatorEastNorthUpToUnreal`
- The following C++ functions on `CesiumGeoreference` have been removed:
  - `GetGeoreferencedToEllipsoidCenteredTransform` and `GetEllipsoidCenteredToGeoreferencedTransform` moved to `GeoTransforms`, which is accessible via the `getGeoTransforms` function on `CesiumGeoreference`.
  - `GetUnrealWorldToEllipsoidCenteredTransform` has been replaced with `TransformUnrealToEcef` except that the latter takes standard Unreal world coordinates rather than absolute world coordinates. If you have absolute world coordinates, subtract the World's `OriginLocation` before calling the new function.
  - `GetEllipsoidCenteredToUnrealWorldTransform` has been replaced with `TransformEcefToUnreal` except that the latter returns standard Unreal world coordinates rather than absolute world coordinates. If you want absolute world coordinates, add the World's `OriginLocation` to the return value.
  - `AddGeoreferencedObject` should be replaced with a subscription to the new `OnGeoreferenceUpdated` event.

##### Additions :tada:

- Improved the workflow for managing georeferenced sub-levels.
- `CesiumSunSky` now automatically adjusts the atmosphere size based on the player Pawn's position to avoid tiled artifacts in the atmosphere when viewing the globe from far away.
- `GlobeAwareDefaultPawn` and derived classes like `DynamicPawn` now have a `CesiumGlobeAnchorComponent` attached to them. This allows more consistent movement on the globe, and allows the pawn's Longitude/Latitude/Height or ECEF coordinates to be specified directly in the Editor.
- `CesiumSunSky` now has an `EnableMobileRendering` flag that, when enabled, switches to a mobile-compatible atmosphere rendering technique.
- `CesiumCartographicPolygon`'s `GlobeAnchor` and `Polygon` are now exposed in the Editor and to Blueprints.
- Added `InaccurateGetLongitudeLatitudeHeight` and `InaccurateGetECEF` functions to `CesiumGlobeAnchorComponent`, allowing access to the current position of a globe-anchored Actor from Blueprints.
- Added support for collision object types on 'ACesium3DTileset' actors.

##### Fixes :wrench:

- Cesium objects in a sub-level will now successfully find and use the `CesiumGeoreference` and `CesiumCreditSystem` object in the Persistent Level when these properties are left unset. For best results, we suggest removing all instances of these objects from sub-levels.
- Fixed a bug that made the Time-of-Day widget forget the time when it was closed and re-opened.
- Undo/Redo now work more reliably for `CesiumGlobeAnchor` properties.
- We now explicitly free the `PlatformData` and renderer resources associated with `UTexture2D` instances created for raster overlays when the textures are no longer needed. By relying less on the Unreal Engine garbage collector, this helps keep memory usage lower. It also keeps memory from going up so quickly in the Editor, which by default does not run the garbage collector at all.

In addition to the above, this release updates [cesium-native](https://github.com/CesiumGS/cesium-native) from v0.8.0 to v0.9.0. See the [changelog](https://github.com/CesiumGS/cesium-native/blob/main/CHANGES.md) for a complete list of changes in cesium-native.

### v1.6.3 - 2021-10-01

##### Fixes :wrench:

- Fixed a bug that caused incorrect tangents to be generated based on uninitialized texture coordinates.
- Fixed a bug that could cause vertices to be duplicated and tangents calculated even when not needed.
- Fixed a bug that caused the Cesium ion access token to sometimes be blank when adding an asset from the "Cesium ion Assets" panel while the "Cesium" panel is not open.

In addition to the above, this release updates [cesium-native](https://github.com/CesiumGS/cesium-native) from v0.7.2 to v0.8.0. See the [changelog](https://github.com/CesiumGS/cesium-native/blob/main/CHANGES.md) for a complete list of changes in cesium-native.

### v1.6.2 - 2021-09-14

This release only updates [cesium-native](https://github.com/CesiumGS/cesium-native) from v0.7.1 to v0.7.2. See the [changelog](https://github.com/CesiumGS/cesium-native/blob/main/CHANGES.md) for a complete list of changes in cesium-native.

### v1.6.1 - 2021-09-14

##### Additions :tada:

- Added the `MaximumCachedBytes` property to `ACesium3DTileset`.

##### Fixes :wrench:

- Fixed incorrect behavior when two sublevels overlap each other. Now the closest sublevel is chosen in that case.
- Fixed crash when `GlobeAwareDefaultPawn::FlyToLocation` was called when the pawn was not possessed.
- Fixed a bug that caused clipping to work incorrectly for tiles that are partially water.
- Limited the length of names assigned to the ActorComponents created for 3D Tiles, to avoid a crash caused by an FName being too long with extremely long tileset URLs.
- Fixed a bug that caused 3D Tiles tile selection to take into account Editor viewports even when in Play-in-Editor mode.
- Fixed a bug in `DynamicPawn` that caused a divide-by-zero message to be printed to the Output Log.
- Fixed a mismatch on Windows between Unreal Engine's compiler options and cesium-native's compiler options that could sometimes lead to crashes and other broken behavior.

In addition to the above, this release updates [cesium-native](https://github.com/CesiumGS/cesium-native) from v0.7.0 to v0.7.1. See the [changelog](https://github.com/CesiumGS/cesium-native/blob/main/CHANGES.md) for a complete list of changes in cesium-native.

### v1.6.0 - 2021-09-01

##### Breaking Changes :mega:

- Removed `ACesium3DTileset::OpacityMaskMaterial`. The regular `Material` property is used instead.
- Renamed `UCesiumMetadataFeatureTableBlueprintLibrary::GetPropertiesForFeatureID` to `UCesiumMetadataFeatureTableBlueprintLibrary::GetMetadataValuesForFeatureID`. This is a breaking change for C++ code but Blueprints should be unaffected because of a CoreRedirect.
- Renamed `UCesiumMetadataFeatureTableBlueprintLibrary::GetPropertiesAsStringsForFeatureID` to `UCesiumMetadataFeatureTableBlueprintLibrary::GetMetadataValuesAsStringForFeatureID`. This is a breaking change for C++ code but it was not previously exposed to Blueprints.

##### Additions :tada:

- Added the ability to define a "Cesium Cartographic Polygon" and then use it to clip away part of a Cesium 3D Tileset.
- Multiple raster overlays per tileset are now supported.
- The default materials used to render Cesium 3D Tilesets are now built around Material Layers, making them easier to compose and customize.
- Added support for using `ASceneCapture2D` with `ACesium3DTileset` actors.
- Added an editor option in `ACesium3DTileset` to optionally generate smooth normals for glTFs that originally did not have normals.
- Added an editor option in `ACesium3DTileset` to disable the creation of physics meshes for its tiles.
- Added a Refresh button on the Cesium ion Assets panel.
- Made `UCesiumMetadataFeatureTableBlueprintLibrary::GetMetadataValuesAsStringForFeatureID`, `UCesiumMetadataFeatureTableBlueprintLibrary::GetProperties`, and `UCesiumMetadataPrimitiveBlueprintLibrary::GetFirstVertexIDFromFaceID` callable from Blueprints.
- Consolidated texture preparation code. Now raster overlay textures can generate mip-maps and the overlay texture preparation can happen partially on the load thread.
- The Cesium ion Assets panel now has two buttons for imagery assets, allowing the user to select whether the asset should replace the base overlay or be added on top.

##### Fixes :wrench:

- Fixed indexed vertices being duplicated unnecessarily in certain situations in `UCesiumGltfComponent`.

In addition to the above, this release updates [cesium-native](https://github.com/CesiumGS/cesium-native) from v0.6.0 to v0.7.0. See the [changelog](https://github.com/CesiumGS/cesium-native/blob/main/CHANGES.md) for a complete list of changes in cesium-native.

### v1.5.2 - 2021-08-30

##### Additions :tada:

- Added support for Unreal Engine v4.27.

### v1.5.1 - 2021-08-09

##### Breaking :mega:

- Changed Cesium Native Cesium3DTiles's namespace to Cesium3DTilesSelection's namespace

##### Fixes :wrench:

- Fixed a bug that could cause mis-registration of feature metadata to the wrong features in Draco-compressed meshes.
- Fixed a bug that could cause a crash with VR/AR devices enabled but not in use.

### v1.5.0 - 2021-08-02

##### Additions :tada:

- Added support for reading per-feature metadata from glTFs with the `EXT_feature_metadata` extension or from 3D Tiles with a B3DM batch table and accessing it from Blueprints.
- Added support for using multiple view frustums in `ACesium3DTileset` to inform the tile selection algorithm.

##### Fixes :wrench:

- Fixed a bug introduced in v1.4.0 that made it impossible to add a "Blank 3D Tiles Tileset" using the Cesium panel without first signing in to Cesium ion.
- Fixed a bug that caused a crash when deleting a Cesium 3D Tileset Actor and then undoing that deletion.

In addition to the above, this release updates [cesium-native](https://github.com/CesiumGS/cesium-native) from v0.5.0 to v0.6.0. See the [changelog](https://github.com/CesiumGS/cesium-native/blob/main/CHANGES.md) for a complete list of changes in cesium-native.

### v1.4.1 - 2021-07-13

##### Fixes :wrench:

- Fixed linker warnings on macOS related to "different visibility settings."
- Fixed compile errors on Android in Unreal Engine versions prior to 4.26.2 caused by missing support for C++17.

### v1.4.0 - 2021-07-01

##### Breaking :mega:

- Tangents are now only generated for models that don't have them and that do have a normal map, saving a significant amount of time. If you have a custom material that requires the tangents, or need them for any other reason, you may set the `AlwaysIncludeTangents` property on `Cesium3DTileset` to force them to be generated like they were in previous versions.

##### Additions :tada:

- The main Cesium panel now has buttons to easily add a `CesiumSunSky` or a `DynamicPawn`.

##### Fixes :wrench:

- Fixed a bug that could sometimes cause tile-sized holes to appear in a 3D Tiles model for one render frame.
- Fixed a bug that caused Cesium toolbar buttons to disappear when `Editor Preferences` -> `Use Small Tool Bar Icons` is enabled.
- Added support for other types of glTF index accessors: `BYTE`, `UNSIGNED_BYTE`, `SHORT`, and `UNSIGNED_SHORT`.

In addition to the above, this release updates [cesium-native](https://github.com/CesiumGS/cesium-native) from v0.4.0 to v0.5.0. See the [changelog](https://github.com/CesiumGS/cesium-native/blob/main/CHANGES.md) for a complete list of changes in cesium-native.

### v1.3.1 - 2021-06-02

- Temporarily removed support for the Android platform because it is causing problems in Epic's build environment, and is not quite production ready in any case.

### v1.3.0 - 2021-06-01

##### Breaking :mega:

- Tileset properties that require a tileset reload (URL, Source, IonAssetID, IonAccessToken, Materials) have been moved to `private`. Setter and getter methods are now provided for modifying them in Blueprints and C++.
- Deprecated `CesiumGlobeAnchorParent` and `FloatingPawn`. The `CesiumGlobeAnchorParent` functionality can be recreated using an empty actor with a `CesiumGeoreferenceComponent`. The `FloatingPawn` is now replaced by the `DynamicPawn`. In a future release, the `DynamicPawn` will be renamed to `CesiumFloatingPawn`.

##### Additions :tada:

- Added support for the Android platform.
- Added support for displaying a water effect for the parts of quantized-mesh terrain tiles that are known to be water.
- Improved property change checks in `Cesium3DTileset::LoadTileset`.
- Made origin rebasing boolean properties in `CesiumGeoreference` and `CesiumGeoreferenceComponent` blueprint editable.
- Made 3D Tiles properties editable in C++ and blueprints via getter/setter functions. The tileset now reloads at runtime when these properties are changed.
- Improvements to dynamic camera, created altitude curves for FlyTo behavior.
- Constrained the values for `UPROPERTY` user inputs to be in valid ranges.
- Added `M_CesiumOverlayWater` and `M_CesiumOverlayComplexWater` materials for use with water tiles.
- Exposed all tileset materials to allow for changes in editor.
- Added `TeleportWhenUpdatingTransform` boolean property to CesiumGeoreferenceComponent.
- Added a "Year" property to `CesiumSunSky`.
- Added the ability to use an external Directional Light with `CesiumSunSky`, rather than the embedded DirectionalLight component.

##### Fixes :wrench:

- Fixed a bug that caused rendering and navigation problems when zooming too far away from the globe when origin rebasing is enabled.
- Fixed a bug that caused glTF node `translation`, `rotation`, and `scale` properties to be ignored even if the node had no `matrix`.
- Cleaned up, standardized, and commented material and material functions.
- Moved all materials and material functions to the `Materials` subfolder.
- Set CesiumSunSky's directional light intensity to a more physically accurate value.
- Moved Latitude before Longitude on the `CesiumGeoreference` and `CesiumGeoreferenceComponent` Details panels.

In addition to the above, this release updates [cesium-native](https://github.com/CesiumGS/cesium-native) from v0.3.1 to v0.4.0. See the [changelog](https://github.com/CesiumGS/cesium-native/blob/main/CHANGES.md) for a complete list of changes in cesium-native.

### v1.2.1 - 2021-05-13

##### Fixes :wrench:

- Fixed a regression in Cesium for Unreal v1.2.0 where `GlobeAwareDefaultPawn` lost its georeference during playmode.
- Fixed a regression in Cesium for Unreal v1.2.0 where the matrices in `CesiumGeoreference` were being initialized to zero instead of identity.
- Fixed a regression in Cesium for Unreal v1.2.0 that broke the ability to paint foliage on terrain and other tilesets.

In addition to the above, this release updates [cesium-native](https://github.com/CesiumGS/cesium-native) from v0.3.0 to v0.3.1. See the [changelog](https://github.com/CesiumGS/cesium-native/blob/main/CHANGES.md) for a complete list of changes in cesium-native.

### v1.2.0 - 2021-05-03

##### Additions :tada:

- Added a dynamic camera that adapts to height above terrain.
- Added Linux support.
- Added support for Tile Map Service (TMS) raster overlays.

##### Fixes :wrench:

- Fixed issue where displayed longitude-latitude-height in `CesiumGeoreferenceComponent` wasn't updating in certain cases.
- `FEditorDelegates::OnFocusViewportOnActors` is no longer unnecessarily subscribed to multiple times.
- `Loading tileset ...` is now only written to the output log when the tileset actually needs to be reloaded.
- Fixed a bug where collision does not update correctly when changing properties of a tileset in the editor.
- Fixed a bug that caused tiles to disappear when "Suspend Update" was enabled.

### v1.1.1 - 2021-04-23

##### Fixes :wrench:

- Fixed a bug that caused tilesets added with the "Add Blank" button to cause an error during Play-In-Editor.
- Fixed a bug that caused `ACesiumGeoreference::TransformEcefToUe` to be much less precise than expected.
- Moved the `BodyInstance` property on `Cesium3DTileset` to the `Collision` category so that it can be modified in the Editor.

### v1.1.0 - 2021-04-19

##### Additions :tada:

- Added macOS support.
- Added support for the legacy `gltfUpAxis` property in a tileset `asset` dictionary. Although this property is **not** part of the specification, there are many existing assets that use this property and had been shown with a wrong rotation otherwise.
- Changed the log level for the tile selection output from `Display` to `Verbose`. With default settings, the output will no longer be displayed in the console, but only written to the log file.
- Added more diagnostic details to error messages for invalid glTF inputs.
- Added diagnostic details to error messages for failed OAuth2 authorization with `CesiumIonClient::Connection`.
- Added a `BodyInstance` property to `Cesium3DTileset` so that collision profiles can be configured.
- Added an experimental "Exclusion Zones" property to `Cesium3DTileset`. While likely to change in the future, it already provides a way to exclude parts of a 3D Tiles tileset to make room for another.

##### Fixes :wrench:

- Gave glTFs created from quantized-mesh terrain tiles a more sensible material with a `metallicFactor` of 0.0 and a `roughnessFactor` of 1.0. Previously the default glTF material was used, which has a `metallicFactor` of 1.0, leading to an undesirable appearance.
- Reported zero-length images as non-errors, because `BingMapsRasterOverlay` purposely requests that the Bing servers return a zero-length image for non-existent tiles.
- 3D Tiles geometric error is now scaled by the tile's transform.
- Fixed a bug that that caused a 3D Tiles tile to fail to refine when any of its children had an unsupported type of content.
- The `Material` property of `ACesium3DTiles` is now a `UMaterialInterface` instead of a `UMaterial`, allowing more flexibility in the types of materials that can be used.
- Fixed a possible crash when a `Cesium3DTileset` does not have a `CesiumGeoreference` or it is not valid.

In addition to the above, this release updates [cesium-native](https://github.com/CesiumGS/cesium-native) from v0.1.0 to v0.2.0. See the [changelog](https://github.com/CesiumGS/cesium-native/blob/main/CHANGES.md) for a complete list of changes in cesium-native.

### v1.0.0 - 2021-03-30 - Initial Release

##### Features :tada:

- High-accuracy, global-scale WGS84 globe for visualization of real-world 3D content
- 3D Tiles runtime engine to stream massive 3D geospatial datasets, such as terrain, imagery, 3D cities, and photogrammetry
  - Streaming from the cloud, a private network, or the local machine.
  - Level-of-detail selection
  - Caching
  - Multithreaded loading
  - Batched 3D Model (B3DM) content, including the B3DM content inside Composite (CMPT) tiles
  - `quantized-mesh` terrain loading and rendering
  - Bing Maps and Tile Map Service (TMS) raster overlays draped on terrain
- Integrated with Cesium ion for instant access to cloud based global 3D content.
- Integrated with Unreal Engine Editor, Actors and Components, Blueprints, Landscaping and Foliage, Sublevels, and Sequencer.<|MERGE_RESOLUTION|>--- conflicted
+++ resolved
@@ -16,11 +16,8 @@
 ##### Fixes :wrench:
 
 - glTF normal, occlusion, and metallic/roughness textures are no longer treated as sRGB.
-<<<<<<< HEAD
+- Improved the computation of axis-aligned bounding boxes for Unreal Engine, producing much smaller and more accurate bounding boxes in many cases.
 - Metadata-related Blueprint functions will now return the default value if asked for an out-of-range feature or array element. Previously, they would assert or read undefined memory.
-=======
-- Improved the computation of axis-aligned bounding boxes for Unreal Engine, producing much smaller and more accurate bounding boxes in many cases.
->>>>>>> ea40636d
 
 ### v1.12.0 - 2022-04-01
 
