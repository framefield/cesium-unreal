--- conflicted
+++ resolved
@@ -10,11 +10,8 @@
 
 ##### Fixes :wrench:
 
-<<<<<<< HEAD
 - Fixed regression in Cesium for Unreal v1.2.0 where `GlobeAwareDefaultPawn` lost its georeference during playmode.
-=======
 - Fixed a regression in Cesium for Unreal v1.2.0 where the matrices in `CesiumGeoreference` were being initialized to zero instead of identity.
->>>>>>> 061a5ef9
 - Fixed a regression in Cesium for Unreal v1.2.0 that broke the ability to paint foliage on terrain and other tilesets.
 - Fixed a bug that caused glTF node `translation`, `rotation`, and `scale` properties to be ignored even if the node had no `matrix`.
 
