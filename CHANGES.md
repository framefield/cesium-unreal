--- conflicted
+++ resolved
@@ -11,14 +11,11 @@
 
 ##### Additions :tada:
 
-<<<<<<< HEAD
 - Added `FCesiumFeatureIdSet`, which represents a set of feature IDs in the `EXT_mesh_features` extension. A `FCesiumFeatureIdSet` has a `ECesiumFeatureIdSetType` indicating whether it is a feature ID attribute, a feature ID texture, or a set of implicit feature IDs.
 - Added `FCesiumPrimitiveFeatures` and `UCesiumPrimitiveFeaturesBlueprintLibrary`, which can be used to enact on the feature IDs stored in `EXT_mesh_features`.
 - Added `ECesiumFeatureIdAttributeStatus` and `ECesiumFeatureIdTextureStatus`, as well as Blueprints functions to retrieve them. These indicate when something in the feature ID sets is invalid.
 - Added `FCesiumFeatureIdTexture.GetFeatureIDForVertex`, which can retrieve the feature ID of the given vertex if it contains texture coordinates.
-=======
-- Added ability to set CesiumGeoreference Scale via Blueprints.
->>>>>>> 49a94fca
+- Added ability to set a `CesiumGeoreference`'s `Scale` via Blueprints.
 
 ##### Fixes :wrench:
 
