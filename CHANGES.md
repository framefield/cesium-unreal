# Change Log

### ? - ?

##### Additions :tada:

- Added point cloud shading options to `Cesium3DTileset`, which allow point cloud tilesets to be rendered with attenuation based on geometric error.
- `ACesium3DTileset` now emits a warning if the "Enable World Bounds Checks" option is enabled. That option can make the camera fly toward the origin unexpectedly.
- Added new settings to the Cesium section of the Project Settings, allowing users to control how many requests to handle before pruning and also how many elements to keep in the cache after pruning.

##### Fixes :wrench:

<<<<<<< HEAD
- Remove degenerate triangles from collision mesh.
=======
- Fixed a bug introduced in v1.26.0 that caused an error when attempting to save a sub-level containing Cesium objects.
>>>>>>> 2f717b0d

### v1.26.0 - 2023-05-09

##### Additions :tada:

- Added a `Scale` property to `CesiumGeoreference`. This allows the entire globe to be scaled up or down within the Unreal world.
- Tileset and raster overlay credits are now shown in Editor viewports.

##### Fixes :wrench:

- Fixed a bug in `ACesiumCartographicPolygon` where the standard base class `BeginPlay` implementation was not called.

### v1.25.1 - 2023-05-02

##### Fixes :wrench:

- Fixed warnings about `bUseChaos` and `bCompilePhysX` being obsolete.

### v1.25.0 - 2023-05-01

Starting with this release, Cesium for Unreal requires Unreal Engine v5.0 or later.

##### Fixes :wrench:

- On-screen credits now only show on the screen, and not in the Data Attribution panel. Additionally, the Data Attribution panel no longer appears if there are no credits to display in it.

In addition to the above, this release updates [cesium-native](https://github.com/CesiumGS/cesium-native) from v0.23.0 to v0.24.0. See the [changelog](https://github.com/CesiumGS/cesium-native/blob/main/CHANGES.md) for a complete list of changes in cesium-native.

### v1.24.0 - 2023-04-03

This will be the _last_ release that supports Unreal Engine v4.27. Future versions will require Unreal Engine v5.0+.

##### Additions :tada:

- The `FlyToAltitudeProfileCurve`, `FlyToProgressCurve`, `FlyToMaximumAltitudeCurve`, `FlyToDuration`, and `FlyToGranularityDegrees` properties of `GlobeAwareDefaultPawn`  / `DynamicPawn` may now be read and written from Blueprints.
- Added an option on `Cesium3DTileset` to ignore the `KHR_materials_unlit` extension entirely and use normal lighting and shadows.
- Added `CreateNavCollision` property to `Cesium3DTileset`. When enabled, `CreateNavCollision` is called on the static meshes created for tiles.

##### Fixes :wrench:

- Fixed unexpected reflection on tilesets with `KHR_materials_unlit` extension when the sun is close to the horizon.

In addition to the above, this release updates [cesium-native](https://github.com/CesiumGS/cesium-native) from v0.22.0 to v0.23.0. See the [changelog](https://github.com/CesiumGS/cesium-native/blob/main/CHANGES.md) for a complete list of changes in cesium-native.

### v1.23.0 - 2023-03-01

##### Additions :tada:

- Added support for rendering 3D Tiles point clouds (`pnts`).

##### Fixes :wrench:

- Fixed bug that caused a crash when changing the project default token with tilesets active in the level.
- Vertex buffers created for 3D Tiles are now set to use full-precision UV coordinates, avoiding problems in particular with feature IDs.
- Added some missing headers, to avoid compiler errors in non-unity builds.

In addition to the above, this release updates [cesium-native](https://github.com/CesiumGS/cesium-native) from v0.21.3 to v0.22.1. See the [changelog](https://github.com/CesiumGS/cesium-native/blob/main/CHANGES.md) for a complete list of changes in cesium-native.

### v1.22.0 - 2023-02-01

##### Additions :tada:

- Added support for the `KHR_materials_unlit` glTF extension. This is rendered in Unreal Engine by disabling shadows and making all normals point up (along the ellipsoid surface normal).

##### Fixes :wrench:

- Fixed a bug that caused raster overlays and other material features to not work for materials created or saved in Unreal Engine 5.1.

In addition to the above, this release updates [cesium-native](https://github.com/CesiumGS/cesium-native) from v0.21.2 to v0.21.3. See the [changelog](https://github.com/CesiumGS/cesium-native/blob/main/CHANGES.md) for a complete list of changes in cesium-native.

### v1.21.0 - 2023-01-02

##### Fixes :wrench:

- Fixed a bug where Cesium for Unreal depended on a number of Unreal modules _privately_, but then used them from public headers. These are now declared as public dependencies. This could lead to compile errors in previous versions when attempting to include Cesium for Unreal headers from outside the project without also explicitly declaring `UMG` and other modules as dependencies.
- Fixed a bug that caused newly-created sub-levels to have their longitude and latitude parameters flipped relative to the current location of the `CesiumGeoreference`.

### v1.20.1 - 2022-12-09

##### Additions :tada:

- Added the ability to specify the endpoint URL of the Cesium ion API on a `CesiumIonRasterOverlay`.

##### Fixes :wrench:

- Fixed a bug that could cause crashes, including on startup, on non-Windows platforms.
- Fixed a bug that could cause the plugin to fail to load on Android systems in UE 5.1.

In addition to the above, this release updates [cesium-native](https://github.com/CesiumGS/cesium-native) from v0.21.1 to v0.21.2. See the [changelog](https://github.com/CesiumGS/cesium-native/blob/main/CHANGES.md) for a complete list of changes in cesium-native.

### v1.20.0 - 2022-12-02

##### Breaking Changes :mega:

- This is the _last release_ that will support Unreal Engine v4.26. Starting in the next release, in January 2023, UE 4.26 will no longer be supported. You may continue to use old versions of Cesium for Unreal in UE 4.26, but we recommend upgrading your UE version as soon as possible in order to continue receiving the latest updates.

##### Additions :tada:

- Added support for Unreal Engine v5.1.

##### Fixes :wrench:

- Fixed a bug that caused Cesium3DTilesets to fail to disconnect from CesiumGeoreference notifications. It could cause problems when changing to a different georeference instance.

In addition to the above, this release updates [cesium-native](https://github.com/CesiumGS/cesium-native) from v0.21.0 to v0.21.1. See the [changelog](https://github.com/CesiumGS/cesium-native/blob/main/CHANGES.md) for a complete list of changes in cesium-native.

### v1.19.0 - 2022-11-01

##### Breaking Changes :mega:

- Removed some poorly named and unreliable functions on the `CesiumGeoreference`: `ComputeEastNorthUp`, `TransformRotatorEastNorthUpToUnreal`, and `TransformRotatorUnrealToEastNorthUp`. These functions have been replaced with reliable "EastSouthUp" counterparts.

##### Additions :tada:

- Added asynchronous texture creation where supported by the graphics API. This offloads a frequent render thread bottleneck to background loading threads.
- Improved synchronous texture creation by eliminating a main-thread memcpy, for cases where asynchronous texture creation is not supported.
- Added throttling of the main-thread part of loading for glTFs.
- Added throttling for tile cache unloads on the main thread.
- Added a prototype developer feature enabling Unreal Insights tracing into Cesium Native. This helps us investigate end-to-end performance in a deeper and more precise manner.

##### Fixes :wrench:

- Significantly reduced frame-rate dips during asynchronous tile loading by eliminating thread pool monopolization by Cesium tasks.
- Improved the tile destruction sequence by allowing it to defer being destroyed to future frames if it is waiting on asynchronous work to finish. Previously we would essentially block the main thread waiting for tiles to become ready for destruction.

In addition to the above, this release updates [cesium-native](https://github.com/CesiumGS/cesium-native) from v0.20.0 to v0.21.0. See the [changelog](https://github.com/CesiumGS/cesium-native/blob/main/CHANGES.md) for a complete list of changes in cesium-native.

### v1.18.0 - 2022-10-03

##### Additions :tada:

- Improved the dithered transition between levels-of-detail, making it faster and eliminating depth fighting.
- Added an option to `Cesium3DTileset` to change the tileset's mobility, rather than always using Static mobility. This allows users to make a tileset movable at runtime, if needed.
- `ACesiumCreditSystem` now has a Blueprint-accessible property for the `CreditsWidget`. This is useful to, for example, move the credits to an in-game billboard rather than a 2D overlay.

##### Fixes :wrench:

- Fixed a bug where collision settings were only applied to the first primitive in a glTF.
- Fixed a bug where the Screen Credits Decorator prevented the Rich Text Block Image Decorator from working.

In addition to the above, this release updates [cesium-native](https://github.com/CesiumGS/cesium-native) from v0.19.0 to v0.20.0. See the [changelog](https://github.com/CesiumGS/cesium-native/blob/main/CHANGES.md) for a complete list of changes in cesium-native.

### v1.17.0 - 2022-09-01

##### Additions :tada:

- The translucent parts of 3D Tiles are now correctly rendered as translucent. In addition, a new `TranslucentMaterial` property on `Cesium3DTileset` allows a custom material to be used to render these translucent portions.
- Added a `Rendering -> Use Lod Transitions` option on `Cesium3DTileset` to smoothly dither between levels-of-detail rather than switching abruptly.
- Added support for loading WebP images inside glTFs and raster overlays. WebP textures can be provided directly in a glTF texture or in the `EXT_texture_webp` extension.

##### Fixes :wrench:

- Fixed a bug that prevented fractional DPI scaling from being properly taken into account. Instead, it would scale by the next-smallest integer.
- Cesium for Unreal now only uses Editor viewports for tile selection if they are visible, real-time, and use a perspective projection. Previously, any viewport with a valid size was used, which could lead to tiles being loaded and rendered unnecessarily.
- Fixed a bug that caused tiles to disappear when the Editor viewport was in Orbit mode.
- Fixed a bug in the Globe Anchor Component that prevented changing/resetting the actor transform in the details panel.
- Reduced the size of physics meshes by only copying UV data if "Support UV from Hit Results" is enabled in the project settings.
- Fixed a bug - in Unreal Engine 5 only - where a LineTrace would occasionally fail to collide with tiles at certain levels-of-detail.
- Fixed a crash that could occur while running on a dedicated server, caused by attempting to add the credits widget to the viewport.

In addition to the above, this release updates [cesium-native](https://github.com/CesiumGS/cesium-native) from v0.18.1 to v0.19.0. See the [changelog](https://github.com/CesiumGS/cesium-native/blob/main/CHANGES.md) for a complete list of changes in cesium-native.

### v1.16.2 - 2022-08-04

##### Fixes :wrench:

- Fixed a bug that caused a crash in Unreal Engine 4.26 when enabling the experimental tileset occlusion culling feature.

In addition to the above, this release updates [cesium-native](https://github.com/CesiumGS/cesium-native) from v0.18.0 to v0.18.1. See the [changelog](https://github.com/CesiumGS/cesium-native/blob/main/CHANGES.md) for a complete list of changes in cesium-native.

### v1.16.1 - 2022-08-01

##### Fixes :wrench:

- Fixed a bug that could cause a crash when using thumbnail rendering, notably on the Project Settings panel in UE5.
- More fully disabled the occlusion culling system when the project-level feature flag is disabled.

### v1.16.0 - 2022-08-01

##### Breaking Changes :mega:

- Cesium for Unreal now automatically scales the selected 3D Tiles level-of-detail by the viewport client's `GetDPIScale`, meaning that devices with high-DPI displays will get less detail and higher performance than they did in previous versions. This can be disabled - and the previous behavior restored - by disabling the "Scale Level Of Detail By DPI" in Project Settings under Plugins -> Cesium, or by changing the "Apply Dpi Scaling" property on individual Tileset Actors.

##### Additions :tada:

- Added an experimental feature that uses Occlusion Culling to avoid refining tiles that are occluded by other content in the level. Currently this must be explicitly enabled from the Plugins -> Cesium section of Project Settings. We expect to enable it by default in a future release.
- Added options in `ACesium3DTileset` to control occlusion culling and turn it off if necessary.
- `UCesiumGltfPrimitiveComponent` now has static mobility, allowing it to take advantage of several rendering optimizations only available for static objects.
- Added an `OnTilesetLoaded` even that is invoked when the current tileset has finished loading. It is available from C++ and Blueprints.
- Added a `GetLoadProgress` method that returns the current load percentage of the tileset. It is available from C++ and Blueprints.
- Added Blueprint-accessible callback `OnFlightComplete` for when Dynamic Pawn completes flight.
- Added Blueprint-accessible callback `OnFlightInterrupt` for when Dynamic Pawn's flying is interrupted.

##### Fixes :wrench:

- When the Cesium ion access or login token is modified and stored in a config file that is under source code control, it will now be checked out before it is saved. Previously, token changes could be silently ignores with a source code control system that marks files read-only, such as Perforce.
- Fixed a bug that prevented credit images from appearing in UE5.
- Fixed a credit-related crash that occur when switching levels.

In addition to the above, this release updates [cesium-native](https://github.com/CesiumGS/cesium-native) from v0.17.0 to v0.18.0. See the [changelog](https://github.com/CesiumGS/cesium-native/blob/main/CHANGES.md) for a complete list of changes in cesium-native.

### v1.15.0 - 2022-07-01

##### Additions :tada:

- Display credits using Rich Text Block instead of the Web Browser Widget.

##### Fixes :wrench:

- Swapped latitude and longitude parameters on georeferenced sublevels to match with the main georeference.
- Adjusted the presentation of sublevels in the Cesium Georeference details panel.
- We now explicitly free physics mesh UVs and face remap data, reducing memory usage in the Editor and reducing pressure on the garbage collector in-game.
- Fixed a bug that could cause a crash when reporting tileset or raster overlay load errors, particularly while switching levels.
- We now Log the correct asset source when loading a new tileset from either URL or Ion.
- Disabling physics meshes of a tileset now works in Unreal Engine 5.

### v1.14.0 - 2022-06-01

##### Breaking Changes :mega:

- Renamed `ExcludeTilesInside` to `ExcludeSelectedTiles` on the `CesiumPolygonRasterOverlay`. A core redirect was added to remap the property value in existing projects.

##### Additions :tada:

- Added the `InvertSelection` option on `CesiumPolygonRasterOverlay` to rasterize outside the selection instead of inside. When used in conjunction with the `ExcludeSelectedTiles` option, tiles completely outside the polygon selection will be culled, instead of the tiles inside.

In addition to the above, this release updates [cesium-native](https://github.com/CesiumGS/cesium-native) from v0.15.1 to v0.16.0, fixing an important bug. See the [changelog](https://github.com/CesiumGS/cesium-native/blob/main/CHANGES.md) for a complete list of changes in cesium-native.

### v1.13.2 - 2022-05-13

##### Additions :tada:

- Added pre-built binaries for Unreal Engine 5 on macOS and iOS.

##### Fixes :wrench:

- Fixed a bug that could cause a crash after applying a non-UMaterialInstanceDynamic material to a tileset.
- Fixed a bug introduced in v1.13.0 that could lead to incorrect axis-aligned bounding boxes.
- Gave initial values to some fields in UStructs that did not have them, including two `UObject` pointers.

In addition to the above, this release updates [cesium-native](https://github.com/CesiumGS/cesium-native) from v0.15.1 to v0.15.2, fixing an important bug and updating some third-party libraries. See the [changelog](https://github.com/CesiumGS/cesium-native/blob/main/CHANGES.md) for a complete list of changes in cesium-native.

### v1.13.1 - 2022-05-05

This release updates [cesium-native](https://github.com/CesiumGS/cesium-native) from v0.15.0 to v0.15.1, fixing an important bug. See the [changelog](https://github.com/CesiumGS/cesium-native/blob/main/CHANGES.md) for a complete list of changes in cesium-native.

### v1.13.0 - 2022-05-02

##### Breaking Changes :mega:

- Deprecated parts of the old Blueprint API for feature ID attributes from `EXT_feature_metadata`.

##### Additions :tada:

- Improved the Blueprint API for feature ID attributes from `EXT_feature_metadata` (and upgraded batch tables).
- Added a Blueprint API to access feature ID textures and feature textures from the `EXT_feature_metadata` extension.
- Added the `UCesiumEncodedMetadataComponent` to enable styling with the metadata from the `EXT_feature_metadata` extension. This component provides a convenient way to query for existing metadata, dictate which metadata properties to encode for styling, and generate a starter material layer to access the wanted properties.

##### Fixes :wrench:

- glTF normal, occlusion, and metallic/roughness textures are no longer treated as sRGB.
- Improved the computation of axis-aligned bounding boxes for Unreal Engine, producing much smaller and more accurate bounding boxes in many cases.
- Metadata-related Blueprint functions will now return the default value if asked for an out-of-range feature or array element. Previously, they would assert or read undefined memory.

In addition to the above, this release updates [cesium-native](https://github.com/CesiumGS/cesium-native) from v0.14.0 to v0.15.0. See the [changelog](https://github.com/CesiumGS/cesium-native/blob/main/CHANGES.md) for a complete list of changes in cesium-native.

### v1.12.1 - 2022-04-06

##### Fixes :wrench:

- Fixed compiler errors with the official release of Unreal Engine 5.

### v1.12.0 - 2022-04-01

##### Breaking Changes :mega:

- Removed the `KeepWorldOriginNearCamera`, `OriginRebaseInsideSublevels`, and `MaximumWorldOriginDistanceFromCamera` options from `CesiumGeoreference`. These options are not usually necessary with Unreal Engine 5's double-precision coordinates.
- Renamed the `WorldOriginCamera` property on `CesiumGeoreference` to `SubLevelCamera`, as this property is now only used for switching sub-levels. Core Redirects should automatically make this change in Blueprints.
- Removed `Inaccurate` from the name of a large number of Blueprint functions, now that Unreal Engine 5 supports double-precision in Blueprints. Core Redirects should automatically make this change in Blueprints.

##### Additions :tada:

- Cesium for Unreal automatically enables Unreal Engine 5's "Enable Large Worlds" setting, which is required for correct culling of Cesium tilesets.
- Raster overlays are now, by default, rendered using the default settings for the `World` texture group, which yields much higher quality on many platforms by enabling anisotrpic texture filtering. Shimmering of overlay textures in the distance should be drastically reduced.
- New options on `RasterOverlay` give the user control over the texture group, texture filtering, and mipmapping used for overlay textures.
- Improved the mapping between glTF textures and Unreal Engine texture options, which should improve texture quality in tilesets.
- Added `CesiumWebMapServiceRasterOverlay` to pull raster overlays from a WMS server.
- Added option to show `Cesium3DTileset` and `CesiumRasterOverlay` credits on screen, rather than in a separate popup.

##### Fixes :wrench:

- Fixed a leak of some of the memory used by tiles that were loaded but then ended up not being used because the camera had moved.
- Fixed a leak of glTF emissive textures.
- Fixed a bug introduced in v1.11.0 that used the Y-size of the right eye viewport for the left eye in tile selection for stereographic rendering.
- Fixed a bug where glTF primitives with no render data are added to the glTF render result.

In addition to the above, this release updates [cesium-native](https://github.com/CesiumGS/cesium-native) from v0.13.0 to v0.14.0. See the [changelog](https://github.com/CesiumGS/cesium-native/blob/main/CHANGES.md) for a complete list of changes in cesium-native.

### v1.11.0 - 2022-03-01

##### Breaking Changes :mega:

- Exclusion Zones have been deprecated and will be removed in a future release. Please use the Cartographic Polygon Actor instead.

##### Additions :tada:

- Added experimental support for Unreal Engine 5 (preview 1).
- Added collision meshes for tilesets when using the Chaos physics engine.
- Integrated GPU pixel compression formats received from Cesium Native into Unreal's texture system.
- Added support for the `CESIUM_RTC` glTF extension.
- Added the ability to set tne Georeference origin from ECEF coordinates in Blueprints and C++.
- Exposed the Cesium ion endpoint URL as a property on tilesets and raster overlays.

##### Fixes :wrench:

- Fixed bug where certain pitch values in "Innaccurate Fly to Location Longitude Latitude Height" cause gimbal lock.
- Fixed a bug that caused a graphical glitch by using 16-bit indices when 32-bit indices are needed.
- Fixed a bug where tileset metadata from a feature table was not decoded correctly from UTF-8.
- Improved the shadows, making shadows fade in and out less noticable.
- The Cesium ion Token Troubleshooting panel will no longer appear in game worlds, including Play-In-Editor.

In addition to the above, this release updates [cesium-native](https://github.com/CesiumGS/cesium-native) from v0.12.0 to v0.13.0. See the [changelog](https://github.com/CesiumGS/cesium-native/blob/main/CHANGES.md) for a complete list of changes in cesium-native.

### v1.10.1 - 2022-02-01

##### Fixes :wrench:

- Fixed a crash at startup on Android devices introduced in v1.10.0.

### v1.10.0 - 2022-02-01

##### Breaking Changes :mega:

- The following Blueprints and C++ functions on `CesiumSunSky` have been renamed. CoreRedirects have been provided to handle the renames automatically for Blueprints.
  - `EnableMobileRendering` to `UseMobileRendering`
  - `AdjustAtmosphereRadius` to `UpdateAtmosphereRadius`

##### Additions :tada:

- Added Cesium Cartographic Polygon to the Cesium Quick Add panel.
- Improved the Cesium ion token management. Instead of automatically creating a Cesium ion token for each project, Cesium for Unreal now prompts you to select or create a token the first time one is needed.
- Added a Cesium ion Token Troubleshooting panel that appears when there is a problem connecting to Cesium ion tilesets and raster overlays.
- The new `FCesiumCamera` and `ACesiumCameraManager` can be used to register and update custom camera views into Cesium tilesets.

##### Fixes :wrench:

- Fixed a crash when editing the georeference detail panel while a sublevel is active.
- Improved the organization of `CesiumSunSky` parameters in the Details Panel.
- Improved the organization of `CesiumGlobeAnchorComponent` parameters in the Details Panel.

In addition to the above, this release updates [cesium-native](https://github.com/CesiumGS/cesium-native) from v0.11.0 to v0.12.0. See the [changelog](https://github.com/CesiumGS/cesium-native/blob/main/CHANGES.md) for a complete list of changes in cesium-native.

### v1.9.0 - 2022-01-03

##### Fixes :wrench:

- Fixed a bug that could cause incorrect LOD and culling when viewing a camera in-editor and the camera's aspect ratio does not match the viewport window's aspect ratio.

In addition to the above, this release updates [cesium-native](https://github.com/CesiumGS/cesium-native) from v0.10.0 to v0.11.0. See the [changelog](https://github.com/CesiumGS/cesium-native/blob/main/CHANGES.md) for a complete list of changes in cesium-native.

### v1.8.1 - 2021-12-02

In this release, the cesium-native binaries are built using Xcode 11.3 on macOS instead of Xcode 12. Other platforms are unchanged from v1.8.0.

### v1.8.0 - 2021-12-01

##### Additions :tada:

- `Cesium3DTileset` now has options for enabling custom depth and stencil buffer.
- Added `CesiumDebugColorizeTilesRasterOverlay` to visualize how a tileset is divided into tiles.
- Added `Log Selection Stats` debug option to the `Cesium3DTileset` Actor.
- Exposed raster overlay properties to Blueprints, so that overlays can be created and manipulated with Blueprints.

##### Fixes :wrench:

- Cesium for Unreal now does a much better job of releasing memory when the Unreal Engine garbage collector is not active, such as in the Editor.
- Fixed a bug that could cause an incorrect field-of-view angle to be used for tile selection in the Editor.
- Fixed a bug that caused `GlobeAwareDefaultPawn` (and its derived classes, notably `DynamicPawn`) to completely ignore short flights.

In addition to the above, this release updates [cesium-native](https://github.com/CesiumGS/cesium-native) from v0.9.0 to v0.10.0. See the [changelog](https://github.com/CesiumGS/cesium-native/blob/main/CHANGES.md) for a complete list of changes in cesium-native.

### v1.7.0 - 2021-11-01

##### Breaking Changes :mega:

- Removed `CesiumGlobeAnchorParent`, which was deprecated in v1.3.0. The `CesiumGlobeAnchorParent` functionality can be recreated using an empty actor with a `CesiumGlobeAnchorComponent`.
- Removed the `FixTransformOnOriginRebase` property from `CesiumGeoreferenceComponent`, and the component now always acts as if it is enabled. This should now work correctly even for objects that are moved by physics or other Unreal Engine mechanisms.
- The `SnapToEastSouthUp` function on `CesiumGeoreference` no longer resets the Scale back to 1.0. It only modifies the rotation.
- The following `CesiumGeoreferenceComponent` Blueprints and C++ functions no longer take a `MaintainRelativeOrientation` parameter. Instead, this behavior is controlled by the `AdjustOrientationForGlobeWhenMoving` property.
  - `MoveToLongitudeLatitudeHeight`
  - `InaccurateMoveToLongitudeLatitudeHeight`
  - `MoveToECEF`
  - `InaccurateMoveToECEF`
- Renamed `CesiumGeoreferenceComponent` to `CesiumGlobeAnchorComponent`.
- `CesiumSunSky` has been converted from Blueprints to C++. Backward compatibility should be preserved in most cases, but some less common scenarios may break.
- `GlobeAwareDefaultPawn`, `DynamicPawn`, and `CesiumSunSky` no longer have a `Georeference` property. Instead, they have a `CesiumGlobeAnchor` component that has a `Georeference` property.
- The `Georeference` property on most Cesium types can now be null if it has not been set explicitly in the Editor. To get the effective Georeference, including one that has been discovered in the level, use the `ResolvedGeoreference` property or call the `ResolveGeoreference` function.
- Removed the option to locate the Georeference at the "Bounding Volume Origin". It was confusing and almost never useful.
- The `CheckForNewSubLevels` and `JumpToCurrentLevel` functions in `CesiumGeoreference` have been removed. New sub-levels now automatically appear without an explicit check, and the current sub-level can be changed using the standard Unreal Engine Levels panel.
- Removed the `CurrentLevelIndex` property from `CesiumGeoreference`. The sub-level that is currently active in the Editor can be queried with the `GetCurrentLevel` function of the `World`.
- Removed the `SunSky` property from `CesiumGeoreference`. The `CesiumSunSky` now holds a reference to the `CesiumGeoreference`, rather than the other way around.
- The following Blueprints and C++ functions on `CesiumGeoreference` have been renamed. CoreRedirects have been provided to handle the renames automatically for Blueprints.
  - `TransformLongitudeLatitudeHeightToUe` to `TransformLongitudeLatitudeHeightToUnreal`
  - `InaccurateTransformLongitudeLatitudeHeightToUe` to `InaccurateTransformLongitudeLatitudeHeightToUnreal`
  - `TransformUeToLongitudeLatitudeHeight` to `TransformLongitudeLatitudeHeightToUnreal`
  - `InaccurateTransformUeToLongitudeLatitudeHeight` to `InaccurateTransformUnrealToLongitudeLatitudeHeight`
  - `TransformEcefToUe` to `TransformEcefToUnreal`
  - `InaccurateTransformEcefToUe` to `InaccurateTransformEcefToUnreal`
  - `TransformUeToEcef` to `TransformUnrealToEcef`
  - `InaccurateTransformUeToEcef` to `InaccurateTransformUnrealToEcef`
  - `TransformRotatorUeToEnu` to `TransformRotatorUnrealToEastNorthUp`
  - `InaccurateTransformRotatorUeToEnu` to `InaccurateTransformRotatorUnrealToEastNorthUp`
  - `TransformRotatorEnuToUe` to `TransformRotatorEastNorthUpToUnreal`
  - `InaccurateTransformRotatorEnuToUe` to `InaccurateTransformRotatorEastNorthUpToUnreal`
- The following C++ functions on `CesiumGeoreference` have been removed:
  - `GetGeoreferencedToEllipsoidCenteredTransform` and `GetEllipsoidCenteredToGeoreferencedTransform` moved to `GeoTransforms`, which is accessible via the `getGeoTransforms` function on `CesiumGeoreference`.
  - `GetUnrealWorldToEllipsoidCenteredTransform` has been replaced with `TransformUnrealToEcef` except that the latter takes standard Unreal world coordinates rather than absolute world coordinates. If you have absolute world coordinates, subtract the World's `OriginLocation` before calling the new function.
  - `GetEllipsoidCenteredToUnrealWorldTransform` has been replaced with `TransformEcefToUnreal` except that the latter returns standard Unreal world coordinates rather than absolute world coordinates. If you want absolute world coordinates, add the World's `OriginLocation` to the return value.
  - `AddGeoreferencedObject` should be replaced with a subscription to the new `OnGeoreferenceUpdated` event.

##### Additions :tada:

- Improved the workflow for managing georeferenced sub-levels.
- `CesiumSunSky` now automatically adjusts the atmosphere size based on the player Pawn's position to avoid tiled artifacts in the atmosphere when viewing the globe from far away.
- `GlobeAwareDefaultPawn` and derived classes like `DynamicPawn` now have a `CesiumGlobeAnchorComponent` attached to them. This allows more consistent movement on the globe, and allows the pawn's Longitude/Latitude/Height or ECEF coordinates to be specified directly in the Editor.
- `CesiumSunSky` now has an `EnableMobileRendering` flag that, when enabled, switches to a mobile-compatible atmosphere rendering technique.
- `CesiumCartographicPolygon`'s `GlobeAnchor` and `Polygon` are now exposed in the Editor and to Blueprints.
- Added `InaccurateGetLongitudeLatitudeHeight` and `InaccurateGetECEF` functions to `CesiumGlobeAnchorComponent`, allowing access to the current position of a globe-anchored Actor from Blueprints.
- Added support for collision object types on 'ACesium3DTileset' actors.

##### Fixes :wrench:

- Cesium objects in a sub-level will now successfully find and use the `CesiumGeoreference` and `CesiumCreditSystem` object in the Persistent Level when these properties are left unset. For best results, we suggest removing all instances of these objects from sub-levels.
- Fixed a bug that made the Time-of-Day widget forget the time when it was closed and re-opened.
- Undo/Redo now work more reliably for `CesiumGlobeAnchor` properties.
- We now explicitly free the `PlatformData` and renderer resources associated with `UTexture2D` instances created for raster overlays when the textures are no longer needed. By relying less on the Unreal Engine garbage collector, this helps keep memory usage lower. It also keeps memory from going up so quickly in the Editor, which by default does not run the garbage collector at all.

In addition to the above, this release updates [cesium-native](https://github.com/CesiumGS/cesium-native) from v0.8.0 to v0.9.0. See the [changelog](https://github.com/CesiumGS/cesium-native/blob/main/CHANGES.md) for a complete list of changes in cesium-native.

### v1.6.3 - 2021-10-01

##### Fixes :wrench:

- Fixed a bug that caused incorrect tangents to be generated based on uninitialized texture coordinates.
- Fixed a bug that could cause vertices to be duplicated and tangents calculated even when not needed.
- Fixed a bug that caused the Cesium ion access token to sometimes be blank when adding an asset from the "Cesium ion Assets" panel while the "Cesium" panel is not open.

In addition to the above, this release updates [cesium-native](https://github.com/CesiumGS/cesium-native) from v0.7.2 to v0.8.0. See the [changelog](https://github.com/CesiumGS/cesium-native/blob/main/CHANGES.md) for a complete list of changes in cesium-native.

### v1.6.2 - 2021-09-14

This release only updates [cesium-native](https://github.com/CesiumGS/cesium-native) from v0.7.1 to v0.7.2. See the [changelog](https://github.com/CesiumGS/cesium-native/blob/main/CHANGES.md) for a complete list of changes in cesium-native.

### v1.6.1 - 2021-09-14

##### Additions :tada:

- Added the `MaximumCachedBytes` property to `ACesium3DTileset`.

##### Fixes :wrench:

- Fixed incorrect behavior when two sublevels overlap each other. Now the closest sublevel is chosen in that case.
- Fixed crash when `GlobeAwareDefaultPawn::FlyToLocation` was called when the pawn was not possessed.
- Fixed a bug that caused clipping to work incorrectly for tiles that are partially water.
- Limited the length of names assigned to the ActorComponents created for 3D Tiles, to avoid a crash caused by an FName being too long with extremely long tileset URLs.
- Fixed a bug that caused 3D Tiles tile selection to take into account Editor viewports even when in Play-in-Editor mode.
- Fixed a bug in `DynamicPawn` that caused a divide-by-zero message to be printed to the Output Log.
- Fixed a mismatch on Windows between Unreal Engine's compiler options and cesium-native's compiler options that could sometimes lead to crashes and other broken behavior.

In addition to the above, this release updates [cesium-native](https://github.com/CesiumGS/cesium-native) from v0.7.0 to v0.7.1. See the [changelog](https://github.com/CesiumGS/cesium-native/blob/main/CHANGES.md) for a complete list of changes in cesium-native.

### v1.6.0 - 2021-09-01

##### Breaking Changes :mega:

- Removed `ACesium3DTileset::OpacityMaskMaterial`. The regular `Material` property is used instead.
- Renamed `UCesiumMetadataFeatureTableBlueprintLibrary::GetPropertiesForFeatureID` to `UCesiumMetadataFeatureTableBlueprintLibrary::GetMetadataValuesForFeatureID`. This is a breaking change for C++ code but Blueprints should be unaffected because of a CoreRedirect.
- Renamed `UCesiumMetadataFeatureTableBlueprintLibrary::GetPropertiesAsStringsForFeatureID` to `UCesiumMetadataFeatureTableBlueprintLibrary::GetMetadataValuesAsStringForFeatureID`. This is a breaking change for C++ code but it was not previously exposed to Blueprints.

##### Additions :tada:

- Added the ability to define a "Cesium Cartographic Polygon" and then use it to clip away part of a Cesium 3D Tileset.
- Multiple raster overlays per tileset are now supported.
- The default materials used to render Cesium 3D Tilesets are now built around Material Layers, making them easier to compose and customize.
- Added support for using `ASceneCapture2D` with `ACesium3DTileset` actors.
- Added an editor option in `ACesium3DTileset` to optionally generate smooth normals for glTFs that originally did not have normals.
- Added an editor option in `ACesium3DTileset` to disable the creation of physics meshes for its tiles.
- Added a Refresh button on the Cesium ion Assets panel.
- Made `UCesiumMetadataFeatureTableBlueprintLibrary::GetMetadataValuesAsStringForFeatureID`, `UCesiumMetadataFeatureTableBlueprintLibrary::GetProperties`, and `UCesiumMetadataPrimitiveBlueprintLibrary::GetFirstVertexIDFromFaceID` callable from Blueprints.
- Consolidated texture preparation code. Now raster overlay textures can generate mip-maps and the overlay texture preparation can happen partially on the load thread.
- The Cesium ion Assets panel now has two buttons for imagery assets, allowing the user to select whether the asset should replace the base overlay or be added on top.

##### Fixes :wrench:

- Fixed indexed vertices being duplicated unnecessarily in certain situations in `UCesiumGltfComponent`.

In addition to the above, this release updates [cesium-native](https://github.com/CesiumGS/cesium-native) from v0.6.0 to v0.7.0. See the [changelog](https://github.com/CesiumGS/cesium-native/blob/main/CHANGES.md) for a complete list of changes in cesium-native.

### v1.5.2 - 2021-08-30

##### Additions :tada:

- Added support for Unreal Engine v4.27.

### v1.5.1 - 2021-08-09

##### Breaking :mega:

- Changed Cesium Native Cesium3DTiles's namespace to Cesium3DTilesSelection's namespace

##### Fixes :wrench:

- Fixed a bug that could cause mis-registration of feature metadata to the wrong features in Draco-compressed meshes.
- Fixed a bug that could cause a crash with VR/AR devices enabled but not in use.

### v1.5.0 - 2021-08-02

##### Additions :tada:

- Added support for reading per-feature metadata from glTFs with the `EXT_feature_metadata` extension or from 3D Tiles with a B3DM batch table and accessing it from Blueprints.
- Added support for using multiple view frustums in `ACesium3DTileset` to inform the tile selection algorithm.

##### Fixes :wrench:

- Fixed a bug introduced in v1.4.0 that made it impossible to add a "Blank 3D Tiles Tileset" using the Cesium panel without first signing in to Cesium ion.
- Fixed a bug that caused a crash when deleting a Cesium 3D Tileset Actor and then undoing that deletion.

In addition to the above, this release updates [cesium-native](https://github.com/CesiumGS/cesium-native) from v0.5.0 to v0.6.0. See the [changelog](https://github.com/CesiumGS/cesium-native/blob/main/CHANGES.md) for a complete list of changes in cesium-native.

### v1.4.1 - 2021-07-13

##### Fixes :wrench:

- Fixed linker warnings on macOS related to "different visibility settings."
- Fixed compile errors on Android in Unreal Engine versions prior to 4.26.2 caused by missing support for C++17.

### v1.4.0 - 2021-07-01

##### Breaking :mega:

- Tangents are now only generated for models that don't have them and that do have a normal map, saving a significant amount of time. If you have a custom material that requires the tangents, or need them for any other reason, you may set the `AlwaysIncludeTangents` property on `Cesium3DTileset` to force them to be generated like they were in previous versions.

##### Additions :tada:

- The main Cesium panel now has buttons to easily add a `CesiumSunSky` or a `DynamicPawn`.

##### Fixes :wrench:

- Fixed a bug that could sometimes cause tile-sized holes to appear in a 3D Tiles model for one render frame.
- Fixed a bug that caused Cesium toolbar buttons to disappear when `Editor Preferences` -> `Use Small Tool Bar Icons` is enabled.
- Added support for other types of glTF index accessors: `BYTE`, `UNSIGNED_BYTE`, `SHORT`, and `UNSIGNED_SHORT`.

In addition to the above, this release updates [cesium-native](https://github.com/CesiumGS/cesium-native) from v0.4.0 to v0.5.0. See the [changelog](https://github.com/CesiumGS/cesium-native/blob/main/CHANGES.md) for a complete list of changes in cesium-native.

### v1.3.1 - 2021-06-02

- Temporarily removed support for the Android platform because it is causing problems in Epic's build environment, and is not quite production ready in any case.

### v1.3.0 - 2021-06-01

##### Breaking :mega:

- Tileset properties that require a tileset reload (URL, Source, IonAssetID, IonAccessToken, Materials) have been moved to `private`. Setter and getter methods are now provided for modifying them in Blueprints and C++.
- Deprecated `CesiumGlobeAnchorParent` and `FloatingPawn`. The `CesiumGlobeAnchorParent` functionality can be recreated using an empty actor with a `CesiumGeoreferenceComponent`. The `FloatingPawn` is now replaced by the `DynamicPawn`. In a future release, the `DynamicPawn` will be renamed to `CesiumFloatingPawn`.

##### Additions :tada:

- Added support for the Android platform.
- Added support for displaying a water effect for the parts of quantized-mesh terrain tiles that are known to be water.
- Improved property change checks in `Cesium3DTileset::LoadTileset`.
- Made origin rebasing boolean properties in `CesiumGeoreference` and `CesiumGeoreferenceComponent` blueprint editable.
- Made 3D Tiles properties editable in C++ and blueprints via getter/setter functions. The tileset now reloads at runtime when these properties are changed.
- Improvements to dynamic camera, created altitude curves for FlyTo behavior.
- Constrained the values for `UPROPERTY` user inputs to be in valid ranges.
- Added `M_CesiumOverlayWater` and `M_CesiumOverlayComplexWater` materials for use with water tiles.
- Exposed all tileset materials to allow for changes in editor.
- Added `TeleportWhenUpdatingTransform` boolean property to CesiumGeoreferenceComponent.
- Added a "Year" property to `CesiumSunSky`.
- Added the ability to use an external Directional Light with `CesiumSunSky`, rather than the embedded DirectionalLight component.

##### Fixes :wrench:

- Fixed a bug that caused rendering and navigation problems when zooming too far away from the globe when origin rebasing is enabled.
- Fixed a bug that caused glTF node `translation`, `rotation`, and `scale` properties to be ignored even if the node had no `matrix`.
- Cleaned up, standardized, and commented material and material functions.
- Moved all materials and material functions to the `Materials` subfolder.
- Set CesiumSunSky's directional light intensity to a more physically accurate value.
- Moved Latitude before Longitude on the `CesiumGeoreference` and `CesiumGeoreferenceComponent` Details panels.

In addition to the above, this release updates [cesium-native](https://github.com/CesiumGS/cesium-native) from v0.3.1 to v0.4.0. See the [changelog](https://github.com/CesiumGS/cesium-native/blob/main/CHANGES.md) for a complete list of changes in cesium-native.

### v1.2.1 - 2021-05-13

##### Fixes :wrench:

- Fixed a regression in Cesium for Unreal v1.2.0 where `GlobeAwareDefaultPawn` lost its georeference during playmode.
- Fixed a regression in Cesium for Unreal v1.2.0 where the matrices in `CesiumGeoreference` were being initialized to zero instead of identity.
- Fixed a regression in Cesium for Unreal v1.2.0 that broke the ability to paint foliage on terrain and other tilesets.

In addition to the above, this release updates [cesium-native](https://github.com/CesiumGS/cesium-native) from v0.3.0 to v0.3.1. See the [changelog](https://github.com/CesiumGS/cesium-native/blob/main/CHANGES.md) for a complete list of changes in cesium-native.

### v1.2.0 - 2021-05-03

##### Additions :tada:

- Added a dynamic camera that adapts to height above terrain.
- Added Linux support.
- Added support for Tile Map Service (TMS) raster overlays.

##### Fixes :wrench:

- Fixed issue where displayed longitude-latitude-height in `CesiumGeoreferenceComponent` wasn't updating in certain cases.
- `FEditorDelegates::OnFocusViewportOnActors` is no longer unnecessarily subscribed to multiple times.
- `Loading tileset ...` is now only written to the output log when the tileset actually needs to be reloaded.
- Fixed a bug where collision does not update correctly when changing properties of a tileset in the editor.
- Fixed a bug that caused tiles to disappear when "Suspend Update" was enabled.

### v1.1.1 - 2021-04-23

##### Fixes :wrench:

- Fixed a bug that caused tilesets added with the "Add Blank" button to cause an error during Play-In-Editor.
- Fixed a bug that caused `ACesiumGeoreference::TransformEcefToUe` to be much less precise than expected.
- Moved the `BodyInstance` property on `Cesium3DTileset` to the `Collision` category so that it can be modified in the Editor.

### v1.1.0 - 2021-04-19

##### Additions :tada:

- Added macOS support.
- Added support for the legacy `gltfUpAxis` property in a tileset `asset` dictionary. Although this property is **not** part of the specification, there are many existing assets that use this property and had been shown with a wrong rotation otherwise.
- Changed the log level for the tile selection output from `Display` to `Verbose`. With default settings, the output will no longer be displayed in the console, but only written to the log file.
- Added more diagnostic details to error messages for invalid glTF inputs.
- Added diagnostic details to error messages for failed OAuth2 authorization with `CesiumIonClient::Connection`.
- Added a `BodyInstance` property to `Cesium3DTileset` so that collision profiles can be configured.
- Added an experimental "Exclusion Zones" property to `Cesium3DTileset`. While likely to change in the future, it already provides a way to exclude parts of a 3D Tiles tileset to make room for another.

##### Fixes :wrench:

- Gave glTFs created from quantized-mesh terrain tiles a more sensible material with a `metallicFactor` of 0.0 and a `roughnessFactor` of 1.0. Previously the default glTF material was used, which has a `metallicFactor` of 1.0, leading to an undesirable appearance.
- Reported zero-length images as non-errors, because `BingMapsRasterOverlay` purposely requests that the Bing servers return a zero-length image for non-existent tiles.
- 3D Tiles geometric error is now scaled by the tile's transform.
- Fixed a bug that that caused a 3D Tiles tile to fail to refine when any of its children had an unsupported type of content.
- The `Material` property of `ACesium3DTiles` is now a `UMaterialInterface` instead of a `UMaterial`, allowing more flexibility in the types of materials that can be used.
- Fixed a possible crash when a `Cesium3DTileset` does not have a `CesiumGeoreference` or it is not valid.

In addition to the above, this release updates [cesium-native](https://github.com/CesiumGS/cesium-native) from v0.1.0 to v0.2.0. See the [changelog](https://github.com/CesiumGS/cesium-native/blob/main/CHANGES.md) for a complete list of changes in cesium-native.

### v1.0.0 - 2021-03-30 - Initial Release

##### Features :tada:

- High-accuracy, global-scale WGS84 globe for visualization of real-world 3D content
- 3D Tiles runtime engine to stream massive 3D geospatial datasets, such as terrain, imagery, 3D cities, and photogrammetry
  - Streaming from the cloud, a private network, or the local machine.
  - Level-of-detail selection
  - Caching
  - Multithreaded loading
  - Batched 3D Model (B3DM) content, including the B3DM content inside Composite (CMPT) tiles
  - `quantized-mesh` terrain loading and rendering
  - Bing Maps and Tile Map Service (TMS) raster overlays draped on terrain
- Integrated with Cesium ion for instant access to cloud based global 3D content.
- Integrated with Unreal Engine Editor, Actors and Components, Blueprints, Landscaping and Foliage, Sublevels, and Sequencer.<|MERGE_RESOLUTION|>--- conflicted
+++ resolved
@@ -10,11 +10,8 @@
 
 ##### Fixes :wrench:
 
-<<<<<<< HEAD
+- Fixed a bug introduced in v1.26.0 that caused an error when attempting to save a sub-level containing Cesium objects.
 - Remove degenerate triangles from collision mesh.
-=======
-- Fixed a bug introduced in v1.26.0 that caused an error when attempting to save a sub-level containing Cesium objects.
->>>>>>> 2f717b0d
 
 ### v1.26.0 - 2023-05-09
 
