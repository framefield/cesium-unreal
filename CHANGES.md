--- conflicted
+++ resolved
@@ -1,30 +1,26 @@
 # Change Log
 
-<<<<<<< HEAD
 ### ? - ?
 
+##### Additions :tada:
+
+- Tileset and raster overlay credits are now shown in Editor viewports.
+
+### v1.25.1 - 2023-05-02
+
+##### Fixes :wrench:
+
+- Fixed warnings about `bUseChaos` and `bCompilePhysX` being obsolete.
+
+### v1.25.0 - 2023-05-01
+
 Starting with this release, Cesium for Unreal requires Unreal Engine v5.0 or later.
 
-##### Additions :tada:
-
-- Tileset and raster overlay credits are now shown in Editor viewports.
-=======
-### v1.25.1 - 2023-05-02
-
-##### Fixes :wrench:
-
-- Fixed warnings about `bUseChaos` and `bCompilePhysX` being obsolete.
-
-### v1.25.0 - 2023-05-01
-
-Starting with this release, Cesium for Unreal requires Unreal Engine v5.0 or later.
-
 ##### Fixes :wrench:
 
 - On-screen credits now only show on the screen, and not in the Data Attribution panel. Additionally, the Data Attribution panel no longer appears if there are no credits to display in it.
 
 In addition to the above, this release updates [cesium-native](https://github.com/CesiumGS/cesium-native) from v0.23.0 to v0.24.0. See the [changelog](https://github.com/CesiumGS/cesium-native/blob/main/CHANGES.md) for a complete list of changes in cesium-native.
->>>>>>> a6078a0a
 
 ### v1.24.0 - 2023-04-03
 
