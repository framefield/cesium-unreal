--- conflicted
+++ resolved
@@ -4,11 +4,8 @@
 
 ##### Fixes :wrench:
 
-<<<<<<< HEAD
 - Fixed a bug that could cause a crash after applying a non-UMaterialInstanceDynamic material to a tileset.
-=======
 - Fixed a bug introduced in v1.13.0 that could lead to incorrect axis-aligned bounding boxes.
->>>>>>> 32ee39f0
 
 ### v1.13.1 - 2022-05-05
 
