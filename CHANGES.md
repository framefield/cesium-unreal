# Change Log

### ? - ?

##### Additions :tada:

- The translucent parts of 3D Tiles are now correctly rendered as translucent.
- Added a `TranslucentMaterial` property to `Cesium3DTileset`, allowing a custom material to be used to render the translucent portions of a tileset.

<<<<<<< HEAD
##### Fixes :wrench:

- Cesium for Unreal now only uses Editor viewports for tile selection if they are visible, real-time, and use a perspective projection. Previously, any viewport with a valid size was used, which could lead to tiles being loaded and rendered unnecessarily.
=======
### v1.16.2 - 2022-08-04

##### Fixes :wrench:

- Fixed a bug that caused a crash in Unreal Engine 4.26 when enabling the experimental tileset occlusion culling feature.

In addition to the above, this release updates [cesium-native](https://github.com/CesiumGS/cesium-native) from v0.18.0 to v0.18.1. See the [changelog](https://github.com/CesiumGS/cesium-native/blob/main/CHANGES.md) for a complete list of changes in cesium-native.
>>>>>>> 6b9e2be8

### v1.16.1 - 2022-08-01

##### Fixes :wrench:

- Fixed a bug that could cause a crash when using thumbnail rendering, notably on the Project Settings panel in UE5.
- More fully disabled the occlusion culling system when the project-level feature flag is disabled.

### v1.16.0 - 2022-08-01

##### Breaking Changes :mega:

- Cesium for Unreal now automatically scales the selected 3D Tiles level-of-detail by the viewport client's `GetDPIScale`, meaning that devices with high-DPI displays will get less detail and higher performance than they did in previous versions. This can be disabled - and the previous behavior restored - by disabling the "Scale Level Of Detail By DPI" in Project Settings under Plugins -> Cesium, or by changing the "Apply Dpi Scaling" property on individual Tileset Actors.

##### Additions :tada:

- Added an experimental feature that uses Occlusion Culling to avoid refining tiles that are occluded by other content in the level. Currently this must be explicitly enabled from the Plugins -> Cesium section of Project Settings. We expect to enable it by default in a future release.
- Added options in `ACesium3DTileset` to control occlusion culling and turn it off if necessary.
- `UCesiumGltfPrimitiveComponent` now has static mobility, allowing it to take advantage of several rendering optimizations only available for static objects.
- Added an `OnTilesetLoaded` even that is invoked when the current tileset has finished loading. It is available from C++ and Blueprints.
- Added a `GetLoadProgress` method that returns the current load percentage of the tileset. It is available from C++ and Blueprints.
- Added Blueprint-accessible callback `OnFlightComplete` for when Dynamic Pawn completes flight.
- Added Blueprint-accessible callback `OnFlightInterrupt` for when Dynamic Pawn's flying is interrupted.

##### Fixes :wrench:

- When the Cesium ion access or login token is modified and stored in a config file that is under source code control, it will now be checked out before it is saved. Previously, token changes could be silently ignores with a source code control system that marks files read-only, such as Perforce.
- Fixed a bug that prevented credit images from appearing in UE5.
- Fixed a credit-related crash that occur when switching levels.

In addition to the above, this release updates [cesium-native](https://github.com/CesiumGS/cesium-native) from v0.17.0 to v0.18.0. See the [changelog](https://github.com/CesiumGS/cesium-native/blob/main/CHANGES.md) for a complete list of changes in cesium-native.

### v1.15.0 - 2022-07-01

##### Additions :tada:

- Display credits using Rich Text Block instead of the Web Browser Widget.

##### Fixes :wrench:

- Swapped latitude and longitude parameters on georeferenced sublevels to match with the main georeference.
- Adjusted the presentation of sublevels in the Cesium Georeference details panel.
- We now explicitly free physics mesh UVs and face remap data, reducing memory usage in the Editor and reducing pressure on the garbage collector in-game.
- Fixed a bug that could cause a crash when reporting tileset or raster overlay load errors, particularly while switching levels.
- We now Log the correct asset source when loading a new tileset from either URL or Ion.

### v1.14.0 - 2022-06-01

##### Breaking Changes :mega:

- Renamed `ExcludeTilesInside` to `ExcludeSelectedTiles` on the `CesiumPolygonRasterOverlay`. A core redirect was added to remap the property value in existing projects.

##### Additions :tada:

- Added the `InvertSelection` option on `CesiumPolygonRasterOverlay` to rasterize outside the selection instead of inside. When used in conjunction with the `ExcludeSelectedTiles` option, tiles completely outside the polygon selection will be culled, instead of the tiles inside.

In addition to the above, this release updates [cesium-native](https://github.com/CesiumGS/cesium-native) from v0.15.1 to v0.16.0, fixing an important bug. See the [changelog](https://github.com/CesiumGS/cesium-native/blob/main/CHANGES.md) for a complete list of changes in cesium-native.

### v1.13.2 - 2022-05-13

##### Fixes :wrench:

- Fixed a bug that could cause a crash after applying a non-UMaterialInstanceDynamic material to a tileset.
- Fixed a bug introduced in v1.13.0 that could lead to incorrect axis-aligned bounding boxes.
- Gave initial values to some fields in UStructs that did not have them, including two `UObject` pointers.

In addition to the above, this release updates [cesium-native](https://github.com/CesiumGS/cesium-native) from v0.15.1 to v0.15.2, fixing an important bug and updating some third-party libraries. See the [changelog](https://github.com/CesiumGS/cesium-native/blob/main/CHANGES.md) for a complete list of changes in cesium-native.

### v1.13.1 - 2022-05-05

##### Breaking Changes :mega:

- Removed the following material assets that were accidentally included in the plugin in v1.13.0: `MetadataStyling/Layers/NYCBuildings_ByHeight_ML`, `MetadataStyling/Layers/NYCBuildings_ByYear_ML`, `MetadataStyling/NYCBuildings_ByHeight_M`, and `MetadataStyling/NYCBuildings_ByYear_M`. These assets can still be found in the [Cesium for Unreal Samples](https://github.com/CesiumGS/cesium-unreal-samples) project.

In addition to the above, this release updates [cesium-native](https://github.com/CesiumGS/cesium-native) from v0.15.0 to v0.15.1, fixing an important bug. See the [changelog](https://github.com/CesiumGS/cesium-native/blob/main/CHANGES.md) for a complete list of changes in cesium-native.

### v1.13.0 - 2022-05-02

##### Breaking Changes :mega:

- Deprecated parts of the old Blueprint API for feature ID attributes from `EXT_feature_metadata`.

##### Additions :tada:

- Improved the Blueprint API for feature ID attributes from `EXT_feature_metadata` (and upgraded batch tables).
- Added a Blueprint API to access feature ID textures and feature textures from the `EXT_feature_metadata` extension.
- Added the `UCesiumEncodedMetadataComponent` to enable styling with the metadata from the `EXT_feature_metadata` extension. This component provides a convenient way to query for existing metadata, dictate which metadata properties to encode for styling, and generate a starter material layer to access the wanted properties.

##### Fixes :wrench:

- glTF normal, occlusion, and metallic/roughness textures are no longer treated as sRGB.
- Improved the computation of axis-aligned bounding boxes for Unreal Engine, producing much smaller and more accurate bounding boxes in many cases.
- Metadata-related Blueprint functions will now return the default value if asked for an out-of-range feature or array element. Previously, they would assert or read undefined memory.

In addition to the above, this release updates [cesium-native](https://github.com/CesiumGS/cesium-native) from v0.14.0 to v0.15.0. See the [changelog](https://github.com/CesiumGS/cesium-native/blob/main/CHANGES.md) for a complete list of changes in cesium-native.

### v1.12.0 - 2022-04-01

##### Additions :tada:

- Raster overlays are now, by default, rendered using the default settings for the `World` texture group, which yields much higher quality on many platforms by enabling anisotrpic texture filtering. Shimmering of overlay textures in the distance should be drastically reduced.
- New options on `RasterOverlay` give the user control over the texture group, texture filtering, and mipmapping used for overlay textures.
- Improved the mapping between glTF textures and Unreal Engine texture options, which should improve texture quality in tilesets.
- Added `CesiumWebMapServiceRasterOverlay` to pull raster overlays from a WMS server.
- Added option to show `Cesium3DTileset` and `CesiumRasterOverlay` credits on screen, rather than in a separate popup.

##### Fixes :wrench:

- Fixed a leak of some of the memory used by tiles that were loaded but then ended up not being used because the camera had moved.
- Fixed a leak of glTF emissive textures.
- Fixed a bug introduced in v1.11.0 that used the Y-size of the right eye viewport for the left eye in tile selection for stereographic rendering.
- Fixed a bug where glTF primitives with no render data are added to the glTF render result.

In addition to the above, this release updates [cesium-native](https://github.com/CesiumGS/cesium-native) from v0.13.0 to v0.14.0. See the [changelog](https://github.com/CesiumGS/cesium-native/blob/main/CHANGES.md) for a complete list of changes in cesium-native.

### v1.11.0 - 2022-03-01

##### Breaking Changes :mega:

- Exclusion Zones have been deprecated and will be removed in a future release. Please use the Cartographic Polygon Actor instead.

##### Additions :tada:

- Added experimental support for Unreal Engine 5 (preview 1).
- Added collision meshes for tilesets when using the Chaos physics engine.
- Integrated GPU pixel compression formats received from Cesium Native into Unreal's texture system.
- Added support for the `CESIUM_RTC` glTF extension.
- Added the ability to set tne Georeference origin from ECEF coordinates in Blueprints and C++.
- Exposed the Cesium ion endpoint URL as a property on tilesets and raster overlays.

##### Fixes :wrench:

- Fixed bug where certain pitch values in "Innaccurate Fly to Location Longitude Latitude Height" cause gimbal lock.
- Fixed a bug that caused a graphical glitch by using 16-bit indices when 32-bit indices are needed.
- Fixed a bug where tileset metadata from a feature table was not decoded correctly from UTF-8.
- Improved the shadows, making shadows fade in and out less noticable.
- The Cesium ion Token Troubleshooting panel will no longer appear in game worlds, including Play-In-Editor.

In addition to the above, this release updates [cesium-native](https://github.com/CesiumGS/cesium-native) from v0.12.0 to v0.13.0. See the [changelog](https://github.com/CesiumGS/cesium-native/blob/main/CHANGES.md) for a complete list of changes in cesium-native.

### v1.10.1 - 2022-02-01

##### Fixes :wrench:

- Fixed a crash at startup on Android devices introduced in v1.10.0.

### v1.10.0 - 2022-02-01

##### Breaking Changes :mega:

- The following Blueprints and C++ functions on `CesiumSunSky` have been renamed. CoreRedirects have been provided to handle the renames automatically for Blueprints.
  - `EnableMobileRendering` to `UseMobileRendering`
  - `AdjustAtmosphereRadius` to `UpdateAtmosphereRadius`

##### Additions :tada:

- Added Cesium Cartographic Polygon to the Cesium Quick Add panel.
- Improved the Cesium ion token management. Instead of automatically creating a Cesium ion token for each project, Cesium for Unreal now prompts you to select or create a token the first time one is needed.
- Added a Cesium ion Token Troubleshooting panel that appears when there is a problem connecting to Cesium ion tilesets and raster overlays.
- The new `FCesiumCamera` and `ACesiumCameraManager` can be used to register and update custom camera views into Cesium tilesets.

##### Fixes :wrench:

- Fixed a crash when editing the georeference detail panel while a sublevel is active.
- Improved the organization of `CesiumSunSky` parameters in the Details Panel.
- Improved the organization of `CesiumGlobeAnchorComponent` parameters in the Details Panel.

In addition to the above, this release updates [cesium-native](https://github.com/CesiumGS/cesium-native) from v0.11.0 to v0.12.0. See the [changelog](https://github.com/CesiumGS/cesium-native/blob/main/CHANGES.md) for a complete list of changes in cesium-native.

### v1.9.0 - 2022-01-03

##### Fixes :wrench:

- Fixed a bug that could cause incorrect LOD and culling when viewing a camera in-editor and the camera's aspect ratio does not match the viewport window's aspect ratio.

In addition to the above, this release updates [cesium-native](https://github.com/CesiumGS/cesium-native) from v0.10.0 to v0.11.0. See the [changelog](https://github.com/CesiumGS/cesium-native/blob/main/CHANGES.md) for a complete list of changes in cesium-native.

### v1.8.1 - 2021-12-02

In this release, the cesium-native binaries are built using Xcode 11.3 on macOS instead of Xcode 12. Other platforms are unchanged from v1.8.0.

### v1.8.0 - 2021-12-01

##### Additions :tada:

- `Cesium3DTileset` now has options for enabling custom depth and stencil buffer.
- Added `CesiumDebugColorizeTilesRasterOverlay` to visualize how a tileset is divided into tiles.
- Added `Log Selection Stats` debug option to the `Cesium3DTileset` Actor.
- Exposed raster overlay properties to Blueprints, so that overlays can be created and manipulated with Blueprints.

##### Fixes :wrench:

- Cesium for Unreal now does a much better job of releasing memory when the Unreal Engine garbage collector is not active, such as in the Editor.
- Fixed a bug that could cause an incorrect field-of-view angle to be used for tile selection in the Editor.
- Fixed a bug that caused `GlobeAwareDefaultPawn` (and its derived classes, notably `DynamicPawn`) to completely ignore short flights.

In addition to the above, this release updates [cesium-native](https://github.com/CesiumGS/cesium-native) from v0.9.0 to v0.10.0. See the [changelog](https://github.com/CesiumGS/cesium-native/blob/main/CHANGES.md) for a complete list of changes in cesium-native.

### v1.7.0 - 2021-11-01

##### Breaking Changes :mega:

- Removed `CesiumGlobeAnchorParent`, which was deprecated in v1.3.0. The `CesiumGlobeAnchorParent` functionality can be recreated using an empty actor with a `CesiumGlobeAnchorComponent`.
- Removed the `FixTransformOnOriginRebase` property from `CesiumGeoreferenceComponent`, and the component now always acts as if it is enabled. This should now work correctly even for objects that are moved by physics or other Unreal Engine mechanisms.
- The `SnapToEastSouthUp` function on `CesiumGeoreference` no longer resets the Scale back to 1.0. It only modifies the rotation.
- The following `CesiumGeoreferenceComponent` Blueprints and C++ functions no longer take a `MaintainRelativeOrientation` parameter. Instead, this behavior is controlled by the `AdjustOrientationForGlobeWhenMoving` property.
  - `MoveToLongitudeLatitudeHeight`
  - `InaccurateMoveToLongitudeLatitudeHeight`
  - `MoveToECEF`
  - `InaccurateMoveToECEF`
- Renamed `CesiumGeoreferenceComponent` to `CesiumGlobeAnchorComponent`.
- `CesiumSunSky` has been converted from Blueprints to C++. Backward compatibility should be preserved in most cases, but some less common scenarios may break.
- `GlobeAwareDefaultPawn`, `DynamicPawn`, and `CesiumSunSky` no longer have a `Georeference` property. Instead, they have a `CesiumGlobeAnchor` component that has a `Georeference` property.
- The `Georeference` property on most Cesium types can now be null if it has not been set explicitly in the Editor. To get the effective Georeference, including one that has been discovered in the level, use the `ResolvedGeoreference` property or call the `ResolveGeoreference` function.
- Removed the option to locate the Georeference at the "Bounding Volume Origin". It was confusing and almost never useful.
- The `CheckForNewSubLevels` and `JumpToCurrentLevel` functions in `CesiumGeoreference` have been removed. New sub-levels now automatically appear without an explicit check, and the current sub-level can be changed using the standard Unreal Engine Levels panel.
- Removed the `CurrentLevelIndex` property from `CesiumGeoreference`. The sub-level that is currently active in the Editor can be queried with the `GetCurrentLevel` function of the `World`.
- Removed the `SunSky` property from `CesiumGeoreference`. The `CesiumSunSky` now holds a reference to the `CesiumGeoreference`, rather than the other way around.
- The following Blueprints and C++ functions on `CesiumGeoreference` have been renamed. CoreRedirects have been provided to handle the renames automatically for Blueprints.
  - `TransformLongitudeLatitudeHeightToUe` to `TransformLongitudeLatitudeHeightToUnreal`
  - `InaccurateTransformLongitudeLatitudeHeightToUe` to `InaccurateTransformLongitudeLatitudeHeightToUnreal`
  - `TransformUeToLongitudeLatitudeHeight` to `TransformLongitudeLatitudeHeightToUnreal`
  - `InaccurateTransformUeToLongitudeLatitudeHeight` to `InaccurateTransformUnrealToLongitudeLatitudeHeight`
  - `TransformEcefToUe` to `TransformEcefToUnreal`
  - `InaccurateTransformEcefToUe` to `InaccurateTransformEcefToUnreal`
  - `TransformUeToEcef` to `TransformUnrealToEcef`
  - `InaccurateTransformUeToEcef` to `InaccurateTransformUnrealToEcef`
  - `TransformRotatorUeToEnu` to `TransformRotatorUnrealToEastNorthUp`
  - `InaccurateTransformRotatorUeToEnu` to `InaccurateTransformRotatorUnrealToEastNorthUp`
  - `TransformRotatorEnuToUe` to `TransformRotatorEastNorthUpToUnreal`
  - `InaccurateTransformRotatorEnuToUe` to `InaccurateTransformRotatorEastNorthUpToUnreal`
- The following C++ functions on `CesiumGeoreference` have been removed:
  - `GetGeoreferencedToEllipsoidCenteredTransform` and `GetEllipsoidCenteredToGeoreferencedTransform` moved to `GeoTransforms`, which is accessible via the `getGeoTransforms` function on `CesiumGeoreference`.
  - `GetUnrealWorldToEllipsoidCenteredTransform` has been replaced with `TransformUnrealToEcef` except that the latter takes standard Unreal world coordinates rather than absolute world coordinates. If you have absolute world coordinates, subtract the World's `OriginLocation` before calling the new function.
  - `GetEllipsoidCenteredToUnrealWorldTransform` has been replaced with `TransformEcefToUnreal` except that the latter returns standard Unreal world coordinates rather than absolute world coordinates. If you want absolute world coordinates, add the World's `OriginLocation` to the return value.
  - `AddGeoreferencedObject` should be replaced with a subscription to the new `OnGeoreferenceUpdated` event.

##### Additions :tada:

- Improved the workflow for managing georeferenced sub-levels.
- `CesiumSunSky` now automatically adjusts the atmosphere size based on the player Pawn's position to avoid tiled artifacts in the atmosphere when viewing the globe from far away.
- `GlobeAwareDefaultPawn` and derived classes like `DynamicPawn` now have a `CesiumGlobeAnchorComponent` attached to them. This allows more consistent movement on the globe, and allows the pawn's Longitude/Latitude/Height or ECEF coordinates to be specified directly in the Editor.
- `CesiumSunSky` now has an `EnableMobileRendering` flag that, when enabled, switches to a mobile-compatible atmosphere rendering technique.
- `CesiumCartographicPolygon`'s `GlobeAnchor` and `Polygon` are now exposed in the Editor and to Blueprints.
- Added `InaccurateGetLongitudeLatitudeHeight` and `InaccurateGetECEF` functions to `CesiumGlobeAnchorComponent`, allowing access to the current position of a globe-anchored Actor from Blueprints.
- Added support for collision object types on 'ACesium3DTileset' actors.

##### Fixes :wrench:

- Cesium objects in a sub-level will now successfully find and use the `CesiumGeoreference` and `CesiumCreditSystem` object in the Persistent Level when these properties are left unset. For best results, we suggest removing all instances of these objects from sub-levels.
- Fixed a bug that made the Time-of-Day widget forget the time when it was closed and re-opened.
- Undo/Redo now work more reliably for `CesiumGlobeAnchor` properties.
- We now explicitly free the `PlatformData` and renderer resources associated with `UTexture2D` instances created for raster overlays when the textures are no longer needed. By relying less on the Unreal Engine garbage collector, this helps keep memory usage lower. It also keeps memory from going up so quickly in the Editor, which by default does not run the garbage collector at all.

In addition to the above, this release updates [cesium-native](https://github.com/CesiumGS/cesium-native) from v0.8.0 to v0.9.0. See the [changelog](https://github.com/CesiumGS/cesium-native/blob/main/CHANGES.md) for a complete list of changes in cesium-native.

### v1.6.3 - 2021-10-01

##### Fixes :wrench:

- Fixed a bug that caused incorrect tangents to be generated based on uninitialized texture coordinates.
- Fixed a bug that could cause vertices to be duplicated and tangents calculated even when not needed.
- Fixed a bug that caused the Cesium ion access token to sometimes be blank when adding an asset from the "Cesium ion Assets" panel while the "Cesium" panel is not open.

In addition to the above, this release updates [cesium-native](https://github.com/CesiumGS/cesium-native) from v0.7.2 to v0.8.0. See the [changelog](https://github.com/CesiumGS/cesium-native/blob/main/CHANGES.md) for a complete list of changes in cesium-native.

### v1.6.2 - 2021-09-14

This release only updates [cesium-native](https://github.com/CesiumGS/cesium-native) from v0.7.1 to v0.7.2. See the [changelog](https://github.com/CesiumGS/cesium-native/blob/main/CHANGES.md) for a complete list of changes in cesium-native.

### v1.6.1 - 2021-09-14

##### Additions :tada:

- Added the `MaximumCachedBytes` property to `ACesium3DTileset`.

##### Fixes :wrench:

- Fixed incorrect behavior when two sublevels overlap each other. Now the closest sublevel is chosen in that case.
- Fixed crash when `GlobeAwareDefaultPawn::FlyToLocation` was called when the pawn was not possessed.
- Fixed a bug that caused clipping to work incorrectly for tiles that are partially water.
- Limited the length of names assigned to the ActorComponents created for 3D Tiles, to avoid a crash caused by an FName being too long with extremely long tileset URLs.
- Fixed a bug that caused 3D Tiles tile selection to take into account Editor viewports even when in Play-in-Editor mode.
- Fixed a bug in `DynamicPawn` that caused a divide-by-zero message to be printed to the Output Log.
- Fixed a mismatch on Windows between Unreal Engine's compiler options and cesium-native's compiler options that could sometimes lead to crashes and other broken behavior.

In addition to the above, this release updates [cesium-native](https://github.com/CesiumGS/cesium-native) from v0.7.0 to v0.7.1. See the [changelog](https://github.com/CesiumGS/cesium-native/blob/main/CHANGES.md) for a complete list of changes in cesium-native.

### v1.6.0 - 2021-09-01

##### Breaking Changes :mega:

- Removed `ACesium3DTileset::OpacityMaskMaterial`. The regular `Material` property is used instead.
- Renamed `UCesiumMetadataFeatureTableBlueprintLibrary::GetPropertiesForFeatureID` to `UCesiumMetadataFeatureTableBlueprintLibrary::GetMetadataValuesForFeatureID`. This is a breaking change for C++ code but Blueprints should be unaffected because of a CoreRedirect.
- Renamed `UCesiumMetadataFeatureTableBlueprintLibrary::GetPropertiesAsStringsForFeatureID` to `UCesiumMetadataFeatureTableBlueprintLibrary::GetMetadataValuesAsStringForFeatureID`. This is a breaking change for C++ code but it was not previously exposed to Blueprints.

##### Additions :tada:

- Added the ability to define a "Cesium Cartographic Polygon" and then use it to clip away part of a Cesium 3D Tileset.
- Multiple raster overlays per tileset are now supported.
- The default materials used to render Cesium 3D Tilesets are now built around Material Layers, making them easier to compose and customize.
- Added support for using `ASceneCapture2D` with `ACesium3DTileset` actors.
- Added an editor option in `ACesium3DTileset` to optionally generate smooth normals for glTFs that originally did not have normals.
- Added an editor option in `ACesium3DTileset` to disable the creation of physics meshes for its tiles.
- Added a Refresh button on the Cesium ion Assets panel.
- Made `UCesiumMetadataFeatureTableBlueprintLibrary::GetMetadataValuesAsStringForFeatureID`, `UCesiumMetadataFeatureTableBlueprintLibrary::GetProperties`, and `UCesiumMetadataPrimitiveBlueprintLibrary::GetFirstVertexIDFromFaceID` callable from Blueprints.
- Consolidated texture preparation code. Now raster overlay textures can generate mip-maps and the overlay texture preparation can happen partially on the load thread.
- The Cesium ion Assets panel now has two buttons for imagery assets, allowing the user to select whether the asset should replace the base overlay or be added on top.

##### Fixes :wrench:

- Fixed indexed vertices being duplicated unnecessarily in certain situations in `UCesiumGltfComponent`.

In addition to the above, this release updates [cesium-native](https://github.com/CesiumGS/cesium-native) from v0.6.0 to v0.7.0. See the [changelog](https://github.com/CesiumGS/cesium-native/blob/main/CHANGES.md) for a complete list of changes in cesium-native.

### v1.5.2 - 2021-08-30

##### Additions :tada:

- Added support for Unreal Engine v4.27.

### v1.5.1 - 2021-08-09

##### Breaking :mega:

- Changed Cesium Native Cesium3DTiles's namespace to Cesium3DTilesSelection's namespace

##### Fixes :wrench:

- Fixed a bug that could cause mis-registration of feature metadata to the wrong features in Draco-compressed meshes.
- Fixed a bug that could cause a crash with VR/AR devices enabled but not in use.

### v1.5.0 - 2021-08-02

##### Additions :tada:

- Added support for reading per-feature metadata from glTFs with the `EXT_feature_metadata` extension or from 3D Tiles with a B3DM batch table and accessing it from Blueprints.
- Added support for using multiple view frustums in `ACesium3DTileset` to inform the tile selection algorithm.

##### Fixes :wrench:

- Fixed a bug introduced in v1.4.0 that made it impossible to add a "Blank 3D Tiles Tileset" using the Cesium panel without first signing in to Cesium ion.
- Fixed a bug that caused a crash when deleting a Cesium 3D Tileset Actor and then undoing that deletion.

In addition to the above, this release updates [cesium-native](https://github.com/CesiumGS/cesium-native) from v0.5.0 to v0.6.0. See the [changelog](https://github.com/CesiumGS/cesium-native/blob/main/CHANGES.md) for a complete list of changes in cesium-native.

### v1.4.1 - 2021-07-13

##### Fixes :wrench:

- Fixed linker warnings on macOS related to "different visibility settings."
- Fixed compile errors on Android in Unreal Engine versions prior to 4.26.2 caused by missing support for C++17.

### v1.4.0 - 2021-07-01

##### Breaking :mega:

- Tangents are now only generated for models that don't have them and that do have a normal map, saving a significant amount of time. If you have a custom material that requires the tangents, or need them for any other reason, you may set the `AlwaysIncludeTangents` property on `Cesium3DTileset` to force them to be generated like they were in previous versions.

##### Additions :tada:

- The main Cesium panel now has buttons to easily add a `CesiumSunSky` or a `DynamicPawn`.

##### Fixes :wrench:

- Fixed a bug that could sometimes cause tile-sized holes to appear in a 3D Tiles model for one render frame.
- Fixed a bug that caused Cesium toolbar buttons to disappear when `Editor Preferences` -> `Use Small Tool Bar Icons` is enabled.
- Added support for other types of glTF index accessors: `BYTE`, `UNSIGNED_BYTE`, `SHORT`, and `UNSIGNED_SHORT`.

In addition to the above, this release updates [cesium-native](https://github.com/CesiumGS/cesium-native) from v0.4.0 to v0.5.0. See the [changelog](https://github.com/CesiumGS/cesium-native/blob/main/CHANGES.md) for a complete list of changes in cesium-native.

### v1.3.1 - 2021-06-02

- Temporarily removed support for the Android platform because it is causing problems in Epic's build environment, and is not quite production ready in any case.

### v1.3.0 - 2021-06-01

##### Breaking :mega:

- Tileset properties that require a tileset reload (URL, Source, IonAssetID, IonAccessToken, Materials) have been moved to `private`. Setter and getter methods are now provided for modifying them in Blueprints and C++.
- Deprecated `CesiumGlobeAnchorParent` and `FloatingPawn`. The `CesiumGlobeAnchorParent` functionality can be recreated using an empty actor with a `CesiumGeoreferenceComponent`. The `FloatingPawn` is now replaced by the `DynamicPawn`. In a future release, the `DynamicPawn` will be renamed to `CesiumFloatingPawn`.

##### Additions :tada:

- Added support for the Android platform.
- Added support for displaying a water effect for the parts of quantized-mesh terrain tiles that are known to be water.
- Improved property change checks in `Cesium3DTileset::LoadTileset`.
- Made origin rebasing boolean properties in `CesiumGeoreference` and `CesiumGeoreferenceComponent` blueprint editable.
- Made 3D Tiles properties editable in C++ and blueprints via getter/setter functions. The tileset now reloads at runtime when these properties are changed.
- Improvements to dynamic camera, created altitude curves for FlyTo behavior.
- Constrained the values for `UPROPERTY` user inputs to be in valid ranges.
- Added `M_CesiumOverlayWater` and `M_CesiumOverlayComplexWater` materials for use with water tiles.
- Exposed all tileset materials to allow for changes in editor.
- Added `TeleportWhenUpdatingTransform` boolean property to CesiumGeoreferenceComponent.
- Added a "Year" property to `CesiumSunSky`.
- Added the ability to use an external Directional Light with `CesiumSunSky`, rather than the embedded DirectionalLight component.

##### Fixes :wrench:

- Fixed a bug that caused rendering and navigation problems when zooming too far away from the globe when origin rebasing is enabled.
- Fixed a bug that caused glTF node `translation`, `rotation`, and `scale` properties to be ignored even if the node had no `matrix`.
- Cleaned up, standardized, and commented material and material functions.
- Moved all materials and material functions to the `Materials` subfolder.
- Set CesiumSunSky's directional light intensity to a more physically accurate value.
- Moved Latitude before Longitude on the `CesiumGeoreference` and `CesiumGeoreferenceComponent` Details panels.

In addition to the above, this release updates [cesium-native](https://github.com/CesiumGS/cesium-native) from v0.3.1 to v0.4.0. See the [changelog](https://github.com/CesiumGS/cesium-native/blob/main/CHANGES.md) for a complete list of changes in cesium-native.

### v1.2.1 - 2021-05-13

##### Fixes :wrench:

- Fixed a regression in Cesium for Unreal v1.2.0 where `GlobeAwareDefaultPawn` lost its georeference during playmode.
- Fixed a regression in Cesium for Unreal v1.2.0 where the matrices in `CesiumGeoreference` were being initialized to zero instead of identity.
- Fixed a regression in Cesium for Unreal v1.2.0 that broke the ability to paint foliage on terrain and other tilesets.

In addition to the above, this release updates [cesium-native](https://github.com/CesiumGS/cesium-native) from v0.3.0 to v0.3.1. See the [changelog](https://github.com/CesiumGS/cesium-native/blob/main/CHANGES.md) for a complete list of changes in cesium-native.

### v1.2.0 - 2021-05-03

##### Additions :tada:

- Added a dynamic camera that adapts to height above terrain.
- Added Linux support.
- Added support for Tile Map Service (TMS) raster overlays.

##### Fixes :wrench:

- Fixed issue where displayed longitude-latitude-height in `CesiumGeoreferenceComponent` wasn't updating in certain cases.
- `FEditorDelegates::OnFocusViewportOnActors` is no longer unnecessarily subscribed to multiple times.
- `Loading tileset ...` is now only written to the output log when the tileset actually needs to be reloaded.
- Fixed a bug where collision does not update correctly when changing properties of a tileset in the editor.
- Fixed a bug that caused tiles to disappear when "Suspend Update" was enabled.

### v1.1.1 - 2021-04-23

##### Fixes :wrench:

- Fixed a bug that caused tilesets added with the "Add Blank" button to cause an error during Play-In-Editor.
- Fixed a bug that caused `ACesiumGeoreference::TransformEcefToUe` to be much less precise than expected.
- Moved the `BodyInstance` property on `Cesium3DTileset` to the `Collision` category so that it can be modified in the Editor.

### v1.1.0 - 2021-04-19

##### Additions :tada:

- Added macOS support.
- Added support for the legacy `gltfUpAxis` property in a tileset `asset` dictionary. Although this property is **not** part of the specification, there are many existing assets that use this property and had been shown with a wrong rotation otherwise.
- Changed the log level for the tile selection output from `Display` to `Verbose`. With default settings, the output will no longer be displayed in the console, but only written to the log file.
- Added more diagnostic details to error messages for invalid glTF inputs.
- Added diagnostic details to error messages for failed OAuth2 authorization with `CesiumIonClient::Connection`.
- Added a `BodyInstance` property to `Cesium3DTileset` so that collision profiles can be configured.
- Added an experimental "Exclusion Zones" property to `Cesium3DTileset`. While likely to change in the future, it already provides a way to exclude parts of a 3D Tiles tileset to make room for another.

##### Fixes :wrench:

- Gave glTFs created from quantized-mesh terrain tiles a more sensible material with a `metallicFactor` of 0.0 and a `roughnessFactor` of 1.0. Previously the default glTF material was used, which has a `metallicFactor` of 1.0, leading to an undesirable appearance.
- Reported zero-length images as non-errors, because `BingMapsRasterOverlay` purposely requests that the Bing servers return a zero-length image for non-existent tiles.
- 3D Tiles geometric error is now scaled by the tile's transform.
- Fixed a bug that that caused a 3D Tiles tile to fail to refine when any of its children had an unsupported type of content.
- The `Material` property of `ACesium3DTiles` is now a `UMaterialInterface` instead of a `UMaterial`, allowing more flexibility in the types of materials that can be used.
- Fixed a possible crash when a `Cesium3DTileset` does not have a `CesiumGeoreference` or it is not valid.

In addition to the above, this release updates [cesium-native](https://github.com/CesiumGS/cesium-native) from v0.1.0 to v0.2.0. See the [changelog](https://github.com/CesiumGS/cesium-native/blob/main/CHANGES.md) for a complete list of changes in cesium-native.

### v1.0.0 - 2021-03-30 - Initial Release

##### Features :tada:

- High-accuracy, global-scale WGS84 globe for visualization of real-world 3D content
- 3D Tiles runtime engine to stream massive 3D geospatial datasets, such as terrain, imagery, 3D cities, and photogrammetry
  - Streaming from the cloud, a private network, or the local machine.
  - Level-of-detail selection
  - Caching
  - Multithreaded loading
  - Batched 3D Model (B3DM) content, including the B3DM content inside Composite (CMPT) tiles
  - `quantized-mesh` terrain loading and rendering
  - Bing Maps and Tile Map Service (TMS) raster overlays draped on terrain
- Integrated with Cesium ion for instant access to cloud based global 3D content.
- Integrated with Unreal Engine Editor, Actors and Components, Blueprints, Landscaping and Foliage, Sublevels, and Sequencer.<|MERGE_RESOLUTION|>--- conflicted
+++ resolved
@@ -7,11 +7,10 @@
 - The translucent parts of 3D Tiles are now correctly rendered as translucent.
 - Added a `TranslucentMaterial` property to `Cesium3DTileset`, allowing a custom material to be used to render the translucent portions of a tileset.
 
-<<<<<<< HEAD
 ##### Fixes :wrench:
 
 - Cesium for Unreal now only uses Editor viewports for tile selection if they are visible, real-time, and use a perspective projection. Previously, any viewport with a valid size was used, which could lead to tiles being loaded and rendered unnecessarily.
-=======
+
 ### v1.16.2 - 2022-08-04
 
 ##### Fixes :wrench:
@@ -19,7 +18,6 @@
 - Fixed a bug that caused a crash in Unreal Engine 4.26 when enabling the experimental tileset occlusion culling feature.
 
 In addition to the above, this release updates [cesium-native](https://github.com/CesiumGS/cesium-native) from v0.18.0 to v0.18.1. See the [changelog](https://github.com/CesiumGS/cesium-native/blob/main/CHANGES.md) for a complete list of changes in cesium-native.
->>>>>>> 6b9e2be8
 
 ### v1.16.1 - 2022-08-01
 
