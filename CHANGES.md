--- conflicted
+++ resolved
@@ -6,12 +6,11 @@
 
 - Added support for the `KHR_materials_unlit` glTF extension. This is rendered in Unreal Engine by disabling shadows and making all normals point up (along the ellipsoid surface normal).
 
-<<<<<<< HEAD
-- Fixed a bug that caused raster overlays and other materials features to not work for materials created or saved in Unreal Engine 5.1.
-- Disable normals for unlit materials, which caused photogrammetry to appear too dark, when "KHR\_materials\_unlit" extension is used.
-=======
+##### Fixes :wrench:
+
+- Fixed a bug that caused raster overlays and other material features to not work for materials created or saved in Unreal Engine 5.1.
+
 In addition to the above, this release updates [cesium-native](https://github.com/CesiumGS/cesium-native) from v0.21.2 to v0.21.3. See the [changelog](https://github.com/CesiumGS/cesium-native/blob/main/CHANGES.md) for a complete list of changes in cesium-native.
->>>>>>> 815445df
 
 ### v1.21.0 - 2023-01-02
 
