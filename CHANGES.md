# Change Log

### ? - ?

<<<<<<< HEAD
##### Breaking  :mega:

- Tangents are now only generated for models that don't have them and that do have a normal map, saving a significant amount of time. If you have a custom material that requires the tangents, or need them for any other reason, you may set the `AlwaysIncludeTangents` property on `Cesium3DTileset` to force them to be generated like they were in previous versions.
=======
##### Breaking :mega:

##### Additions :tada:
>>>>>>> e7fd6ca0

##### Fixes :wrench:

- Fixed a bug that caused Cesium toolbar buttons to disappear when `Editor Preferences` -> `Use Small Tool Bar Icons` is enabled.
- Add support for other types of Gltf index accessors: `BYTE`, `UNSIGNED_BYTE`, `SHORT`, `UNSIGNED_SHORT`

### v1.3.1 - 2021-06-02

- Temporarily removed support for the Android platform because it is causing problems in Epic's build environment, and is not quite production ready in any case.

### v1.3.0 - 2021-06-01

##### Breaking :mega:

- Tileset properties that require a tileset reload (URL, Source, IonAssetID, IonAccessToken, Materials) have been moved to `private`. Setter and getter methods are now provided for modifying them in Blueprints and C++.
- Deprecated `CesiumGlobeAnchorParent` and `FloatingPawn`. The `CesiumGlobeAnchorParent` functionality can be recreated using an empty actor with a `CesiumGeoreferenceComponent`. The `FloatingPawn` is now replaced by the `DynamicPawn`. In a future release, the `DynamicPawn` will be renamed to `CesiumFloatingPawn`.

##### Additions :tada:

- Added support for the Android platform.
- Added support for displaying a water effect for the parts of quantized-mesh terrain tiles that are known to be water.
- Improved property change checks in `Cesium3DTileset::LoadTileset`.
- Made origin rebasing boolean properties in `CesiumGeoreference` and `CesiumGeoreferenceComponent` blueprint editable.
- Made 3D Tiles properties editable in C++ and blueprints via getter/setter functions. The tileset now reloads at runtime when these properties are changed.
- Improvements to dynamic camera, created altitude curves for FlyTo behavior.
- Constrained the values for `UPROPERTY` user inputs to be in valid ranges.
- Added `M_CesiumOverlayWater` and `M_CesiumOverlayComplexWater` materials for use with water tiles.
- Exposed all tileset materials to allow for changes in editor.
- Added `TeleportWhenUpdatingTransform` boolean property to CesiumGeoreferenceComponent.
- Added a "Year" property to `CesiumSunSky`.
- Added the ability to use an external Directional Light with `CesiumSunSky`, rather than the embedded DirectionalLight component.

##### Fixes :wrench:

- Fixed a bug that caused rendering and navigation problems when zooming too far away from the globe when origin rebasing is enabled.
- Fixed a bug that caused glTF node `translation`, `rotation`, and `scale` properties to be ignored even if the node had no `matrix`.
- Cleaned up, standardized, and commented material and material functions.
- Moved all materials and material functions to the `Materials` subfolder.
- Set CesiumSunSky's directional light intensity to a more physically accurate value.
- Moved Latitude before Longitude on the `CesiumGeoreference` and `CesiumGeoreferenceComponent` Details panels.

In addition to the above, this release updates [cesium-native](https://github.com/CesiumGS/cesium-native) from v0.3.1 to v0.4.0. See the [changelog](https://github.com/CesiumGS/cesium-native/blob/main/CHANGES.md) for a complete list of changes in cesium-native.

### v1.2.1 - 2021-05-13

##### Fixes :wrench:

- Fixed a regression in Cesium for Unreal v1.2.0 where `GlobeAwareDefaultPawn` lost its georeference during playmode.
- Fixed a regression in Cesium for Unreal v1.2.0 where the matrices in `CesiumGeoreference` were being initialized to zero instead of identity.
- Fixed a regression in Cesium for Unreal v1.2.0 that broke the ability to paint foliage on terrain and other tilesets.

In addition to the above, this release updates [cesium-native](https://github.com/CesiumGS/cesium-native) from v0.3.0 to v0.3.1. See the [changelog](https://github.com/CesiumGS/cesium-native/blob/main/CHANGES.md) for a complete list of changes in cesium-native.

### v1.2.0 - 2021-05-03

##### Additions :tada:

- Added a dynamic camera that adapts to height above terrain.
- Added Linux support.
- Added support for Tile Map Service (TMS) raster overlays.

##### Fixes :wrench:

- Fixed issue where displayed longitude-latitude-height in `CesiumGeoreferenceComponent` wasn't updating in certain cases.
- `FEditorDelegates::OnFocusViewportOnActors` is no longer unnecessarily subscribed to multiple times.
- `Loading tileset ...` is now only written to the output log when the tileset actually needs to be reloaded.
- Fixed a bug where collision does not update correctly when changing properties of a tileset in the editor.
- Fixed a bug that caused tiles to disappear when "Suspend Update" was enabled.

### v1.1.1 - 2021-04-23

##### Fixes :wrench:

- Fixed a bug that caused tilesets added with the "Add Blank" button to cause an error during Play-In-Editor.
- Fixed a bug that caused `ACesiumGeoreference::TransformEcefToUe` to be much less precise than expected.
- Moved the `BodyInstance` property on `Cesium3DTileset` to the `Collision` category so that it can be modified in the Editor.

### v1.1.0 - 2021-04-19

##### Additions :tada:

- Added macOS support.
- Added support for the legacy `gltfUpAxis` property in a tileset `asset` dictionary. Although this property is **not** part of the specification, there are many existing assets that use this property and had been shown with a wrong rotation otherwise.
- Changed the log level for the tile selection output from `Display` to `Verbose`. With default settings, the output will no longer be displayed in the console, but only written to the log file.
- Added more diagnostic details to error messages for invalid glTF inputs.
- Added diagnostic details to error messages for failed OAuth2 authorization with `CesiumIonClient::Connection`.
- Added a `BodyInstance` property to `Cesium3DTileset` so that collision profiles can be configured.
- Added an experimental "Exclusion Zones" property to `Cesium3DTileset`. While likely to change in the future, it already provides a way to exclude parts of a 3D Tiles tileset to make room for another.

##### Fixes :wrench:

- Gave glTFs created from quantized-mesh terrain tiles a more sensible material with a `metallicFactor` of 0.0 and a `roughnessFactor` of 1.0. Previously the default glTF material was used, which has a `metallicFactor` of 1.0, leading to an undesirable appearance.
- Reported zero-length images as non-errors, because `BingMapsRasterOverlay` purposely requests that the Bing servers return a zero-length image for non-existent tiles.
- 3D Tiles geometric error is now scaled by the tile's transform.
- Fixed a bug that that caused a 3D Tiles tile to fail to refine when any of its children had an unsupported type of content.
- The `Material` property of `ACesium3DTiles` is now a `UMaterialInterface` instead of a `UMaterial`, allowing more flexibility in the types of materials that can be used.
- Fixed a possible crash when a `Cesium3DTileset` does not have a `CesiumGeoreference` or it is not valid.

In addition to the above, this release updates [cesium-native](https://github.com/CesiumGS/cesium-native) from v0.1.0 to v0.2.0. See the [changelog](https://github.com/CesiumGS/cesium-native/blob/main/CHANGES.md) for a complete list of changes in cesium-native.

### v1.0.0 - 2021-03-30 - Initial Release

##### Features :tada:

- High-accuracy, global-scale WGS84 globe for visualization of real-world 3D content
- 3D Tiles runtime engine to stream massive 3D geospatial datasets, such as terrain, imagery, 3D cities, and photogrammetry
  - Streaming from the cloud, a private network, or the local machine.
  - Level-of-detail selection
  - Caching
  - Multithreaded loading
  - Batched 3D Model (B3DM) content, including the B3DM content inside Composite (CMPT) tiles
  - `quantized-mesh` terrain loading and rendering
  - Bing Maps and Tile Map Service (TMS) raster overlays draped on terrain
- Integrated with Cesium ion for instant access to cloud based global 3D content.
- Integrated with Unreal Engine Editor, Actors and Components, Blueprints, Landscaping and Foliage, Sublevels, and Sequencer.<|MERGE_RESOLUTION|>--- conflicted
+++ resolved
@@ -2,15 +2,11 @@
 
 ### ? - ?
 
-<<<<<<< HEAD
-##### Breaking  :mega:
+##### Breaking :mega:
 
 - Tangents are now only generated for models that don't have them and that do have a normal map, saving a significant amount of time. If you have a custom material that requires the tangents, or need them for any other reason, you may set the `AlwaysIncludeTangents` property on `Cesium3DTileset` to force them to be generated like they were in previous versions.
-=======
-##### Breaking :mega:
 
 ##### Additions :tada:
->>>>>>> e7fd6ca0
 
 ##### Fixes :wrench:
 
