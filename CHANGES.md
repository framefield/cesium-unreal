--- conflicted
+++ resolved
@@ -10,11 +10,8 @@
 ##### Fixes :wrench:
 
 - Fixed bug where certain pitch values in "Innaccurate Fly to Location Longitude Latitude Height" cause gimbal lock.
-<<<<<<< HEAD
+- Fixed a bug that causes a graphical glitch by using 16-bit indices when 32-bit is needed.
 - Fixed a bug where metadata from the feature table was not decoded from UTF-8.
-=======
-- Fixed a bug that causes a graphical glitch by using 16-bit indices when 32-bit is needed.
->>>>>>> c349d3e7
 
 ### v1.10.1 - 2022-02-01
 
