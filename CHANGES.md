# Change Log

### Next Release - ?

<<<<<<< HEAD
##### Additions :tada:

- Added an editor option in `ACesium3DTileset` to optionally generate smooth normals for glTFs that originally did not have normals.

##### Fixes :wrench:

- Fixed indexed vertices being duplicated unnecessarily in certain situations in `UCesiumGltfComponent`.
=======
##### Breaking :mega:

- Renamed `UCesiumMetadataFeatureTableBlueprintLibrary::GetPropertiesForFeatureID` to `UCesiumMetadataFeatureTableBlueprintLibrary::GetMetadataValuesForFeatureID`. This is a breaking change for C++ code but Blueprints should be unaffected because of a CoreRedirect.
- Renamed `UCesiumMetadataFeatureTableBlueprintLibrary::GetPropertiesAsStringsForFeatureID` to `UCesiumMetadataFeatureTableBlueprintLibrary::GetMetadataValuesAsStringForFeatureID`. This is a breaking change for C++ code but it was not previously exposed to Blueprints.

##### Additions :tada:

- Added support for Unreal Engine v4.27.
- Added support for using `ASceneCapture2D` with `ACesium3DTileset` actors.
- Made `UCesiumMetadataFeatureTableBlueprintLibrary::GetMetadataValuesAsStringForFeatureID`, `UCesiumMetadataFeatureTableBlueprintLibrary::GetProperties`, and `UCesiumMetadataPrimitiveBlueprintLibrary::GetFirstVertexIDFromFaceID` callable from Blueprints.
- Added a Refresh button on the Cesium ion Assets panel.
>>>>>>> 26752ac7

### v1.5.1 - 2021-08-09

##### Breaking :mega:

- Changed Cesium Native Cesium3DTiles's namespace to Cesium3DTilesSelection's namespace

##### Fixes :wrench:

- Fixed a bug that could cause mis-registration of feature metadata to the wrong features in Draco-compressed meshes.
- Fixed a bug that could cause a crash with VR/AR devices enabled but not in use.

### v1.5.0 - 2021-08-02

##### Additions :tada:

- Added support for reading per-feature metadata from glTFs with the `EXT_feature_metadata` extension or from 3D Tiles with a B3DM batch table and accessing it from Blueprints.
- Added support for using multiple view frustums in `ACesium3DTileset` to inform the tile selection algorithm.

##### Fixes :wrench:

- Fixed a bug introduced in v1.4.0 that made it impossible to add a "Blank 3D Tiles Tileset" using the Cesium panel without first signing in to Cesium ion.
- Fixed a bug that caused a crash when deleting a Cesium 3D Tileset Actor and then undoing that deletion.

In addition to the above, this release updates [cesium-native](https://github.com/CesiumGS/cesium-native) from v0.5.0 to v0.6.0. See the [changelog](https://github.com/CesiumGS/cesium-native/blob/main/CHANGES.md) for a complete list of changes in cesium-native.

### v1.4.1 - 2021-07-13

##### Fixes :wrench:

- Fixed linker warnings on macOS related to "different visibility settings."
- Fixed compile errors on Android in Unreal Engine versions prior to 4.26.2 caused by missing support for C++17.

### v1.4.0 - 2021-07-01

##### Breaking :mega:

- Tangents are now only generated for models that don't have them and that do have a normal map, saving a significant amount of time. If you have a custom material that requires the tangents, or need them for any other reason, you may set the `AlwaysIncludeTangents` property on `Cesium3DTileset` to force them to be generated like they were in previous versions.

##### Additions :tada:

- The main Cesium panel now has buttons to easily add a `CesiumSunSky` or a `DynamicPawn`.

##### Fixes :wrench:

- Fixed a bug that could sometimes cause tile-sized holes to appear in a 3D Tiles model for one render frame.
- Fixed a bug that caused Cesium toolbar buttons to disappear when `Editor Preferences` -> `Use Small Tool Bar Icons` is enabled.
- Added support for other types of glTF index accessors: `BYTE`, `UNSIGNED_BYTE`, `SHORT`, and `UNSIGNED_SHORT`.

In addition to the above, this release updates [cesium-native](https://github.com/CesiumGS/cesium-native) from v0.4.0 to v0.5.0. See the [changelog](https://github.com/CesiumGS/cesium-native/blob/main/CHANGES.md) for a complete list of changes in cesium-native.

### v1.3.1 - 2021-06-02

- Temporarily removed support for the Android platform because it is causing problems in Epic's build environment, and is not quite production ready in any case.

### v1.3.0 - 2021-06-01

##### Breaking :mega:

- Tileset properties that require a tileset reload (URL, Source, IonAssetID, IonAccessToken, Materials) have been moved to `private`. Setter and getter methods are now provided for modifying them in Blueprints and C++.
- Deprecated `CesiumGlobeAnchorParent` and `FloatingPawn`. The `CesiumGlobeAnchorParent` functionality can be recreated using an empty actor with a `CesiumGeoreferenceComponent`. The `FloatingPawn` is now replaced by the `DynamicPawn`. In a future release, the `DynamicPawn` will be renamed to `CesiumFloatingPawn`.

##### Additions :tada:

- Added support for the Android platform.
- Added support for displaying a water effect for the parts of quantized-mesh terrain tiles that are known to be water.
- Improved property change checks in `Cesium3DTileset::LoadTileset`.
- Made origin rebasing boolean properties in `CesiumGeoreference` and `CesiumGeoreferenceComponent` blueprint editable.
- Made 3D Tiles properties editable in C++ and blueprints via getter/setter functions. The tileset now reloads at runtime when these properties are changed.
- Improvements to dynamic camera, created altitude curves for FlyTo behavior.
- Constrained the values for `UPROPERTY` user inputs to be in valid ranges.
- Added `M_CesiumOverlayWater` and `M_CesiumOverlayComplexWater` materials for use with water tiles.
- Exposed all tileset materials to allow for changes in editor.
- Added `TeleportWhenUpdatingTransform` boolean property to CesiumGeoreferenceComponent.
- Added a "Year" property to `CesiumSunSky`.
- Added the ability to use an external Directional Light with `CesiumSunSky`, rather than the embedded DirectionalLight component.

##### Fixes :wrench:

- Fixed a bug that caused rendering and navigation problems when zooming too far away from the globe when origin rebasing is enabled.
- Fixed a bug that caused glTF node `translation`, `rotation`, and `scale` properties to be ignored even if the node had no `matrix`.
- Cleaned up, standardized, and commented material and material functions.
- Moved all materials and material functions to the `Materials` subfolder.
- Set CesiumSunSky's directional light intensity to a more physically accurate value.
- Moved Latitude before Longitude on the `CesiumGeoreference` and `CesiumGeoreferenceComponent` Details panels.

In addition to the above, this release updates [cesium-native](https://github.com/CesiumGS/cesium-native) from v0.3.1 to v0.4.0. See the [changelog](https://github.com/CesiumGS/cesium-native/blob/main/CHANGES.md) for a complete list of changes in cesium-native.

### v1.2.1 - 2021-05-13

##### Fixes :wrench:

- Fixed a regression in Cesium for Unreal v1.2.0 where `GlobeAwareDefaultPawn` lost its georeference during playmode.
- Fixed a regression in Cesium for Unreal v1.2.0 where the matrices in `CesiumGeoreference` were being initialized to zero instead of identity.
- Fixed a regression in Cesium for Unreal v1.2.0 that broke the ability to paint foliage on terrain and other tilesets.

In addition to the above, this release updates [cesium-native](https://github.com/CesiumGS/cesium-native) from v0.3.0 to v0.3.1. See the [changelog](https://github.com/CesiumGS/cesium-native/blob/main/CHANGES.md) for a complete list of changes in cesium-native.

### v1.2.0 - 2021-05-03

##### Additions :tada:

- Added a dynamic camera that adapts to height above terrain.
- Added Linux support.
- Added support for Tile Map Service (TMS) raster overlays.

##### Fixes :wrench:

- Fixed issue where displayed longitude-latitude-height in `CesiumGeoreferenceComponent` wasn't updating in certain cases.
- `FEditorDelegates::OnFocusViewportOnActors` is no longer unnecessarily subscribed to multiple times.
- `Loading tileset ...` is now only written to the output log when the tileset actually needs to be reloaded.
- Fixed a bug where collision does not update correctly when changing properties of a tileset in the editor.
- Fixed a bug that caused tiles to disappear when "Suspend Update" was enabled.

### v1.1.1 - 2021-04-23

##### Fixes :wrench:

- Fixed a bug that caused tilesets added with the "Add Blank" button to cause an error during Play-In-Editor.
- Fixed a bug that caused `ACesiumGeoreference::TransformEcefToUe` to be much less precise than expected.
- Moved the `BodyInstance` property on `Cesium3DTileset` to the `Collision` category so that it can be modified in the Editor.

### v1.1.0 - 2021-04-19

##### Additions :tada:

- Added macOS support.
- Added support for the legacy `gltfUpAxis` property in a tileset `asset` dictionary. Although this property is **not** part of the specification, there are many existing assets that use this property and had been shown with a wrong rotation otherwise.
- Changed the log level for the tile selection output from `Display` to `Verbose`. With default settings, the output will no longer be displayed in the console, but only written to the log file.
- Added more diagnostic details to error messages for invalid glTF inputs.
- Added diagnostic details to error messages for failed OAuth2 authorization with `CesiumIonClient::Connection`.
- Added a `BodyInstance` property to `Cesium3DTileset` so that collision profiles can be configured.
- Added an experimental "Exclusion Zones" property to `Cesium3DTileset`. While likely to change in the future, it already provides a way to exclude parts of a 3D Tiles tileset to make room for another.

##### Fixes :wrench:

- Gave glTFs created from quantized-mesh terrain tiles a more sensible material with a `metallicFactor` of 0.0 and a `roughnessFactor` of 1.0. Previously the default glTF material was used, which has a `metallicFactor` of 1.0, leading to an undesirable appearance.
- Reported zero-length images as non-errors, because `BingMapsRasterOverlay` purposely requests that the Bing servers return a zero-length image for non-existent tiles.
- 3D Tiles geometric error is now scaled by the tile's transform.
- Fixed a bug that that caused a 3D Tiles tile to fail to refine when any of its children had an unsupported type of content.
- The `Material` property of `ACesium3DTiles` is now a `UMaterialInterface` instead of a `UMaterial`, allowing more flexibility in the types of materials that can be used.
- Fixed a possible crash when a `Cesium3DTileset` does not have a `CesiumGeoreference` or it is not valid.

In addition to the above, this release updates [cesium-native](https://github.com/CesiumGS/cesium-native) from v0.1.0 to v0.2.0. See the [changelog](https://github.com/CesiumGS/cesium-native/blob/main/CHANGES.md) for a complete list of changes in cesium-native.

### v1.0.0 - 2021-03-30 - Initial Release

##### Features :tada:

- High-accuracy, global-scale WGS84 globe for visualization of real-world 3D content
- 3D Tiles runtime engine to stream massive 3D geospatial datasets, such as terrain, imagery, 3D cities, and photogrammetry
  - Streaming from the cloud, a private network, or the local machine.
  - Level-of-detail selection
  - Caching
  - Multithreaded loading
  - Batched 3D Model (B3DM) content, including the B3DM content inside Composite (CMPT) tiles
  - `quantized-mesh` terrain loading and rendering
  - Bing Maps and Tile Map Service (TMS) raster overlays draped on terrain
- Integrated with Cesium ion for instant access to cloud based global 3D content.
- Integrated with Unreal Engine Editor, Actors and Components, Blueprints, Landscaping and Foliage, Sublevels, and Sequencer.<|MERGE_RESOLUTION|>--- conflicted
+++ resolved
@@ -2,15 +2,6 @@
 
 ### Next Release - ?
 
-<<<<<<< HEAD
-##### Additions :tada:
-
-- Added an editor option in `ACesium3DTileset` to optionally generate smooth normals for glTFs that originally did not have normals.
-
-##### Fixes :wrench:
-
-- Fixed indexed vertices being duplicated unnecessarily in certain situations in `UCesiumGltfComponent`.
-=======
 ##### Breaking :mega:
 
 - Renamed `UCesiumMetadataFeatureTableBlueprintLibrary::GetPropertiesForFeatureID` to `UCesiumMetadataFeatureTableBlueprintLibrary::GetMetadataValuesForFeatureID`. This is a breaking change for C++ code but Blueprints should be unaffected because of a CoreRedirect.
@@ -22,7 +13,11 @@
 - Added support for using `ASceneCapture2D` with `ACesium3DTileset` actors.
 - Made `UCesiumMetadataFeatureTableBlueprintLibrary::GetMetadataValuesAsStringForFeatureID`, `UCesiumMetadataFeatureTableBlueprintLibrary::GetProperties`, and `UCesiumMetadataPrimitiveBlueprintLibrary::GetFirstVertexIDFromFaceID` callable from Blueprints.
 - Added a Refresh button on the Cesium ion Assets panel.
->>>>>>> 26752ac7
+- Added an editor option in `ACesium3DTileset` to optionally generate smooth normals for glTFs that originally did not have normals.
+
+##### Fixes :wrench:
+
+- Fixed indexed vertices being duplicated unnecessarily in certain situations in `UCesiumGltfComponent`.
 
 ### v1.5.1 - 2021-08-09
 
