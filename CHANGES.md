--- conflicted
+++ resolved
@@ -5,11 +5,8 @@
 ##### Additions :tada:
 
 - Improved the dithered transition between levels-of-detail, making it faster and eliminating depth fighting.
-<<<<<<< HEAD
+- Add an option on the `Cesium3DTileset` to change the tileset's mobility. This allows users to make tileset movable at runtime, if needed.  
 - `ACesiumCreditSystem` now has a Blueprint-accessible property for the `CreditsWidget`. This is useful to, for example, move the credits to an in-game billboard rather than a 2D overlay.
-=======
-- Add an option on the `Cesium3DTileset` to change the tileset's mobility. This allows users to make tileset movable at runtime, if needed.  
->>>>>>> 227710c6
 
 ##### Fixes :wrench:
 
