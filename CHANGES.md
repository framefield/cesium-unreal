--- conflicted
+++ resolved
@@ -1,27 +1,16 @@
 # Change Log
 
-<<<<<<< HEAD
-### v1.11.0 - ????
-
-##### Additions :tada:
-
-- Exposed ion endpoint URL as a parameter.
-
-##### Fixes :wrench:
-
-### v1.10.2 - ????
-=======
 ### ? - ?
 
 ##### Breaking Changes :mega:
 
 - Exclusion Zones have been deprecated and will be removed in a future release. Please use Cartographic Polygon actor instead.
->>>>>>> 70d8edf9
 
 ##### Additions :tada:
 
 - Added support for `CESIUM_RTC` glTF extension.
 - Added ability to set Georeference origin from ECEF coordinates in Blueprints and C++.
+- Exposed ion endpoint URL as a parameter.
 
 ##### Fixes :wrench:
 
