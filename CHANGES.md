# Change Log

### v1.10.2 - ????

##### Additions :tada:

- Added support for `CESIUM_RTC` glTF extension.
- Added ability to set Georeference origin from ECEF coordinates in Blueprints and C++.

##### Fixes :wrench:

- Fixed bug where certain pitch values in "Innaccurate Fly to Location Longitude Latitude Height" cause gimbal lock.
<<<<<<< HEAD
- Improved the shadows, making shadows fade in and out less noticable.
=======
- Fixed a bug that causes a graphical glitch by using 16-bit indices when 32-bit is needed.
- Fixed a bug where metadata from the feature table was not decoded from UTF-8.
>>>>>>> 54612932

### v1.10.1 - 2022-02-01

##### Fixes :wrench:

- Fixed a crash at startup on Android devices introduced in v1.10.0.

### v1.10.0 - 2022-02-01

##### Breaking Changes :mega:

- The following Blueprints and C++ functions on `CesiumSunSky` have been renamed. CoreRedirects have been provided to handle the renames automatically for Blueprints.
  - `EnableMobileRendering` to `UseMobileRendering`
  - `AdjustAtmosphereRadius` to `UpdateAtmosphereRadius`

##### Additions :tada:

- Added Cesium Cartographic Polygon to the Cesium Quick Add panel.
- Improved the Cesium ion token management. Instead of automatically creating a Cesium ion token for each project, Cesium for Unreal now prompts you to select or create a token the first time one is needed.
- Added a Cesium ion Token Troubleshooting panel that appears when there is a problem connecting to Cesium ion tilesets and raster overlays.
- The new `FCesiumCamera` and `ACesiumCameraManager` can be used to register and update custom camera views into Cesium tilesets.

##### Fixes :wrench:

- Fixed a crash when editing the georeference detail panel while a sublevel is active.
- Improved the organization of `CesiumSunSky` parameters in the Details Panel.
- Improved the organization of `CesiumGlobeAnchorComponent` parameters in the Details Panel.

In addition to the above, this release updates [cesium-native](https://github.com/CesiumGS/cesium-native) from v0.11.0 to v0.12.0. See the [changelog](https://github.com/CesiumGS/cesium-native/blob/main/CHANGES.md) for a complete list of changes in cesium-native.

### v1.9.0 - 2022-01-03

##### Fixes :wrench:

- Fixed a bug that could cause incorrect LOD and culling when viewing a camera in-editor and the camera's aspect ratio does not match the viewport window's aspect ratio.

In addition to the above, this release updates [cesium-native](https://github.com/CesiumGS/cesium-native) from v0.10.0 to v0.11.0. See the [changelog](https://github.com/CesiumGS/cesium-native/blob/main/CHANGES.md) for a complete list of changes in cesium-native.

### v1.8.1 - 2021-12-02

In this release, the cesium-native binaries are built using Xcode 11.3 on macOS instead of Xcode 12. Other platforms are unchanged from v1.8.0.

### v1.8.0 - 2021-12-01

##### Additions :tada:

- `Cesium3DTileset` now has options for enabling custom depth and stencil buffer.
- Added `CesiumDebugColorizeTilesRasterOverlay` to visualize how a tileset is divided into tiles.
- Added `Log Selection Stats` debug option to the `Cesium3DTileset` Actor.
- Exposed raster overlay properties to Blueprints, so that overlays can be created and manipulated with Blueprints.

##### Fixes :wrench:

- Cesium for Unreal now does a much better job of releasing memory when the Unreal Engine garbage collector is not active, such as in the Editor.
- Fixed a bug that could cause an incorrect field-of-view angle to be used for tile selection in the Editor.
- Fixed a bug that caused `GlobeAwareDefaultPawn` (and its derived classes, notably `DynamicPawn`) to completely ignore short flights.

In addition to the above, this release updates [cesium-native](https://github.com/CesiumGS/cesium-native) from v0.9.0 to v0.10.0. See the [changelog](https://github.com/CesiumGS/cesium-native/blob/main/CHANGES.md) for a complete list of changes in cesium-native.

### v1.7.0 - 2021-11-01

##### Breaking Changes :mega:

- Removed `CesiumGlobeAnchorParent`, which was deprecated in v1.3.0. The `CesiumGlobeAnchorParent` functionality can be recreated using an empty actor with a `CesiumGlobeAnchorComponent`.
- Removed the `FixTransformOnOriginRebase` property from `CesiumGeoreferenceComponent`, and the component now always acts as if it is enabled. This should now work correctly even for objects that are moved by physics or other Unreal Engine mechanisms.
- The `SnapToEastSouthUp` function on `CesiumGeoreference` no longer resets the Scale back to 1.0. It only modifies the rotation.
- The following `CesiumGeoreferenceComponent` Blueprints and C++ functions no longer take a `MaintainRelativeOrientation` parameter. Instead, this behavior is controlled by the `AdjustOrientationForGlobeWhenMoving` property.
  - `MoveToLongitudeLatitudeHeight`
  - `InaccurateMoveToLongitudeLatitudeHeight`
  - `MoveToECEF`
  - `InaccurateMoveToECEF`
- Renamed `CesiumGeoreferenceComponent` to `CesiumGlobeAnchorComponent`.
- `CesiumSunSky` has been converted from Blueprints to C++. Backward compatibility should be preserved in most cases, but some less common scenarios may break.
- `GlobeAwareDefaultPawn`, `DynamicPawn`, and `CesiumSunSky` no longer have a `Georeference` property. Instead, they have a `CesiumGlobeAnchor` component that has a `Georeference` property.
- The `Georeference` property on most Cesium types can now be null if it has not been set explicitly in the Editor. To get the effective Georeference, including one that has been discovered in the level, use the `ResolvedGeoreference` property or call the `ResolveGeoreference` function.
- Removed the option to locate the Georeference at the "Bounding Volume Origin". It was confusing and almost never useful.
- The `CheckForNewSubLevels` and `JumpToCurrentLevel` functions in `CesiumGeoreference` have been removed. New sub-levels now automatically appear without an explicit check, and the current sub-level can be changed using the standard Unreal Engine Levels panel.
- Removed the `CurrentLevelIndex` property from `CesiumGeoreference`. The sub-level that is currently active in the Editor can be queried with the `GetCurrentLevel` function of the `World`.
- Removed the `SunSky` property from `CesiumGeoreference`. The `CesiumSunSky` now holds a reference to the `CesiumGeoreference`, rather than the other way around.
- The following Blueprints and C++ functions on `CesiumGeoreference` have been renamed. CoreRedirects have been provided to handle the renames automatically for Blueprints.
  - `TransformLongitudeLatitudeHeightToUe` to `TransformLongitudeLatitudeHeightToUnreal`
  - `InaccurateTransformLongitudeLatitudeHeightToUe` to `InaccurateTransformLongitudeLatitudeHeightToUnreal`
  - `TransformUeToLongitudeLatitudeHeight` to `TransformLongitudeLatitudeHeightToUnreal`
  - `InaccurateTransformUeToLongitudeLatitudeHeight` to `InaccurateTransformUnrealToLongitudeLatitudeHeight`
  - `TransformEcefToUe` to `TransformEcefToUnreal`
  - `InaccurateTransformEcefToUe` to `InaccurateTransformEcefToUnreal`
  - `TransformUeToEcef` to `TransformUnrealToEcef`
  - `InaccurateTransformUeToEcef` to `InaccurateTransformUnrealToEcef`
  - `TransformRotatorUeToEnu` to `TransformRotatorUnrealToEastNorthUp`
  - `InaccurateTransformRotatorUeToEnu` to `InaccurateTransformRotatorUnrealToEastNorthUp`
  - `TransformRotatorEnuToUe` to `TransformRotatorEastNorthUpToUnreal`
  - `InaccurateTransformRotatorEnuToUe` to `InaccurateTransformRotatorEastNorthUpToUnreal`
- The following C++ functions on `CesiumGeoreference` have been removed:
  - `GetGeoreferencedToEllipsoidCenteredTransform` and `GetEllipsoidCenteredToGeoreferencedTransform` moved to `GeoTransforms`, which is accessible via the `getGeoTransforms` function on `CesiumGeoreference`.
  - `GetUnrealWorldToEllipsoidCenteredTransform` has been replaced with `TransformUnrealToEcef` except that the latter takes standard Unreal world coordinates rather than absolute world coordinates. If you have absolute world coordinates, subtract the World's `OriginLocation` before calling the new function.
  - `GetEllipsoidCenteredToUnrealWorldTransform` has been replaced with `TransformEcefToUnreal` except that the latter returns standard Unreal world coordinates rather than absolute world coordinates. If you want absolute world coordinates, add the World's `OriginLocation` to the return value.
  - `AddGeoreferencedObject` should be replaced with a subscription to the new `OnGeoreferenceUpdated` event.

##### Additions :tada:

- Improved the workflow for managing georeferenced sub-levels.
- `CesiumSunSky` now automatically adjusts the atmosphere size based on the player Pawn's position to avoid tiled artifacts in the atmosphere when viewing the globe from far away.
- `GlobeAwareDefaultPawn` and derived classes like `DynamicPawn` now have a `CesiumGlobeAnchorComponent` attached to them. This allows more consistent movement on the globe, and allows the pawn's Longitude/Latitude/Height or ECEF coordinates to be specified directly in the Editor.
- `CesiumSunSky` now has an `EnableMobileRendering` flag that, when enabled, switches to a mobile-compatible atmosphere rendering technique.
- `CesiumCartographicPolygon`'s `GlobeAnchor` and `Polygon` are now exposed in the Editor and to Blueprints.
- Added `InaccurateGetLongitudeLatitudeHeight` and `InaccurateGetECEF` functions to `CesiumGlobeAnchorComponent`, allowing access to the current position of a globe-anchored Actor from Blueprints.
- Added support for collision object types on 'ACesium3DTileset' actors.

##### Fixes :wrench:

- Cesium objects in a sub-level will now successfully find and use the `CesiumGeoreference` and `CesiumCreditSystem` object in the Persistent Level when these properties are left unset. For best results, we suggest removing all instances of these objects from sub-levels.
- Fixed a bug that made the Time-of-Day widget forget the time when it was closed and re-opened.
- Undo/Redo now work more reliably for `CesiumGlobeAnchor` properties.
- We now explicitly free the `PlatformData` and renderer resources associated with `UTexture2D` instances created for raster overlays when the textures are no longer needed. By relying less on the Unreal Engine garbage collector, this helps keep memory usage lower. It also keeps memory from going up so quickly in the Editor, which by default does not run the garbage collector at all.

In addition to the above, this release updates [cesium-native](https://github.com/CesiumGS/cesium-native) from v0.8.0 to v0.9.0. See the [changelog](https://github.com/CesiumGS/cesium-native/blob/main/CHANGES.md) for a complete list of changes in cesium-native.

### v1.6.3 - 2021-10-01

##### Fixes :wrench:

- Fixed a bug that caused incorrect tangents to be generated based on uninitialized texture coordinates.
- Fixed a bug that could cause vertices to be duplicated and tangents calculated even when not needed.
- Fixed a bug that caused the Cesium ion access token to sometimes be blank when adding an asset from the "Cesium ion Assets" panel while the "Cesium" panel is not open.

In addition to the above, this release updates [cesium-native](https://github.com/CesiumGS/cesium-native) from v0.7.2 to v0.8.0. See the [changelog](https://github.com/CesiumGS/cesium-native/blob/main/CHANGES.md) for a complete list of changes in cesium-native.

### v1.6.2 - 2021-09-14

This release only updates [cesium-native](https://github.com/CesiumGS/cesium-native) from v0.7.1 to v0.7.2. See the [changelog](https://github.com/CesiumGS/cesium-native/blob/main/CHANGES.md) for a complete list of changes in cesium-native.

### v1.6.1 - 2021-09-14

##### Additions :tada:

- Added the `MaximumCachedBytes` property to `ACesium3DTileset`.

##### Fixes :wrench:

- Fixed incorrect behavior when two sublevels overlap each other. Now the closest sublevel is chosen in that case.
- Fixed crash when `GlobeAwareDefaultPawn::FlyToLocation` was called when the pawn was not possessed.
- Fixed a bug that caused clipping to work incorrectly for tiles that are partially water.
- Limited the length of names assigned to the ActorComponents created for 3D Tiles, to avoid a crash caused by an FName being too long with extremely long tileset URLs.
- Fixed a bug that caused 3D Tiles tile selection to take into account Editor viewports even when in Play-in-Editor mode.
- Fixed a bug in `DynamicPawn` that caused a divide-by-zero message to be printed to the Output Log.
- Fixed a mismatch on Windows between Unreal Engine's compiler options and cesium-native's compiler options that could sometimes lead to crashes and other broken behavior.

In addition to the above, this release updates [cesium-native](https://github.com/CesiumGS/cesium-native) from v0.7.0 to v0.7.1. See the [changelog](https://github.com/CesiumGS/cesium-native/blob/main/CHANGES.md) for a complete list of changes in cesium-native.

### v1.6.0 - 2021-09-01

##### Breaking Changes :mega:

- Removed `ACesium3DTileset::OpacityMaskMaterial`. The regular `Material` property is used instead.
- Renamed `UCesiumMetadataFeatureTableBlueprintLibrary::GetPropertiesForFeatureID` to `UCesiumMetadataFeatureTableBlueprintLibrary::GetMetadataValuesForFeatureID`. This is a breaking change for C++ code but Blueprints should be unaffected because of a CoreRedirect.
- Renamed `UCesiumMetadataFeatureTableBlueprintLibrary::GetPropertiesAsStringsForFeatureID` to `UCesiumMetadataFeatureTableBlueprintLibrary::GetMetadataValuesAsStringForFeatureID`. This is a breaking change for C++ code but it was not previously exposed to Blueprints.

##### Additions :tada:

- Added the ability to define a "Cesium Cartographic Polygon" and then use it to clip away part of a Cesium 3D Tileset.
- Multiple raster overlays per tileset are now supported.
- The default materials used to render Cesium 3D Tilesets are now built around Material Layers, making them easier to compose and customize.
- Added support for using `ASceneCapture2D` with `ACesium3DTileset` actors.
- Added an editor option in `ACesium3DTileset` to optionally generate smooth normals for glTFs that originally did not have normals.
- Added an editor option in `ACesium3DTileset` to disable the creation of physics meshes for its tiles.
- Added a Refresh button on the Cesium ion Assets panel.
- Made `UCesiumMetadataFeatureTableBlueprintLibrary::GetMetadataValuesAsStringForFeatureID`, `UCesiumMetadataFeatureTableBlueprintLibrary::GetProperties`, and `UCesiumMetadataPrimitiveBlueprintLibrary::GetFirstVertexIDFromFaceID` callable from Blueprints.
- Consolidated texture preparation code. Now raster overlay textures can generate mip-maps and the overlay texture preparation can happen partially on the load thread.
- The Cesium ion Assets panel now has two buttons for imagery assets, allowing the user to select whether the asset should replace the base overlay or be added on top.

##### Fixes :wrench:

- Fixed indexed vertices being duplicated unnecessarily in certain situations in `UCesiumGltfComponent`.

In addition to the above, this release updates [cesium-native](https://github.com/CesiumGS/cesium-native) from v0.6.0 to v0.7.0. See the [changelog](https://github.com/CesiumGS/cesium-native/blob/main/CHANGES.md) for a complete list of changes in cesium-native.

### v1.5.2 - 2021-08-30

##### Additions :tada:

- Added support for Unreal Engine v4.27.

### v1.5.1 - 2021-08-09

##### Breaking :mega:

- Changed Cesium Native Cesium3DTiles's namespace to Cesium3DTilesSelection's namespace

##### Fixes :wrench:

- Fixed a bug that could cause mis-registration of feature metadata to the wrong features in Draco-compressed meshes.
- Fixed a bug that could cause a crash with VR/AR devices enabled but not in use.

### v1.5.0 - 2021-08-02

##### Additions :tada:

- Added support for reading per-feature metadata from glTFs with the `EXT_feature_metadata` extension or from 3D Tiles with a B3DM batch table and accessing it from Blueprints.
- Added support for using multiple view frustums in `ACesium3DTileset` to inform the tile selection algorithm.

##### Fixes :wrench:

- Fixed a bug introduced in v1.4.0 that made it impossible to add a "Blank 3D Tiles Tileset" using the Cesium panel without first signing in to Cesium ion.
- Fixed a bug that caused a crash when deleting a Cesium 3D Tileset Actor and then undoing that deletion.

In addition to the above, this release updates [cesium-native](https://github.com/CesiumGS/cesium-native) from v0.5.0 to v0.6.0. See the [changelog](https://github.com/CesiumGS/cesium-native/blob/main/CHANGES.md) for a complete list of changes in cesium-native.

### v1.4.1 - 2021-07-13

##### Fixes :wrench:

- Fixed linker warnings on macOS related to "different visibility settings."
- Fixed compile errors on Android in Unreal Engine versions prior to 4.26.2 caused by missing support for C++17.

### v1.4.0 - 2021-07-01

##### Breaking :mega:

- Tangents are now only generated for models that don't have them and that do have a normal map, saving a significant amount of time. If you have a custom material that requires the tangents, or need them for any other reason, you may set the `AlwaysIncludeTangents` property on `Cesium3DTileset` to force them to be generated like they were in previous versions.

##### Additions :tada:

- The main Cesium panel now has buttons to easily add a `CesiumSunSky` or a `DynamicPawn`.

##### Fixes :wrench:

- Fixed a bug that could sometimes cause tile-sized holes to appear in a 3D Tiles model for one render frame.
- Fixed a bug that caused Cesium toolbar buttons to disappear when `Editor Preferences` -> `Use Small Tool Bar Icons` is enabled.
- Added support for other types of glTF index accessors: `BYTE`, `UNSIGNED_BYTE`, `SHORT`, and `UNSIGNED_SHORT`.

In addition to the above, this release updates [cesium-native](https://github.com/CesiumGS/cesium-native) from v0.4.0 to v0.5.0. See the [changelog](https://github.com/CesiumGS/cesium-native/blob/main/CHANGES.md) for a complete list of changes in cesium-native.

### v1.3.1 - 2021-06-02

- Temporarily removed support for the Android platform because it is causing problems in Epic's build environment, and is not quite production ready in any case.

### v1.3.0 - 2021-06-01

##### Breaking :mega:

- Tileset properties that require a tileset reload (URL, Source, IonAssetID, IonAccessToken, Materials) have been moved to `private`. Setter and getter methods are now provided for modifying them in Blueprints and C++.
- Deprecated `CesiumGlobeAnchorParent` and `FloatingPawn`. The `CesiumGlobeAnchorParent` functionality can be recreated using an empty actor with a `CesiumGeoreferenceComponent`. The `FloatingPawn` is now replaced by the `DynamicPawn`. In a future release, the `DynamicPawn` will be renamed to `CesiumFloatingPawn`.

##### Additions :tada:

- Added support for the Android platform.
- Added support for displaying a water effect for the parts of quantized-mesh terrain tiles that are known to be water.
- Improved property change checks in `Cesium3DTileset::LoadTileset`.
- Made origin rebasing boolean properties in `CesiumGeoreference` and `CesiumGeoreferenceComponent` blueprint editable.
- Made 3D Tiles properties editable in C++ and blueprints via getter/setter functions. The tileset now reloads at runtime when these properties are changed.
- Improvements to dynamic camera, created altitude curves for FlyTo behavior.
- Constrained the values for `UPROPERTY` user inputs to be in valid ranges.
- Added `M_CesiumOverlayWater` and `M_CesiumOverlayComplexWater` materials for use with water tiles.
- Exposed all tileset materials to allow for changes in editor.
- Added `TeleportWhenUpdatingTransform` boolean property to CesiumGeoreferenceComponent.
- Added a "Year" property to `CesiumSunSky`.
- Added the ability to use an external Directional Light with `CesiumSunSky`, rather than the embedded DirectionalLight component.

##### Fixes :wrench:

- Fixed a bug that caused rendering and navigation problems when zooming too far away from the globe when origin rebasing is enabled.
- Fixed a bug that caused glTF node `translation`, `rotation`, and `scale` properties to be ignored even if the node had no `matrix`.
- Cleaned up, standardized, and commented material and material functions.
- Moved all materials and material functions to the `Materials` subfolder.
- Set CesiumSunSky's directional light intensity to a more physically accurate value.
- Moved Latitude before Longitude on the `CesiumGeoreference` and `CesiumGeoreferenceComponent` Details panels.

In addition to the above, this release updates [cesium-native](https://github.com/CesiumGS/cesium-native) from v0.3.1 to v0.4.0. See the [changelog](https://github.com/CesiumGS/cesium-native/blob/main/CHANGES.md) for a complete list of changes in cesium-native.

### v1.2.1 - 2021-05-13

##### Fixes :wrench:

- Fixed a regression in Cesium for Unreal v1.2.0 where `GlobeAwareDefaultPawn` lost its georeference during playmode.
- Fixed a regression in Cesium for Unreal v1.2.0 where the matrices in `CesiumGeoreference` were being initialized to zero instead of identity.
- Fixed a regression in Cesium for Unreal v1.2.0 that broke the ability to paint foliage on terrain and other tilesets.

In addition to the above, this release updates [cesium-native](https://github.com/CesiumGS/cesium-native) from v0.3.0 to v0.3.1. See the [changelog](https://github.com/CesiumGS/cesium-native/blob/main/CHANGES.md) for a complete list of changes in cesium-native.

### v1.2.0 - 2021-05-03

##### Additions :tada:

- Added a dynamic camera that adapts to height above terrain.
- Added Linux support.
- Added support for Tile Map Service (TMS) raster overlays.

##### Fixes :wrench:

- Fixed issue where displayed longitude-latitude-height in `CesiumGeoreferenceComponent` wasn't updating in certain cases.
- `FEditorDelegates::OnFocusViewportOnActors` is no longer unnecessarily subscribed to multiple times.
- `Loading tileset ...` is now only written to the output log when the tileset actually needs to be reloaded.
- Fixed a bug where collision does not update correctly when changing properties of a tileset in the editor.
- Fixed a bug that caused tiles to disappear when "Suspend Update" was enabled.

### v1.1.1 - 2021-04-23

##### Fixes :wrench:

- Fixed a bug that caused tilesets added with the "Add Blank" button to cause an error during Play-In-Editor.
- Fixed a bug that caused `ACesiumGeoreference::TransformEcefToUe` to be much less precise than expected.
- Moved the `BodyInstance` property on `Cesium3DTileset` to the `Collision` category so that it can be modified in the Editor.

### v1.1.0 - 2021-04-19

##### Additions :tada:

- Added macOS support.
- Added support for the legacy `gltfUpAxis` property in a tileset `asset` dictionary. Although this property is **not** part of the specification, there are many existing assets that use this property and had been shown with a wrong rotation otherwise.
- Changed the log level for the tile selection output from `Display` to `Verbose`. With default settings, the output will no longer be displayed in the console, but only written to the log file.
- Added more diagnostic details to error messages for invalid glTF inputs.
- Added diagnostic details to error messages for failed OAuth2 authorization with `CesiumIonClient::Connection`.
- Added a `BodyInstance` property to `Cesium3DTileset` so that collision profiles can be configured.
- Added an experimental "Exclusion Zones" property to `Cesium3DTileset`. While likely to change in the future, it already provides a way to exclude parts of a 3D Tiles tileset to make room for another.

##### Fixes :wrench:

- Gave glTFs created from quantized-mesh terrain tiles a more sensible material with a `metallicFactor` of 0.0 and a `roughnessFactor` of 1.0. Previously the default glTF material was used, which has a `metallicFactor` of 1.0, leading to an undesirable appearance.
- Reported zero-length images as non-errors, because `BingMapsRasterOverlay` purposely requests that the Bing servers return a zero-length image for non-existent tiles.
- 3D Tiles geometric error is now scaled by the tile's transform.
- Fixed a bug that that caused a 3D Tiles tile to fail to refine when any of its children had an unsupported type of content.
- The `Material` property of `ACesium3DTiles` is now a `UMaterialInterface` instead of a `UMaterial`, allowing more flexibility in the types of materials that can be used.
- Fixed a possible crash when a `Cesium3DTileset` does not have a `CesiumGeoreference` or it is not valid.

In addition to the above, this release updates [cesium-native](https://github.com/CesiumGS/cesium-native) from v0.1.0 to v0.2.0. See the [changelog](https://github.com/CesiumGS/cesium-native/blob/main/CHANGES.md) for a complete list of changes in cesium-native.

### v1.0.0 - 2021-03-30 - Initial Release

##### Features :tada:

- High-accuracy, global-scale WGS84 globe for visualization of real-world 3D content
- 3D Tiles runtime engine to stream massive 3D geospatial datasets, such as terrain, imagery, 3D cities, and photogrammetry
  - Streaming from the cloud, a private network, or the local machine.
  - Level-of-detail selection
  - Caching
  - Multithreaded loading
  - Batched 3D Model (B3DM) content, including the B3DM content inside Composite (CMPT) tiles
  - `quantized-mesh` terrain loading and rendering
  - Bing Maps and Tile Map Service (TMS) raster overlays draped on terrain
- Integrated with Cesium ion for instant access to cloud based global 3D content.
- Integrated with Unreal Engine Editor, Actors and Components, Blueprints, Landscaping and Foliage, Sublevels, and Sequencer.<|MERGE_RESOLUTION|>--- conflicted
+++ resolved
@@ -10,12 +10,9 @@
 ##### Fixes :wrench:
 
 - Fixed bug where certain pitch values in "Innaccurate Fly to Location Longitude Latitude Height" cause gimbal lock.
-<<<<<<< HEAD
-- Improved the shadows, making shadows fade in and out less noticable.
-=======
 - Fixed a bug that causes a graphical glitch by using 16-bit indices when 32-bit is needed.
 - Fixed a bug where metadata from the feature table was not decoded from UTF-8.
->>>>>>> 54612932
+- Improved the shadows, making shadows fade in and out less noticable.
 
 ### v1.10.1 - 2022-02-01
 
