# Change Log

### ? - ?

##### Breaking Changes :mega:

- The old sub-level system, based on Unreal's old (and now deprecated) World Composition system, has been removed. Instead, create Level Instance Actors and attach the "Cesium Sub Level Component" to them to achieve similar functionality. Old levels will automatically be converted to the new system when they are loaded in the Editor.

##### Additions :tada:

- The "Place Georeference Origin Here" action on CesiumGeoreference is now undoable.
- Cesium Actors now have the "Is Spatially Loaded" flag disabled by default. When using World Partition, this is essential for some, such as `CesiumGeoreference`.
- The `CesiumCameraManager` instance to use with a `Cesium3DTileset` can now be specified with a property on the tileset. In addition to offering more flexibility, this avoids the work of finding the camera manager in the level every frame.
- Cesium Actors created with the Quick Add or Cesium ion panels are now created inside the active sub-level, if there is one.
- Cesium objects in sub-levels can now explicitly reference `ACesiumGeoreference`, `ACesiumCreditSystem`, and `ACesiumCameraManager` instances in the Persistent Level.

##### Fixes :wrench:

- Fixed a bug in `ACesiumSunSky` that could cause an error when it was created inside a sub-level.
- `ACesiumGeoreference`, `ACesiumCameraManager`, and `ACesiumCreditSystem` are now created in the Persistent Level, even if the object that triggered their automatic creation (such as `ACesium3DTileset`) exists in a sub-level. It is very rarely useful to have instances of these objects within a sub-level.
- An instance of `ACesiumCreditSystem` in a sub-level will no longer cause overlapping and broken-looking credits. However, we still recommend deleting credit system instances from sub-levels.
- Fixed a bug introduced in v1.28.0 that prevented point clouds from rendering with attenuation.
<<<<<<< HEAD
- Fixed a bug that caused `UnrealLightmass` to crash when attempting to build lighting containing static meshes created by a `Cesium3DTileset`.
=======
- Fixed a bug where Google Photorealistic 3D Tiles would sometimes not render in Movie Render Queue.
>>>>>>> 5e769334

### v1.28.0 - 2023-07-03

##### Breaking Changes :mega:

- Removed the `GetGeoreferencedToEllipsoidCenteredTransform` and `GetEllipsoidCenteredToGeoreferencedTransform` methods from `GeoTransforms`. Because these were transformations between two right-handed coordinate systems, they are not of much use with Unreal's left-handed coordinate system.
- Deprecated the `FlyToGranularityDegrees` property for `AGlobeAwareDefaultPawn`. Flight interpolation is now computed per-frame, so this property is no longer needed. Any code that refers to `FlyToGranularityDegrees` should be removed or changed to `FlyToGranularityDegrees_DEPRECATED` to still compile.

##### Additions :tada:

- Added the ability to set the CesiumGeoreference `Scale` via Blueprints.
- Added `ACesiumCameraManager::RemoveCamera`. It is available via both Blueprints and C++. This complements the existing `ACesiumCameraManager::AddCamera`.

##### Fixes :wrench:

- Added a workaround for an apparent bug in Unreal Engine 5.1 that prevented collisions from working with Cesium3DTilesets.
- Fixed a bug that could cause the `AGlobeAwareDefaultPawn` / `DynamicPawn`  to suddenly move to a very high height for one render frame just as it arrives at its destination during a flight.

In addition to the above, this release updates [cesium-native](https://github.com/CesiumGS/cesium-native) from v0.25.0 to v0.25.1. See the [changelog](https://github.com/CesiumGS/cesium-native/blob/main/CHANGES.md) for a complete list of changes in cesium-native.

### v1.27.1 - 2023-06-19

##### Fixes :wrench:

- Fixed a shader compilation error introduced in v1.27.0 that prevented projects from opening in Unreal Engine 5.1 and 5.2.
- Fixed a debug assertion `!IsGarbageCollecting()` that could occur within `ACesiumCreditSystem` when flying to different sublevels.

### v1.27.0 - 2023-06-1

##### Additions :tada:

- Added support for Unreal Engine 5.2.
- Added support for running Cesium for Unreal in the Unreal Editor in Linux under UE 5.2. Previous versions supported Linux only as a packaging target.
- Added point cloud shading options to `Cesium3DTileset`, which allow point cloud tilesets to be rendered with attenuation based on geometric error.
- `ACesium3DTileset` now emits a warning if the "Enable World Bounds Checks" option is enabled. That option can make the camera fly toward the origin unexpectedly.
- Added new settings to the Cesium section of the Project Settings, allowing users to control how many requests to handle before pruning and also how many elements to keep in the cache after pruning.

##### Fixes :wrench:

- Fixed a bug introduced in v1.26.0 that caused an error when attempting to save a sub-level containing Cesium objects.
- Removed degenerate triangles from the collision mesh created for 3D Tiles. This will avoid warnings and runtime pauses with some tilesets.
- Fixed a bug in `CesiumGlTFFunction` that caused the glTF and 3D Tiles "Ambient Occlusion" value to be 0.0 (instead of the expected 1.0) when the model does not specify an explicit occlusion texture. This could cause some extremely dark shadows.
- Fixed a bug that could cause a crash when using Cesium Actors with World Partitioning.

In addition to the above, this release updates [cesium-native](https://github.com/CesiumGS/cesium-native) from v0.24.0 to v0.25.0. See the [changelog](https://github.com/CesiumGS/cesium-native/blob/main/CHANGES.md) for a complete list of changes in cesium-native.

### v1.26.0 - 2023-05-09

##### Additions :tada:

- Added a `Scale` property to `CesiumGeoreference`. This allows the entire globe to be scaled up or down within the Unreal world.
- Tileset and raster overlay credits are now shown in Editor viewports.

##### Fixes :wrench:

- Fixed a bug in `ACesiumCartographicPolygon` where the standard base class `BeginPlay` implementation was not called.

### v1.25.1 - 2023-05-02

##### Fixes :wrench:

- Fixed warnings about `bUseChaos` and `bCompilePhysX` being obsolete.

### v1.25.0 - 2023-05-01

Starting with this release, Cesium for Unreal requires Unreal Engine v5.0 or later.

##### Fixes :wrench:

- On-screen credits now only show on the screen, and not in the Data Attribution panel. Additionally, the Data Attribution panel no longer appears if there are no credits to display in it.

In addition to the above, this release updates [cesium-native](https://github.com/CesiumGS/cesium-native) from v0.23.0 to v0.24.0. See the [changelog](https://github.com/CesiumGS/cesium-native/blob/main/CHANGES.md) for a complete list of changes in cesium-native.

### v1.24.0 - 2023-04-03

This will be the _last_ release that supports Unreal Engine v4.27. Future versions will require Unreal Engine v5.0+.

##### Additions :tada:

- The `FlyToAltitudeProfileCurve`, `FlyToProgressCurve`, `FlyToMaximumAltitudeCurve`, `FlyToDuration`, and `FlyToGranularityDegrees` properties of `GlobeAwareDefaultPawn`  / `DynamicPawn` may now be read and written from Blueprints.
- Added an option on `Cesium3DTileset` to ignore the `KHR_materials_unlit` extension entirely and use normal lighting and shadows.
- Added `CreateNavCollision` property to `Cesium3DTileset`. When enabled, `CreateNavCollision` is called on the static meshes created for tiles.

##### Fixes :wrench:

- Fixed unexpected reflection on tilesets with `KHR_materials_unlit` extension when the sun is close to the horizon.

In addition to the above, this release updates [cesium-native](https://github.com/CesiumGS/cesium-native) from v0.22.0 to v0.23.0. See the [changelog](https://github.com/CesiumGS/cesium-native/blob/main/CHANGES.md) for a complete list of changes in cesium-native.

### v1.23.0 - 2023-03-01

##### Additions :tada:

- Added support for rendering 3D Tiles point clouds (`pnts`).

##### Fixes :wrench:

- Fixed bug that caused a crash when changing the project default token with tilesets active in the level.
- Vertex buffers created for 3D Tiles are now set to use full-precision UV coordinates, avoiding problems in particular with feature IDs.
- Added some missing headers, to avoid compiler errors in non-unity builds.

In addition to the above, this release updates [cesium-native](https://github.com/CesiumGS/cesium-native) from v0.21.3 to v0.22.1. See the [changelog](https://github.com/CesiumGS/cesium-native/blob/main/CHANGES.md) for a complete list of changes in cesium-native.

### v1.22.0 - 2023-02-01

##### Additions :tada:

- Added support for the `KHR_materials_unlit` glTF extension. This is rendered in Unreal Engine by disabling shadows and making all normals point up (along the ellipsoid surface normal).

##### Fixes :wrench:

- Fixed a bug that caused raster overlays and other material features to not work for materials created or saved in Unreal Engine 5.1.

In addition to the above, this release updates [cesium-native](https://github.com/CesiumGS/cesium-native) from v0.21.2 to v0.21.3. See the [changelog](https://github.com/CesiumGS/cesium-native/blob/main/CHANGES.md) for a complete list of changes in cesium-native.

### v1.21.0 - 2023-01-02

##### Fixes :wrench:

- Fixed a bug where Cesium for Unreal depended on a number of Unreal modules _privately_, but then used them from public headers. These are now declared as public dependencies. This could lead to compile errors in previous versions when attempting to include Cesium for Unreal headers from outside the project without also explicitly declaring `UMG` and other modules as dependencies.
- Fixed a bug that caused newly-created sub-levels to have their longitude and latitude parameters flipped relative to the current location of the `CesiumGeoreference`.

### v1.20.1 - 2022-12-09

##### Additions :tada:

- Added the ability to specify the endpoint URL of the Cesium ion API on a `CesiumIonRasterOverlay`.

##### Fixes :wrench:

- Fixed a bug that could cause crashes, including on startup, on non-Windows platforms.
- Fixed a bug that could cause the plugin to fail to load on Android systems in UE 5.1.

In addition to the above, this release updates [cesium-native](https://github.com/CesiumGS/cesium-native) from v0.21.1 to v0.21.2. See the [changelog](https://github.com/CesiumGS/cesium-native/blob/main/CHANGES.md) for a complete list of changes in cesium-native.

### v1.20.0 - 2022-12-02

##### Breaking Changes :mega:

- This is the _last release_ that will support Unreal Engine v4.26. Starting in the next release, in January 2023, UE 4.26 will no longer be supported. You may continue to use old versions of Cesium for Unreal in UE 4.26, but we recommend upgrading your UE version as soon as possible in order to continue receiving the latest updates.

##### Additions :tada:

- Added support for Unreal Engine v5.1.

##### Fixes :wrench:

- Fixed a bug that caused Cesium3DTilesets to fail to disconnect from CesiumGeoreference notifications. It could cause problems when changing to a different georeference instance.

In addition to the above, this release updates [cesium-native](https://github.com/CesiumGS/cesium-native) from v0.21.0 to v0.21.1. See the [changelog](https://github.com/CesiumGS/cesium-native/blob/main/CHANGES.md) for a complete list of changes in cesium-native.

### v1.19.0 - 2022-11-01

##### Breaking Changes :mega:

- Removed some poorly named and unreliable functions on the `CesiumGeoreference`: `ComputeEastNorthUp`, `TransformRotatorEastNorthUpToUnreal`, and `TransformRotatorUnrealToEastNorthUp`. These functions have been replaced with reliable "EastSouthUp" counterparts.

##### Additions :tada:

- Added asynchronous texture creation where supported by the graphics API. This offloads a frequent render thread bottleneck to background loading threads.
- Improved synchronous texture creation by eliminating a main-thread memcpy, for cases where asynchronous texture creation is not supported.
- Added throttling of the main-thread part of loading for glTFs.
- Added throttling for tile cache unloads on the main thread.
- Added a prototype developer feature enabling Unreal Insights tracing into Cesium Native. This helps us investigate end-to-end performance in a deeper and more precise manner.

##### Fixes :wrench:

- Significantly reduced frame-rate dips during asynchronous tile loading by eliminating thread pool monopolization by Cesium tasks.
- Improved the tile destruction sequence by allowing it to defer being destroyed to future frames if it is waiting on asynchronous work to finish. Previously we would essentially block the main thread waiting for tiles to become ready for destruction.

In addition to the above, this release updates [cesium-native](https://github.com/CesiumGS/cesium-native) from v0.20.0 to v0.21.0. See the [changelog](https://github.com/CesiumGS/cesium-native/blob/main/CHANGES.md) for a complete list of changes in cesium-native.

### v1.18.0 - 2022-10-03

##### Additions :tada:

- Improved the dithered transition between levels-of-detail, making it faster and eliminating depth fighting.
- Added an option to `Cesium3DTileset` to change the tileset's mobility, rather than always using Static mobility. This allows users to make a tileset movable at runtime, if needed.
- `ACesiumCreditSystem` now has a Blueprint-accessible property for the `CreditsWidget`. This is useful to, for example, move the credits to an in-game billboard rather than a 2D overlay.

##### Fixes :wrench:

- Fixed a bug where collision settings were only applied to the first primitive in a glTF.
- Fixed a bug where the Screen Credits Decorator prevented the Rich Text Block Image Decorator from working.

In addition to the above, this release updates [cesium-native](https://github.com/CesiumGS/cesium-native) from v0.19.0 to v0.20.0. See the [changelog](https://github.com/CesiumGS/cesium-native/blob/main/CHANGES.md) for a complete list of changes in cesium-native.

### v1.17.0 - 2022-09-01

##### Additions :tada:

- The translucent parts of 3D Tiles are now correctly rendered as translucent. In addition, a new `TranslucentMaterial` property on `Cesium3DTileset` allows a custom material to be used to render these translucent portions.
- Added a `Rendering -> Use Lod Transitions` option on `Cesium3DTileset` to smoothly dither between levels-of-detail rather than switching abruptly.
- Added support for loading WebP images inside glTFs and raster overlays. WebP textures can be provided directly in a glTF texture or in the `EXT_texture_webp` extension.

##### Fixes :wrench:

- Fixed a bug that prevented fractional DPI scaling from being properly taken into account. Instead, it would scale by the next-smallest integer.
- Cesium for Unreal now only uses Editor viewports for tile selection if they are visible, real-time, and use a perspective projection. Previously, any viewport with a valid size was used, which could lead to tiles being loaded and rendered unnecessarily.
- Fixed a bug that caused tiles to disappear when the Editor viewport was in Orbit mode.
- Fixed a bug in the Globe Anchor Component that prevented changing/resetting the actor transform in the details panel.
- Reduced the size of physics meshes by only copying UV data if "Support UV from Hit Results" is enabled in the project settings.
- Fixed a bug - in Unreal Engine 5 only - where a LineTrace would occasionally fail to collide with tiles at certain levels-of-detail.
- Fixed a crash that could occur while running on a dedicated server, caused by attempting to add the credits widget to the viewport.

In addition to the above, this release updates [cesium-native](https://github.com/CesiumGS/cesium-native) from v0.18.1 to v0.19.0. See the [changelog](https://github.com/CesiumGS/cesium-native/blob/main/CHANGES.md) for a complete list of changes in cesium-native.

### v1.16.2 - 2022-08-04

##### Fixes :wrench:

- Fixed a bug that caused a crash in Unreal Engine 4.26 when enabling the experimental tileset occlusion culling feature.

In addition to the above, this release updates [cesium-native](https://github.com/CesiumGS/cesium-native) from v0.18.0 to v0.18.1. See the [changelog](https://github.com/CesiumGS/cesium-native/blob/main/CHANGES.md) for a complete list of changes in cesium-native.

### v1.16.1 - 2022-08-01

##### Fixes :wrench:

- Fixed a bug that could cause a crash when using thumbnail rendering, notably on the Project Settings panel in UE5.
- More fully disabled the occlusion culling system when the project-level feature flag is disabled.

### v1.16.0 - 2022-08-01

##### Breaking Changes :mega:

- Cesium for Unreal now automatically scales the selected 3D Tiles level-of-detail by the viewport client's `GetDPIScale`, meaning that devices with high-DPI displays will get less detail and higher performance than they did in previous versions. This can be disabled - and the previous behavior restored - by disabling the "Scale Level Of Detail By DPI" in Project Settings under Plugins -> Cesium, or by changing the "Apply Dpi Scaling" property on individual Tileset Actors.

##### Additions :tada:

- Added an experimental feature that uses Occlusion Culling to avoid refining tiles that are occluded by other content in the level. Currently this must be explicitly enabled from the Plugins -> Cesium section of Project Settings. We expect to enable it by default in a future release.
- Added options in `ACesium3DTileset` to control occlusion culling and turn it off if necessary.
- `UCesiumGltfPrimitiveComponent` now has static mobility, allowing it to take advantage of several rendering optimizations only available for static objects.
- Added an `OnTilesetLoaded` even that is invoked when the current tileset has finished loading. It is available from C++ and Blueprints.
- Added a `GetLoadProgress` method that returns the current load percentage of the tileset. It is available from C++ and Blueprints.
- Added Blueprint-accessible callback `OnFlightComplete` for when Dynamic Pawn completes flight.
- Added Blueprint-accessible callback `OnFlightInterrupt` for when Dynamic Pawn's flying is interrupted.

##### Fixes :wrench:

- When the Cesium ion access or login token is modified and stored in a config file that is under source code control, it will now be checked out before it is saved. Previously, token changes could be silently ignores with a source code control system that marks files read-only, such as Perforce.
- Fixed a bug that prevented credit images from appearing in UE5.
- Fixed a credit-related crash that occur when switching levels.

In addition to the above, this release updates [cesium-native](https://github.com/CesiumGS/cesium-native) from v0.17.0 to v0.18.0. See the [changelog](https://github.com/CesiumGS/cesium-native/blob/main/CHANGES.md) for a complete list of changes in cesium-native.

### v1.15.0 - 2022-07-01

##### Additions :tada:

- Display credits using Rich Text Block instead of the Web Browser Widget.

##### Fixes :wrench:

- Swapped latitude and longitude parameters on georeferenced sublevels to match with the main georeference.
- Adjusted the presentation of sublevels in the Cesium Georeference details panel.
- We now explicitly free physics mesh UVs and face remap data, reducing memory usage in the Editor and reducing pressure on the garbage collector in-game.
- Fixed a bug that could cause a crash when reporting tileset or raster overlay load errors, particularly while switching levels.
- We now Log the correct asset source when loading a new tileset from either URL or Ion.
- Disabling physics meshes of a tileset now works in Unreal Engine 5.

### v1.14.0 - 2022-06-01

##### Breaking Changes :mega:

- Renamed `ExcludeTilesInside` to `ExcludeSelectedTiles` on the `CesiumPolygonRasterOverlay`. A core redirect was added to remap the property value in existing projects.

##### Additions :tada:

- Added the `InvertSelection` option on `CesiumPolygonRasterOverlay` to rasterize outside the selection instead of inside. When used in conjunction with the `ExcludeSelectedTiles` option, tiles completely outside the polygon selection will be culled, instead of the tiles inside.

In addition to the above, this release updates [cesium-native](https://github.com/CesiumGS/cesium-native) from v0.15.1 to v0.16.0, fixing an important bug. See the [changelog](https://github.com/CesiumGS/cesium-native/blob/main/CHANGES.md) for a complete list of changes in cesium-native.

### v1.13.2 - 2022-05-13

##### Additions :tada:

- Added pre-built binaries for Unreal Engine 5 on macOS and iOS.

##### Fixes :wrench:

- Fixed a bug that could cause a crash after applying a non-UMaterialInstanceDynamic material to a tileset.
- Fixed a bug introduced in v1.13.0 that could lead to incorrect axis-aligned bounding boxes.
- Gave initial values to some fields in UStructs that did not have them, including two `UObject` pointers.

In addition to the above, this release updates [cesium-native](https://github.com/CesiumGS/cesium-native) from v0.15.1 to v0.15.2, fixing an important bug and updating some third-party libraries. See the [changelog](https://github.com/CesiumGS/cesium-native/blob/main/CHANGES.md) for a complete list of changes in cesium-native.

### v1.13.1 - 2022-05-05

This release updates [cesium-native](https://github.com/CesiumGS/cesium-native) from v0.15.0 to v0.15.1, fixing an important bug. See the [changelog](https://github.com/CesiumGS/cesium-native/blob/main/CHANGES.md) for a complete list of changes in cesium-native.

### v1.13.0 - 2022-05-02

##### Breaking Changes :mega:

- Deprecated parts of the old Blueprint API for feature ID attributes from `EXT_feature_metadata`.

##### Additions :tada:

- Improved the Blueprint API for feature ID attributes from `EXT_feature_metadata` (and upgraded batch tables).
- Added a Blueprint API to access feature ID textures and feature textures from the `EXT_feature_metadata` extension.
- Added the `UCesiumEncodedMetadataComponent` to enable styling with the metadata from the `EXT_feature_metadata` extension. This component provides a convenient way to query for existing metadata, dictate which metadata properties to encode for styling, and generate a starter material layer to access the wanted properties.

##### Fixes :wrench:

- glTF normal, occlusion, and metallic/roughness textures are no longer treated as sRGB.
- Improved the computation of axis-aligned bounding boxes for Unreal Engine, producing much smaller and more accurate bounding boxes in many cases.
- Metadata-related Blueprint functions will now return the default value if asked for an out-of-range feature or array element. Previously, they would assert or read undefined memory.

In addition to the above, this release updates [cesium-native](https://github.com/CesiumGS/cesium-native) from v0.14.0 to v0.15.0. See the [changelog](https://github.com/CesiumGS/cesium-native/blob/main/CHANGES.md) for a complete list of changes in cesium-native.

### v1.12.1 - 2022-04-06

##### Fixes :wrench:

- Fixed compiler errors with the official release of Unreal Engine 5.

### v1.12.0 - 2022-04-01

##### Breaking Changes :mega:

- Removed the `KeepWorldOriginNearCamera`, `OriginRebaseInsideSublevels`, and `MaximumWorldOriginDistanceFromCamera` options from `CesiumGeoreference`. These options are not usually necessary with Unreal Engine 5's double-precision coordinates.
- Renamed the `WorldOriginCamera` property on `CesiumGeoreference` to `SubLevelCamera`, as this property is now only used for switching sub-levels. Core Redirects should automatically make this change in Blueprints.
- Removed `Inaccurate` from the name of a large number of Blueprint functions, now that Unreal Engine 5 supports double-precision in Blueprints. Core Redirects should automatically make this change in Blueprints.

##### Additions :tada:

- Cesium for Unreal automatically enables Unreal Engine 5's "Enable Large Worlds" setting, which is required for correct culling of Cesium tilesets.
- Raster overlays are now, by default, rendered using the default settings for the `World` texture group, which yields much higher quality on many platforms by enabling anisotrpic texture filtering. Shimmering of overlay textures in the distance should be drastically reduced.
- New options on `RasterOverlay` give the user control over the texture group, texture filtering, and mipmapping used for overlay textures.
- Improved the mapping between glTF textures and Unreal Engine texture options, which should improve texture quality in tilesets.
- Added `CesiumWebMapServiceRasterOverlay` to pull raster overlays from a WMS server.
- Added option to show `Cesium3DTileset` and `CesiumRasterOverlay` credits on screen, rather than in a separate popup.

##### Fixes :wrench:

- Fixed a leak of some of the memory used by tiles that were loaded but then ended up not being used because the camera had moved.
- Fixed a leak of glTF emissive textures.
- Fixed a bug introduced in v1.11.0 that used the Y-size of the right eye viewport for the left eye in tile selection for stereographic rendering.
- Fixed a bug where glTF primitives with no render data are added to the glTF render result.

In addition to the above, this release updates [cesium-native](https://github.com/CesiumGS/cesium-native) from v0.13.0 to v0.14.0. See the [changelog](https://github.com/CesiumGS/cesium-native/blob/main/CHANGES.md) for a complete list of changes in cesium-native.

### v1.11.0 - 2022-03-01

##### Breaking Changes :mega:

- Exclusion Zones have been deprecated and will be removed in a future release. Please use the Cartographic Polygon Actor instead.

##### Additions :tada:

- Added experimental support for Unreal Engine 5 (preview 1).
- Added collision meshes for tilesets when using the Chaos physics engine.
- Integrated GPU pixel compression formats received from Cesium Native into Unreal's texture system.
- Added support for the `CESIUM_RTC` glTF extension.
- Added the ability to set tne Georeference origin from ECEF coordinates in Blueprints and C++.
- Exposed the Cesium ion endpoint URL as a property on tilesets and raster overlays.

##### Fixes :wrench:

- Fixed bug where certain pitch values in "Innaccurate Fly to Location Longitude Latitude Height" cause gimbal lock.
- Fixed a bug that caused a graphical glitch by using 16-bit indices when 32-bit indices are needed.
- Fixed a bug where tileset metadata from a feature table was not decoded correctly from UTF-8.
- Improved the shadows, making shadows fade in and out less noticable.
- The Cesium ion Token Troubleshooting panel will no longer appear in game worlds, including Play-In-Editor.

In addition to the above, this release updates [cesium-native](https://github.com/CesiumGS/cesium-native) from v0.12.0 to v0.13.0. See the [changelog](https://github.com/CesiumGS/cesium-native/blob/main/CHANGES.md) for a complete list of changes in cesium-native.

### v1.10.1 - 2022-02-01

##### Fixes :wrench:

- Fixed a crash at startup on Android devices introduced in v1.10.0.

### v1.10.0 - 2022-02-01

##### Breaking Changes :mega:

- The following Blueprints and C++ functions on `CesiumSunSky` have been renamed. CoreRedirects have been provided to handle the renames automatically for Blueprints.
  - `EnableMobileRendering` to `UseMobileRendering`
  - `AdjustAtmosphereRadius` to `UpdateAtmosphereRadius`

##### Additions :tada:

- Added Cesium Cartographic Polygon to the Cesium Quick Add panel.
- Improved the Cesium ion token management. Instead of automatically creating a Cesium ion token for each project, Cesium for Unreal now prompts you to select or create a token the first time one is needed.
- Added a Cesium ion Token Troubleshooting panel that appears when there is a problem connecting to Cesium ion tilesets and raster overlays.
- The new `FCesiumCamera` and `ACesiumCameraManager` can be used to register and update custom camera views into Cesium tilesets.

##### Fixes :wrench:

- Fixed a crash when editing the georeference detail panel while a sublevel is active.
- Improved the organization of `CesiumSunSky` parameters in the Details Panel.
- Improved the organization of `CesiumGlobeAnchorComponent` parameters in the Details Panel.

In addition to the above, this release updates [cesium-native](https://github.com/CesiumGS/cesium-native) from v0.11.0 to v0.12.0. See the [changelog](https://github.com/CesiumGS/cesium-native/blob/main/CHANGES.md) for a complete list of changes in cesium-native.

### v1.9.0 - 2022-01-03

##### Fixes :wrench:

- Fixed a bug that could cause incorrect LOD and culling when viewing a camera in-editor and the camera's aspect ratio does not match the viewport window's aspect ratio.

In addition to the above, this release updates [cesium-native](https://github.com/CesiumGS/cesium-native) from v0.10.0 to v0.11.0. See the [changelog](https://github.com/CesiumGS/cesium-native/blob/main/CHANGES.md) for a complete list of changes in cesium-native.

### v1.8.1 - 2021-12-02

In this release, the cesium-native binaries are built using Xcode 11.3 on macOS instead of Xcode 12. Other platforms are unchanged from v1.8.0.

### v1.8.0 - 2021-12-01

##### Additions :tada:

- `Cesium3DTileset` now has options for enabling custom depth and stencil buffer.
- Added `CesiumDebugColorizeTilesRasterOverlay` to visualize how a tileset is divided into tiles.
- Added `Log Selection Stats` debug option to the `Cesium3DTileset` Actor.
- Exposed raster overlay properties to Blueprints, so that overlays can be created and manipulated with Blueprints.

##### Fixes :wrench:

- Cesium for Unreal now does a much better job of releasing memory when the Unreal Engine garbage collector is not active, such as in the Editor.
- Fixed a bug that could cause an incorrect field-of-view angle to be used for tile selection in the Editor.
- Fixed a bug that caused `GlobeAwareDefaultPawn` (and its derived classes, notably `DynamicPawn`) to completely ignore short flights.

In addition to the above, this release updates [cesium-native](https://github.com/CesiumGS/cesium-native) from v0.9.0 to v0.10.0. See the [changelog](https://github.com/CesiumGS/cesium-native/blob/main/CHANGES.md) for a complete list of changes in cesium-native.

### v1.7.0 - 2021-11-01

##### Breaking Changes :mega:

- Removed `CesiumGlobeAnchorParent`, which was deprecated in v1.3.0. The `CesiumGlobeAnchorParent` functionality can be recreated using an empty actor with a `CesiumGlobeAnchorComponent`.
- Removed the `FixTransformOnOriginRebase` property from `CesiumGeoreferenceComponent`, and the component now always acts as if it is enabled. This should now work correctly even for objects that are moved by physics or other Unreal Engine mechanisms.
- The `SnapToEastSouthUp` function on `CesiumGeoreference` no longer resets the Scale back to 1.0. It only modifies the rotation.
- The following `CesiumGeoreferenceComponent` Blueprints and C++ functions no longer take a `MaintainRelativeOrientation` parameter. Instead, this behavior is controlled by the `AdjustOrientationForGlobeWhenMoving` property.
  - `MoveToLongitudeLatitudeHeight`
  - `InaccurateMoveToLongitudeLatitudeHeight`
  - `MoveToECEF`
  - `InaccurateMoveToECEF`
- Renamed `CesiumGeoreferenceComponent` to `CesiumGlobeAnchorComponent`.
- `CesiumSunSky` has been converted from Blueprints to C++. Backward compatibility should be preserved in most cases, but some less common scenarios may break.
- `GlobeAwareDefaultPawn`, `DynamicPawn`, and `CesiumSunSky` no longer have a `Georeference` property. Instead, they have a `CesiumGlobeAnchor` component that has a `Georeference` property.
- The `Georeference` property on most Cesium types can now be null if it has not been set explicitly in the Editor. To get the effective Georeference, including one that has been discovered in the level, use the `ResolvedGeoreference` property or call the `ResolveGeoreference` function.
- Removed the option to locate the Georeference at the "Bounding Volume Origin". It was confusing and almost never useful.
- The `CheckForNewSubLevels` and `JumpToCurrentLevel` functions in `CesiumGeoreference` have been removed. New sub-levels now automatically appear without an explicit check, and the current sub-level can be changed using the standard Unreal Engine Levels panel.
- Removed the `CurrentLevelIndex` property from `CesiumGeoreference`. The sub-level that is currently active in the Editor can be queried with the `GetCurrentLevel` function of the `World`.
- Removed the `SunSky` property from `CesiumGeoreference`. The `CesiumSunSky` now holds a reference to the `CesiumGeoreference`, rather than the other way around.
- The following Blueprints and C++ functions on `CesiumGeoreference` have been renamed. CoreRedirects have been provided to handle the renames automatically for Blueprints.
  - `TransformLongitudeLatitudeHeightToUe` to `TransformLongitudeLatitudeHeightToUnreal`
  - `InaccurateTransformLongitudeLatitudeHeightToUe` to `InaccurateTransformLongitudeLatitudeHeightToUnreal`
  - `TransformUeToLongitudeLatitudeHeight` to `TransformLongitudeLatitudeHeightToUnreal`
  - `InaccurateTransformUeToLongitudeLatitudeHeight` to `InaccurateTransformUnrealToLongitudeLatitudeHeight`
  - `TransformEcefToUe` to `TransformEcefToUnreal`
  - `InaccurateTransformEcefToUe` to `InaccurateTransformEcefToUnreal`
  - `TransformUeToEcef` to `TransformUnrealToEcef`
  - `InaccurateTransformUeToEcef` to `InaccurateTransformUnrealToEcef`
  - `TransformRotatorUeToEnu` to `TransformRotatorUnrealToEastNorthUp`
  - `InaccurateTransformRotatorUeToEnu` to `InaccurateTransformRotatorUnrealToEastNorthUp`
  - `TransformRotatorEnuToUe` to `TransformRotatorEastNorthUpToUnreal`
  - `InaccurateTransformRotatorEnuToUe` to `InaccurateTransformRotatorEastNorthUpToUnreal`
- The following C++ functions on `CesiumGeoreference` have been removed:
  - `GetGeoreferencedToEllipsoidCenteredTransform` and `GetEllipsoidCenteredToGeoreferencedTransform` moved to `GeoTransforms`, which is accessible via the `getGeoTransforms` function on `CesiumGeoreference`.
  - `GetUnrealWorldToEllipsoidCenteredTransform` has been replaced with `TransformUnrealToEcef` except that the latter takes standard Unreal world coordinates rather than absolute world coordinates. If you have absolute world coordinates, subtract the World's `OriginLocation` before calling the new function.
  - `GetEllipsoidCenteredToUnrealWorldTransform` has been replaced with `TransformEcefToUnreal` except that the latter returns standard Unreal world coordinates rather than absolute world coordinates. If you want absolute world coordinates, add the World's `OriginLocation` to the return value.
  - `AddGeoreferencedObject` should be replaced with a subscription to the new `OnGeoreferenceUpdated` event.

##### Additions :tada:

- Improved the workflow for managing georeferenced sub-levels.
- `CesiumSunSky` now automatically adjusts the atmosphere size based on the player Pawn's position to avoid tiled artifacts in the atmosphere when viewing the globe from far away.
- `GlobeAwareDefaultPawn` and derived classes like `DynamicPawn` now have a `CesiumGlobeAnchorComponent` attached to them. This allows more consistent movement on the globe, and allows the pawn's Longitude/Latitude/Height or ECEF coordinates to be specified directly in the Editor.
- `CesiumSunSky` now has an `EnableMobileRendering` flag that, when enabled, switches to a mobile-compatible atmosphere rendering technique.
- `CesiumCartographicPolygon`'s `GlobeAnchor` and `Polygon` are now exposed in the Editor and to Blueprints.
- Added `InaccurateGetLongitudeLatitudeHeight` and `InaccurateGetECEF` functions to `CesiumGlobeAnchorComponent`, allowing access to the current position of a globe-anchored Actor from Blueprints.
- Added support for collision object types on 'ACesium3DTileset' actors.

##### Fixes :wrench:

- Cesium objects in a sub-level will now successfully find and use the `CesiumGeoreference` and `CesiumCreditSystem` object in the Persistent Level when these properties are left unset. For best results, we suggest removing all instances of these objects from sub-levels.
- Fixed a bug that made the Time-of-Day widget forget the time when it was closed and re-opened.
- Undo/Redo now work more reliably for `CesiumGlobeAnchor` properties.
- We now explicitly free the `PlatformData` and renderer resources associated with `UTexture2D` instances created for raster overlays when the textures are no longer needed. By relying less on the Unreal Engine garbage collector, this helps keep memory usage lower. It also keeps memory from going up so quickly in the Editor, which by default does not run the garbage collector at all.

In addition to the above, this release updates [cesium-native](https://github.com/CesiumGS/cesium-native) from v0.8.0 to v0.9.0. See the [changelog](https://github.com/CesiumGS/cesium-native/blob/main/CHANGES.md) for a complete list of changes in cesium-native.

### v1.6.3 - 2021-10-01

##### Fixes :wrench:

- Fixed a bug that caused incorrect tangents to be generated based on uninitialized texture coordinates.
- Fixed a bug that could cause vertices to be duplicated and tangents calculated even when not needed.
- Fixed a bug that caused the Cesium ion access token to sometimes be blank when adding an asset from the "Cesium ion Assets" panel while the "Cesium" panel is not open.

In addition to the above, this release updates [cesium-native](https://github.com/CesiumGS/cesium-native) from v0.7.2 to v0.8.0. See the [changelog](https://github.com/CesiumGS/cesium-native/blob/main/CHANGES.md) for a complete list of changes in cesium-native.

### v1.6.2 - 2021-09-14

This release only updates [cesium-native](https://github.com/CesiumGS/cesium-native) from v0.7.1 to v0.7.2. See the [changelog](https://github.com/CesiumGS/cesium-native/blob/main/CHANGES.md) for a complete list of changes in cesium-native.

### v1.6.1 - 2021-09-14

##### Additions :tada:

- Added the `MaximumCachedBytes` property to `ACesium3DTileset`.

##### Fixes :wrench:

- Fixed incorrect behavior when two sublevels overlap each other. Now the closest sublevel is chosen in that case.
- Fixed crash when `GlobeAwareDefaultPawn::FlyToLocation` was called when the pawn was not possessed.
- Fixed a bug that caused clipping to work incorrectly for tiles that are partially water.
- Limited the length of names assigned to the ActorComponents created for 3D Tiles, to avoid a crash caused by an FName being too long with extremely long tileset URLs.
- Fixed a bug that caused 3D Tiles tile selection to take into account Editor viewports even when in Play-in-Editor mode.
- Fixed a bug in `DynamicPawn` that caused a divide-by-zero message to be printed to the Output Log.
- Fixed a mismatch on Windows between Unreal Engine's compiler options and cesium-native's compiler options that could sometimes lead to crashes and other broken behavior.

In addition to the above, this release updates [cesium-native](https://github.com/CesiumGS/cesium-native) from v0.7.0 to v0.7.1. See the [changelog](https://github.com/CesiumGS/cesium-native/blob/main/CHANGES.md) for a complete list of changes in cesium-native.

### v1.6.0 - 2021-09-01

##### Breaking Changes :mega:

- Removed `ACesium3DTileset::OpacityMaskMaterial`. The regular `Material` property is used instead.
- Renamed `UCesiumMetadataFeatureTableBlueprintLibrary::GetPropertiesForFeatureID` to `UCesiumMetadataFeatureTableBlueprintLibrary::GetMetadataValuesForFeatureID`. This is a breaking change for C++ code but Blueprints should be unaffected because of a CoreRedirect.
- Renamed `UCesiumMetadataFeatureTableBlueprintLibrary::GetPropertiesAsStringsForFeatureID` to `UCesiumMetadataFeatureTableBlueprintLibrary::GetMetadataValuesAsStringForFeatureID`. This is a breaking change for C++ code but it was not previously exposed to Blueprints.

##### Additions :tada:

- Added the ability to define a "Cesium Cartographic Polygon" and then use it to clip away part of a Cesium 3D Tileset.
- Multiple raster overlays per tileset are now supported.
- The default materials used to render Cesium 3D Tilesets are now built around Material Layers, making them easier to compose and customize.
- Added support for using `ASceneCapture2D` with `ACesium3DTileset` actors.
- Added an editor option in `ACesium3DTileset` to optionally generate smooth normals for glTFs that originally did not have normals.
- Added an editor option in `ACesium3DTileset` to disable the creation of physics meshes for its tiles.
- Added a Refresh button on the Cesium ion Assets panel.
- Made `UCesiumMetadataFeatureTableBlueprintLibrary::GetMetadataValuesAsStringForFeatureID`, `UCesiumMetadataFeatureTableBlueprintLibrary::GetProperties`, and `UCesiumMetadataPrimitiveBlueprintLibrary::GetFirstVertexIDFromFaceID` callable from Blueprints.
- Consolidated texture preparation code. Now raster overlay textures can generate mip-maps and the overlay texture preparation can happen partially on the load thread.
- The Cesium ion Assets panel now has two buttons for imagery assets, allowing the user to select whether the asset should replace the base overlay or be added on top.

##### Fixes :wrench:

- Fixed indexed vertices being duplicated unnecessarily in certain situations in `UCesiumGltfComponent`.

In addition to the above, this release updates [cesium-native](https://github.com/CesiumGS/cesium-native) from v0.6.0 to v0.7.0. See the [changelog](https://github.com/CesiumGS/cesium-native/blob/main/CHANGES.md) for a complete list of changes in cesium-native.

### v1.5.2 - 2021-08-30

##### Additions :tada:

- Added support for Unreal Engine v4.27.

### v1.5.1 - 2021-08-09

##### Breaking :mega:

- Changed Cesium Native Cesium3DTiles's namespace to Cesium3DTilesSelection's namespace

##### Fixes :wrench:

- Fixed a bug that could cause mis-registration of feature metadata to the wrong features in Draco-compressed meshes.
- Fixed a bug that could cause a crash with VR/AR devices enabled but not in use.

### v1.5.0 - 2021-08-02

##### Additions :tada:

- Added support for reading per-feature metadata from glTFs with the `EXT_feature_metadata` extension or from 3D Tiles with a B3DM batch table and accessing it from Blueprints.
- Added support for using multiple view frustums in `ACesium3DTileset` to inform the tile selection algorithm.

##### Fixes :wrench:

- Fixed a bug introduced in v1.4.0 that made it impossible to add a "Blank 3D Tiles Tileset" using the Cesium panel without first signing in to Cesium ion.
- Fixed a bug that caused a crash when deleting a Cesium 3D Tileset Actor and then undoing that deletion.

In addition to the above, this release updates [cesium-native](https://github.com/CesiumGS/cesium-native) from v0.5.0 to v0.6.0. See the [changelog](https://github.com/CesiumGS/cesium-native/blob/main/CHANGES.md) for a complete list of changes in cesium-native.

### v1.4.1 - 2021-07-13

##### Fixes :wrench:

- Fixed linker warnings on macOS related to "different visibility settings."
- Fixed compile errors on Android in Unreal Engine versions prior to 4.26.2 caused by missing support for C++17.

### v1.4.0 - 2021-07-01

##### Breaking :mega:

- Tangents are now only generated for models that don't have them and that do have a normal map, saving a significant amount of time. If you have a custom material that requires the tangents, or need them for any other reason, you may set the `AlwaysIncludeTangents` property on `Cesium3DTileset` to force them to be generated like they were in previous versions.

##### Additions :tada:

- The main Cesium panel now has buttons to easily add a `CesiumSunSky` or a `DynamicPawn`.

##### Fixes :wrench:

- Fixed a bug that could sometimes cause tile-sized holes to appear in a 3D Tiles model for one render frame.
- Fixed a bug that caused Cesium toolbar buttons to disappear when `Editor Preferences` -> `Use Small Tool Bar Icons` is enabled.
- Added support for other types of glTF index accessors: `BYTE`, `UNSIGNED_BYTE`, `SHORT`, and `UNSIGNED_SHORT`.

In addition to the above, this release updates [cesium-native](https://github.com/CesiumGS/cesium-native) from v0.4.0 to v0.5.0. See the [changelog](https://github.com/CesiumGS/cesium-native/blob/main/CHANGES.md) for a complete list of changes in cesium-native.

### v1.3.1 - 2021-06-02

- Temporarily removed support for the Android platform because it is causing problems in Epic's build environment, and is not quite production ready in any case.

### v1.3.0 - 2021-06-01

##### Breaking :mega:

- Tileset properties that require a tileset reload (URL, Source, IonAssetID, IonAccessToken, Materials) have been moved to `private`. Setter and getter methods are now provided for modifying them in Blueprints and C++.
- Deprecated `CesiumGlobeAnchorParent` and `FloatingPawn`. The `CesiumGlobeAnchorParent` functionality can be recreated using an empty actor with a `CesiumGeoreferenceComponent`. The `FloatingPawn` is now replaced by the `DynamicPawn`. In a future release, the `DynamicPawn` will be renamed to `CesiumFloatingPawn`.

##### Additions :tada:

- Added support for the Android platform.
- Added support for displaying a water effect for the parts of quantized-mesh terrain tiles that are known to be water.
- Improved property change checks in `Cesium3DTileset::LoadTileset`.
- Made origin rebasing boolean properties in `CesiumGeoreference` and `CesiumGeoreferenceComponent` blueprint editable.
- Made 3D Tiles properties editable in C++ and blueprints via getter/setter functions. The tileset now reloads at runtime when these properties are changed.
- Improvements to dynamic camera, created altitude curves for FlyTo behavior.
- Constrained the values for `UPROPERTY` user inputs to be in valid ranges.
- Added `M_CesiumOverlayWater` and `M_CesiumOverlayComplexWater` materials for use with water tiles.
- Exposed all tileset materials to allow for changes in editor.
- Added `TeleportWhenUpdatingTransform` boolean property to CesiumGeoreferenceComponent.
- Added a "Year" property to `CesiumSunSky`.
- Added the ability to use an external Directional Light with `CesiumSunSky`, rather than the embedded DirectionalLight component.

##### Fixes :wrench:

- Fixed a bug that caused rendering and navigation problems when zooming too far away from the globe when origin rebasing is enabled.
- Fixed a bug that caused glTF node `translation`, `rotation`, and `scale` properties to be ignored even if the node had no `matrix`.
- Cleaned up, standardized, and commented material and material functions.
- Moved all materials and material functions to the `Materials` subfolder.
- Set CesiumSunSky's directional light intensity to a more physically accurate value.
- Moved Latitude before Longitude on the `CesiumGeoreference` and `CesiumGeoreferenceComponent` Details panels.

In addition to the above, this release updates [cesium-native](https://github.com/CesiumGS/cesium-native) from v0.3.1 to v0.4.0. See the [changelog](https://github.com/CesiumGS/cesium-native/blob/main/CHANGES.md) for a complete list of changes in cesium-native.

### v1.2.1 - 2021-05-13

##### Fixes :wrench:

- Fixed a regression in Cesium for Unreal v1.2.0 where `GlobeAwareDefaultPawn` lost its georeference during playmode.
- Fixed a regression in Cesium for Unreal v1.2.0 where the matrices in `CesiumGeoreference` were being initialized to zero instead of identity.
- Fixed a regression in Cesium for Unreal v1.2.0 that broke the ability to paint foliage on terrain and other tilesets.

In addition to the above, this release updates [cesium-native](https://github.com/CesiumGS/cesium-native) from v0.3.0 to v0.3.1. See the [changelog](https://github.com/CesiumGS/cesium-native/blob/main/CHANGES.md) for a complete list of changes in cesium-native.

### v1.2.0 - 2021-05-03

##### Additions :tada:

- Added a dynamic camera that adapts to height above terrain.
- Added Linux support.
- Added support for Tile Map Service (TMS) raster overlays.

##### Fixes :wrench:

- Fixed issue where displayed longitude-latitude-height in `CesiumGeoreferenceComponent` wasn't updating in certain cases.
- `FEditorDelegates::OnFocusViewportOnActors` is no longer unnecessarily subscribed to multiple times.
- `Loading tileset ...` is now only written to the output log when the tileset actually needs to be reloaded.
- Fixed a bug where collision does not update correctly when changing properties of a tileset in the editor.
- Fixed a bug that caused tiles to disappear when "Suspend Update" was enabled.

### v1.1.1 - 2021-04-23

##### Fixes :wrench:

- Fixed a bug that caused tilesets added with the "Add Blank" button to cause an error during Play-In-Editor.
- Fixed a bug that caused `ACesiumGeoreference::TransformEcefToUe` to be much less precise than expected.
- Moved the `BodyInstance` property on `Cesium3DTileset` to the `Collision` category so that it can be modified in the Editor.

### v1.1.0 - 2021-04-19

##### Additions :tada:

- Added macOS support.
- Added support for the legacy `gltfUpAxis` property in a tileset `asset` dictionary. Although this property is **not** part of the specification, there are many existing assets that use this property and had been shown with a wrong rotation otherwise.
- Changed the log level for the tile selection output from `Display` to `Verbose`. With default settings, the output will no longer be displayed in the console, but only written to the log file.
- Added more diagnostic details to error messages for invalid glTF inputs.
- Added diagnostic details to error messages for failed OAuth2 authorization with `CesiumIonClient::Connection`.
- Added a `BodyInstance` property to `Cesium3DTileset` so that collision profiles can be configured.
- Added an experimental "Exclusion Zones" property to `Cesium3DTileset`. While likely to change in the future, it already provides a way to exclude parts of a 3D Tiles tileset to make room for another.

##### Fixes :wrench:

- Gave glTFs created from quantized-mesh terrain tiles a more sensible material with a `metallicFactor` of 0.0 and a `roughnessFactor` of 1.0. Previously the default glTF material was used, which has a `metallicFactor` of 1.0, leading to an undesirable appearance.
- Reported zero-length images as non-errors, because `BingMapsRasterOverlay` purposely requests that the Bing servers return a zero-length image for non-existent tiles.
- 3D Tiles geometric error is now scaled by the tile's transform.
- Fixed a bug that that caused a 3D Tiles tile to fail to refine when any of its children had an unsupported type of content.
- The `Material` property of `ACesium3DTiles` is now a `UMaterialInterface` instead of a `UMaterial`, allowing more flexibility in the types of materials that can be used.
- Fixed a possible crash when a `Cesium3DTileset` does not have a `CesiumGeoreference` or it is not valid.

In addition to the above, this release updates [cesium-native](https://github.com/CesiumGS/cesium-native) from v0.1.0 to v0.2.0. See the [changelog](https://github.com/CesiumGS/cesium-native/blob/main/CHANGES.md) for a complete list of changes in cesium-native.

### v1.0.0 - 2021-03-30 - Initial Release

##### Features :tada:

- High-accuracy, global-scale WGS84 globe for visualization of real-world 3D content
- 3D Tiles runtime engine to stream massive 3D geospatial datasets, such as terrain, imagery, 3D cities, and photogrammetry
  - Streaming from the cloud, a private network, or the local machine.
  - Level-of-detail selection
  - Caching
  - Multithreaded loading
  - Batched 3D Model (B3DM) content, including the B3DM content inside Composite (CMPT) tiles
  - `quantized-mesh` terrain loading and rendering
  - Bing Maps and Tile Map Service (TMS) raster overlays draped on terrain
- Integrated with Cesium ion for instant access to cloud based global 3D content.
- Integrated with Unreal Engine Editor, Actors and Components, Blueprints, Landscaping and Foliage, Sublevels, and Sequencer.<|MERGE_RESOLUTION|>--- conflicted
+++ resolved
@@ -20,11 +20,8 @@
 - `ACesiumGeoreference`, `ACesiumCameraManager`, and `ACesiumCreditSystem` are now created in the Persistent Level, even if the object that triggered their automatic creation (such as `ACesium3DTileset`) exists in a sub-level. It is very rarely useful to have instances of these objects within a sub-level.
 - An instance of `ACesiumCreditSystem` in a sub-level will no longer cause overlapping and broken-looking credits. However, we still recommend deleting credit system instances from sub-levels.
 - Fixed a bug introduced in v1.28.0 that prevented point clouds from rendering with attenuation.
-<<<<<<< HEAD
 - Fixed a bug that caused `UnrealLightmass` to crash when attempting to build lighting containing static meshes created by a `Cesium3DTileset`.
-=======
 - Fixed a bug where Google Photorealistic 3D Tiles would sometimes not render in Movie Render Queue.
->>>>>>> 5e769334
 
 ### v1.28.0 - 2023-07-03
 
