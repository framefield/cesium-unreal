--- conflicted
+++ resolved
@@ -1,18 +1,14 @@
 # Change Log
 
-<<<<<<< HEAD
-### v1.24.0 - 2023-04-01
+### ? - ?
+
+##### Additions :tada:
+
+- The `FlyToAltitudeProfileCurve`, `FlyToProgressCurve`, `FlyToMaximumAltitudeCurve`, `FlyToDuration`, and `FlyToGranularityDegrees` properties of `GlobeAwareDefaultPawn`  / `DynamicPawn` may now be read and written from Blueprints.
 
 ##### Fixes :wrench:
 
 - Fixed wierd reflection on tilesets with KHR Materials Unlit when the sun is close to the horizon. Added option to ignore KHR Materials Unlit.
-=======
-### ? - ?
-
-##### Additions :tada:
-
-- The `FlyToAltitudeProfileCurve`, `FlyToProgressCurve`, `FlyToMaximumAltitudeCurve`, `FlyToDuration`, and `FlyToGranularityDegrees` properties of `GlobeAwareDefaultPawn`  / `DynamicPawn` may now be read and written from Blueprints.
->>>>>>> 60a36274
 
 ### v1.23.0 - 2023-03-01
 
