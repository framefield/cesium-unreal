# Change Log

<<<<<<< HEAD
### v1.10.0 - ????

##### Additions :tada:

- Added experimental UE5 Early Access support.
- Added collision meshes for tilesets when using the Chaos physics engine.
=======
### ? - ?

##### Additions :tada:

- Improved the Cesium ion token management. Instead of automatically creating a Cesium ion token for each project, Cesium for Unreal now prompts you to select or create a token the first time one is needed.
- Added a Cesium ion Token Troubleshooting panel that appears when there is a problem connecting to Cesium ion tilesets and raster overlays.
>>>>>>> b20bbee9

### v1.9.0 - 2022-01-03

##### Fixes :wrench:

- Fixed a bug that could cause incorrect LOD and culling when viewing a camera in-editor and the camera's aspect ratio does not match the viewport window's aspect ratio.

In addition to the above, this release updates [cesium-native](https://github.com/CesiumGS/cesium-native) from v0.10.0 to v0.11.0. See the [changelog](https://github.com/CesiumGS/cesium-native/blob/main/CHANGES.md) for a complete list of changes in cesium-native.

### v1.8.1 - 2021-12-02

In this release, the cesium-native binaries are built using Xcode 11.3 on macOS instead of Xcode 12. Other platforms are unchanged from v1.8.0.

### v1.8.0 - 2021-12-01

##### Additions :tada:

- `Cesium3DTileset` now has options for enabling custom depth and stencil buffer.
- Added `CesiumDebugColorizeTilesRasterOverlay` to visualize how a tileset is divided into tiles.
- Added `Log Selection Stats` debug option to the `Cesium3DTileset` Actor.
- Exposed raster overlay properties to Blueprints, so that overlays can be created and manipulated with Blueprints.

##### Fixes :wrench:

- Cesium for Unreal now does a much better job of releasing memory when the Unreal Engine garbage collector is not active, such as in the Editor.
- Fixed a bug that could cause an incorrect field-of-view angle to be used for tile selection in the Editor.
- Fixed a bug that caused `GlobeAwareDefaultPawn` (and its derived classes, notably `DynamicPawn`) to completely ignore short flights.

In addition to the above, this release updates [cesium-native](https://github.com/CesiumGS/cesium-native) from v0.9.0 to v0.10.0. See the [changelog](https://github.com/CesiumGS/cesium-native/blob/main/CHANGES.md) for a complete list of changes in cesium-native.

### v1.7.0 - 2021-11-01

##### Breaking Changes :mega:

- Removed `CesiumGlobeAnchorParent`, which was deprecated in v1.3.0. The `CesiumGlobeAnchorParent` functionality can be recreated using an empty actor with a `CesiumGlobeAnchorComponent`.
- Removed the `FixTransformOnOriginRebase` property from `CesiumGeoreferenceComponent`, and the component now always acts as if it is enabled. This should now work correctly even for objects that are moved by physics or other Unreal Engine mechanisms.
- The `SnapToEastSouthUp` function on `CesiumGeoreference` no longer resets the Scale back to 1.0. It only modifies the rotation.
- The following `CesiumGeoreferenceComponent` Blueprints and C++ functions no longer take a `MaintainRelativeOrientation` parameter. Instead, this behavior is controlled by the `AdjustOrientationForGlobeWhenMoving` property.
  - `MoveToLongitudeLatitudeHeight`
  - `InaccurateMoveToLongitudeLatitudeHeight`
  - `MoveToECEF`
  - `InaccurateMoveToECEF`
- Renamed `CesiumGeoreferenceComponent` to `CesiumGlobeAnchorComponent`.
- `CesiumSunSky` has been converted from Blueprints to C++. Backward compatibility should be preserved in most cases, but some less common scenarios may break.
- `GlobeAwareDefaultPawn`, `DynamicPawn`, and `CesiumSunSky` no longer have a `Georeference` property. Instead, they have a `CesiumGlobeAnchor` component that has a `Georeference` property.
- The `Georeference` property on most Cesium types can now be null if it has not been set explicitly in the Editor. To get the effective Georeference, including one that has been discovered in the level, use the `ResolvedGeoreference` property or call the `ResolveGeoreference` function.
- Removed the option to locate the Georeference at the "Bounding Volume Origin". It was confusing and almost never useful.
- The `CheckForNewSubLevels` and `JumpToCurrentLevel` functions in `CesiumGeoreference` have been removed. New sub-levels now automatically appear without an explicit check, and the current sub-level can be changed using the standard Unreal Engine Levels panel.
- Removed the `CurrentLevelIndex` property from `CesiumGeoreference`. The sub-level that is currently active in the Editor can be queried with the `GetCurrentLevel` function of the `World`.
- Removed the `SunSky` property from `CesiumGeoreference`. The `CesiumSunSky` now holds a reference to the `CesiumGeoreference`, rather than the other way around.
- The following Blueprints and C++ functions on `CesiumGeoreference` have been renamed. CoreRedirects have been provided to handle the renames automatically for Blueprints.
  - `TransformLongitudeLatitudeHeightToUe` to `TransformLongitudeLatitudeHeightToUnreal`
  - `InaccurateTransformLongitudeLatitudeHeightToUe` to `InaccurateTransformLongitudeLatitudeHeightToUnreal`
  - `TransformUeToLongitudeLatitudeHeight` to `TransformLongitudeLatitudeHeightToUnreal`
  - `InaccurateTransformUeToLongitudeLatitudeHeight` to `InaccurateTransformUnrealToLongitudeLatitudeHeight`
  - `TransformEcefToUe` to `TransformEcefToUnreal`
  - `InaccurateTransformEcefToUe` to `InaccurateTransformEcefToUnreal`
  - `TransformUeToEcef` to `TransformUnrealToEcef`
  - `InaccurateTransformUeToEcef` to `InaccurateTransformUnrealToEcef`
  - `TransformRotatorUeToEnu` to `TransformRotatorUnrealToEastNorthUp`
  - `InaccurateTransformRotatorUeToEnu` to `InaccurateTransformRotatorUnrealToEastNorthUp`
  - `TransformRotatorEnuToUe` to `TransformRotatorEastNorthUpToUnreal`
  - `InaccurateTransformRotatorEnuToUe` to `InaccurateTransformRotatorEastNorthUpToUnreal`
- The following C++ functions on `CesiumGeoreference` have been removed:
  - `GetGeoreferencedToEllipsoidCenteredTransform` and `GetEllipsoidCenteredToGeoreferencedTransform` moved to `GeoTransforms`, which is accessible via the `getGeoTransforms` function on `CesiumGeoreference`.
  - `GetUnrealWorldToEllipsoidCenteredTransform` has been replaced with `TransformUnrealToEcef` except that the latter takes standard Unreal world coordinates rather than absolute world coordinates. If you have absolute world coordinates, subtract the World's `OriginLocation` before calling the new function.
  - `GetEllipsoidCenteredToUnrealWorldTransform` has been replaced with `TransformEcefToUnreal` except that the latter returns standard Unreal world coordinates rather than absolute world coordinates. If you want absolute world coordinates, add the World's `OriginLocation` to the return value.
  - `AddGeoreferencedObject` should be replaced with a subscription to the new `OnGeoreferenceUpdated` event.

##### Additions :tada:

- Improved the workflow for managing georeferenced sub-levels.
- `CesiumSunSky` now automatically adjusts the atmosphere size based on the player Pawn's position to avoid tiled artifacts in the atmosphere when viewing the globe from far away.
- `GlobeAwareDefaultPawn` and derived classes like `DynamicPawn` now have a `CesiumGlobeAnchorComponent` attached to them. This allows more consistent movement on the globe, and allows the pawn's Longitude/Latitude/Height or ECEF coordinates to be specified directly in the Editor.
- `CesiumSunSky` now has an `EnableMobileRendering` flag that, when enabled, switches to a mobile-compatible atmosphere rendering technique.
- `CesiumCartographicPolygon`'s `GlobeAnchor` and `Polygon` are now exposed in the Editor and to Blueprints.
- Added `InaccurateGetLongitudeLatitudeHeight` and `InaccurateGetECEF` functions to `CesiumGlobeAnchorComponent`, allowing access to the current position of a globe-anchored Actor from Blueprints.
- Added support for collision object types on 'ACesium3DTileset' actors.

##### Fixes :wrench:

- Cesium objects in a sub-level will now successfully find and use the `CesiumGeoreference` and `CesiumCreditSystem` object in the Persistent Level when these properties are left unset. For best results, we suggest removing all instances of these objects from sub-levels.
- Fixed a bug that made the Time-of-Day widget forget the time when it was closed and re-opened.
- Undo/Redo now work more reliably for `CesiumGlobeAnchor` properties.
- We now explicitly free the `PlatformData` and renderer resources associated with `UTexture2D` instances created for raster overlays when the textures are no longer needed. By relying less on the Unreal Engine garbage collector, this helps keep memory usage lower. It also keeps memory from going up so quickly in the Editor, which by default does not run the garbage collector at all.

In addition to the above, this release updates [cesium-native](https://github.com/CesiumGS/cesium-native) from v0.8.0 to v0.9.0. See the [changelog](https://github.com/CesiumGS/cesium-native/blob/main/CHANGES.md) for a complete list of changes in cesium-native.

### v1.6.3 - 2021-10-01

##### Fixes :wrench:

- Fixed a bug that caused incorrect tangents to be generated based on uninitialized texture coordinates.
- Fixed a bug that could cause vertices to be duplicated and tangents calculated even when not needed.
- Fixed a bug that caused the Cesium ion access token to sometimes be blank when adding an asset from the "Cesium ion Assets" panel while the "Cesium" panel is not open.

In addition to the above, this release updates [cesium-native](https://github.com/CesiumGS/cesium-native) from v0.7.2 to v0.8.0. See the [changelog](https://github.com/CesiumGS/cesium-native/blob/main/CHANGES.md) for a complete list of changes in cesium-native.

### v1.6.2 - 2021-09-14

This release only updates [cesium-native](https://github.com/CesiumGS/cesium-native) from v0.7.1 to v0.7.2. See the [changelog](https://github.com/CesiumGS/cesium-native/blob/main/CHANGES.md) for a complete list of changes in cesium-native.

### v1.6.1 - 2021-09-14

##### Additions :tada:

- Added the `MaximumCachedBytes` property to `ACesium3DTileset`.

##### Fixes :wrench:

- Fixed incorrect behavior when two sublevels overlap each other. Now the closest sublevel is chosen in that case.
- Fixed crash when `GlobeAwareDefaultPawn::FlyToLocation` was called when the pawn was not possessed.
- Fixed a bug that caused clipping to work incorrectly for tiles that are partially water.
- Limited the length of names assigned to the ActorComponents created for 3D Tiles, to avoid a crash caused by an FName being too long with extremely long tileset URLs.
- Fixed a bug that caused 3D Tiles tile selection to take into account Editor viewports even when in Play-in-Editor mode.
- Fixed a bug in `DynamicPawn` that caused a divide-by-zero message to be printed to the Output Log.
- Fixed a mismatch on Windows between Unreal Engine's compiler options and cesium-native's compiler options that could sometimes lead to crashes and other broken behavior.

In addition to the above, this release updates [cesium-native](https://github.com/CesiumGS/cesium-native) from v0.7.0 to v0.7.1. See the [changelog](https://github.com/CesiumGS/cesium-native/blob/main/CHANGES.md) for a complete list of changes in cesium-native.

### v1.6.0 - 2021-09-01

##### Breaking Changes :mega:

- Removed `ACesium3DTileset::OpacityMaskMaterial`. The regular `Material` property is used instead.
- Renamed `UCesiumMetadataFeatureTableBlueprintLibrary::GetPropertiesForFeatureID` to `UCesiumMetadataFeatureTableBlueprintLibrary::GetMetadataValuesForFeatureID`. This is a breaking change for C++ code but Blueprints should be unaffected because of a CoreRedirect.
- Renamed `UCesiumMetadataFeatureTableBlueprintLibrary::GetPropertiesAsStringsForFeatureID` to `UCesiumMetadataFeatureTableBlueprintLibrary::GetMetadataValuesAsStringForFeatureID`. This is a breaking change for C++ code but it was not previously exposed to Blueprints.

##### Additions :tada:

- Added the ability to define a "Cesium Cartographic Polygon" and then use it to clip away part of a Cesium 3D Tileset.
- Multiple raster overlays per tileset are now supported.
- The default materials used to render Cesium 3D Tilesets are now built around Material Layers, making them easier to compose and customize.
- Added support for using `ASceneCapture2D` with `ACesium3DTileset` actors.
- Added an editor option in `ACesium3DTileset` to optionally generate smooth normals for glTFs that originally did not have normals.
- Added an editor option in `ACesium3DTileset` to disable the creation of physics meshes for its tiles.
- Added a Refresh button on the Cesium ion Assets panel.
- Made `UCesiumMetadataFeatureTableBlueprintLibrary::GetMetadataValuesAsStringForFeatureID`, `UCesiumMetadataFeatureTableBlueprintLibrary::GetProperties`, and `UCesiumMetadataPrimitiveBlueprintLibrary::GetFirstVertexIDFromFaceID` callable from Blueprints.
- Consolidated texture preparation code. Now raster overlay textures can generate mip-maps and the overlay texture preparation can happen partially on the load thread.
- The Cesium ion Assets panel now has two buttons for imagery assets, allowing the user to select whether the asset should replace the base overlay or be added on top.

##### Fixes :wrench:

- Fixed indexed vertices being duplicated unnecessarily in certain situations in `UCesiumGltfComponent`.

In addition to the above, this release updates [cesium-native](https://github.com/CesiumGS/cesium-native) from v0.6.0 to v0.7.0. See the [changelog](https://github.com/CesiumGS/cesium-native/blob/main/CHANGES.md) for a complete list of changes in cesium-native.

### v1.5.2 - 2021-08-30

##### Additions :tada:

- Added support for Unreal Engine v4.27.

### v1.5.1 - 2021-08-09

##### Breaking :mega:

- Changed Cesium Native Cesium3DTiles's namespace to Cesium3DTilesSelection's namespace

##### Fixes :wrench:

- Fixed a bug that could cause mis-registration of feature metadata to the wrong features in Draco-compressed meshes.
- Fixed a bug that could cause a crash with VR/AR devices enabled but not in use.

### v1.5.0 - 2021-08-02

##### Additions :tada:

- Added support for reading per-feature metadata from glTFs with the `EXT_feature_metadata` extension or from 3D Tiles with a B3DM batch table and accessing it from Blueprints.
- Added support for using multiple view frustums in `ACesium3DTileset` to inform the tile selection algorithm.

##### Fixes :wrench:

- Fixed a bug introduced in v1.4.0 that made it impossible to add a "Blank 3D Tiles Tileset" using the Cesium panel without first signing in to Cesium ion.
- Fixed a bug that caused a crash when deleting a Cesium 3D Tileset Actor and then undoing that deletion.

In addition to the above, this release updates [cesium-native](https://github.com/CesiumGS/cesium-native) from v0.5.0 to v0.6.0. See the [changelog](https://github.com/CesiumGS/cesium-native/blob/main/CHANGES.md) for a complete list of changes in cesium-native.

### v1.4.1 - 2021-07-13

##### Fixes :wrench:

- Fixed linker warnings on macOS related to "different visibility settings."
- Fixed compile errors on Android in Unreal Engine versions prior to 4.26.2 caused by missing support for C++17.

### v1.4.0 - 2021-07-01

##### Breaking :mega:

- Tangents are now only generated for models that don't have them and that do have a normal map, saving a significant amount of time. If you have a custom material that requires the tangents, or need them for any other reason, you may set the `AlwaysIncludeTangents` property on `Cesium3DTileset` to force them to be generated like they were in previous versions.

##### Additions :tada:

- The main Cesium panel now has buttons to easily add a `CesiumSunSky` or a `DynamicPawn`.

##### Fixes :wrench:

- Fixed a bug that could sometimes cause tile-sized holes to appear in a 3D Tiles model for one render frame.
- Fixed a bug that caused Cesium toolbar buttons to disappear when `Editor Preferences` -> `Use Small Tool Bar Icons` is enabled.
- Added support for other types of glTF index accessors: `BYTE`, `UNSIGNED_BYTE`, `SHORT`, and `UNSIGNED_SHORT`.

In addition to the above, this release updates [cesium-native](https://github.com/CesiumGS/cesium-native) from v0.4.0 to v0.5.0. See the [changelog](https://github.com/CesiumGS/cesium-native/blob/main/CHANGES.md) for a complete list of changes in cesium-native.

### v1.3.1 - 2021-06-02

- Temporarily removed support for the Android platform because it is causing problems in Epic's build environment, and is not quite production ready in any case.

### v1.3.0 - 2021-06-01

##### Breaking :mega:

- Tileset properties that require a tileset reload (URL, Source, IonAssetID, IonAccessToken, Materials) have been moved to `private`. Setter and getter methods are now provided for modifying them in Blueprints and C++.
- Deprecated `CesiumGlobeAnchorParent` and `FloatingPawn`. The `CesiumGlobeAnchorParent` functionality can be recreated using an empty actor with a `CesiumGeoreferenceComponent`. The `FloatingPawn` is now replaced by the `DynamicPawn`. In a future release, the `DynamicPawn` will be renamed to `CesiumFloatingPawn`.

##### Additions :tada:

- Added support for the Android platform.
- Added support for displaying a water effect for the parts of quantized-mesh terrain tiles that are known to be water.
- Improved property change checks in `Cesium3DTileset::LoadTileset`.
- Made origin rebasing boolean properties in `CesiumGeoreference` and `CesiumGeoreferenceComponent` blueprint editable.
- Made 3D Tiles properties editable in C++ and blueprints via getter/setter functions. The tileset now reloads at runtime when these properties are changed.
- Improvements to dynamic camera, created altitude curves for FlyTo behavior.
- Constrained the values for `UPROPERTY` user inputs to be in valid ranges.
- Added `M_CesiumOverlayWater` and `M_CesiumOverlayComplexWater` materials for use with water tiles.
- Exposed all tileset materials to allow for changes in editor.
- Added `TeleportWhenUpdatingTransform` boolean property to CesiumGeoreferenceComponent.
- Added a "Year" property to `CesiumSunSky`.
- Added the ability to use an external Directional Light with `CesiumSunSky`, rather than the embedded DirectionalLight component.

##### Fixes :wrench:

- Fixed a bug that caused rendering and navigation problems when zooming too far away from the globe when origin rebasing is enabled.
- Fixed a bug that caused glTF node `translation`, `rotation`, and `scale` properties to be ignored even if the node had no `matrix`.
- Cleaned up, standardized, and commented material and material functions.
- Moved all materials and material functions to the `Materials` subfolder.
- Set CesiumSunSky's directional light intensity to a more physically accurate value.
- Moved Latitude before Longitude on the `CesiumGeoreference` and `CesiumGeoreferenceComponent` Details panels.

In addition to the above, this release updates [cesium-native](https://github.com/CesiumGS/cesium-native) from v0.3.1 to v0.4.0. See the [changelog](https://github.com/CesiumGS/cesium-native/blob/main/CHANGES.md) for a complete list of changes in cesium-native.

### v1.2.1 - 2021-05-13

##### Fixes :wrench:

- Fixed a regression in Cesium for Unreal v1.2.0 where `GlobeAwareDefaultPawn` lost its georeference during playmode.
- Fixed a regression in Cesium for Unreal v1.2.0 where the matrices in `CesiumGeoreference` were being initialized to zero instead of identity.
- Fixed a regression in Cesium for Unreal v1.2.0 that broke the ability to paint foliage on terrain and other tilesets.

In addition to the above, this release updates [cesium-native](https://github.com/CesiumGS/cesium-native) from v0.3.0 to v0.3.1. See the [changelog](https://github.com/CesiumGS/cesium-native/blob/main/CHANGES.md) for a complete list of changes in cesium-native.

### v1.2.0 - 2021-05-03

##### Additions :tada:

- Added a dynamic camera that adapts to height above terrain.
- Added Linux support.
- Added support for Tile Map Service (TMS) raster overlays.

##### Fixes :wrench:

- Fixed issue where displayed longitude-latitude-height in `CesiumGeoreferenceComponent` wasn't updating in certain cases.
- `FEditorDelegates::OnFocusViewportOnActors` is no longer unnecessarily subscribed to multiple times.
- `Loading tileset ...` is now only written to the output log when the tileset actually needs to be reloaded.
- Fixed a bug where collision does not update correctly when changing properties of a tileset in the editor.
- Fixed a bug that caused tiles to disappear when "Suspend Update" was enabled.

### v1.1.1 - 2021-04-23

##### Fixes :wrench:

- Fixed a bug that caused tilesets added with the "Add Blank" button to cause an error during Play-In-Editor.
- Fixed a bug that caused `ACesiumGeoreference::TransformEcefToUe` to be much less precise than expected.
- Moved the `BodyInstance` property on `Cesium3DTileset` to the `Collision` category so that it can be modified in the Editor.

### v1.1.0 - 2021-04-19

##### Additions :tada:

- Added macOS support.
- Added support for the legacy `gltfUpAxis` property in a tileset `asset` dictionary. Although this property is **not** part of the specification, there are many existing assets that use this property and had been shown with a wrong rotation otherwise.
- Changed the log level for the tile selection output from `Display` to `Verbose`. With default settings, the output will no longer be displayed in the console, but only written to the log file.
- Added more diagnostic details to error messages for invalid glTF inputs.
- Added diagnostic details to error messages for failed OAuth2 authorization with `CesiumIonClient::Connection`.
- Added a `BodyInstance` property to `Cesium3DTileset` so that collision profiles can be configured.
- Added an experimental "Exclusion Zones" property to `Cesium3DTileset`. While likely to change in the future, it already provides a way to exclude parts of a 3D Tiles tileset to make room for another.

##### Fixes :wrench:

- Gave glTFs created from quantized-mesh terrain tiles a more sensible material with a `metallicFactor` of 0.0 and a `roughnessFactor` of 1.0. Previously the default glTF material was used, which has a `metallicFactor` of 1.0, leading to an undesirable appearance.
- Reported zero-length images as non-errors, because `BingMapsRasterOverlay` purposely requests that the Bing servers return a zero-length image for non-existent tiles.
- 3D Tiles geometric error is now scaled by the tile's transform.
- Fixed a bug that that caused a 3D Tiles tile to fail to refine when any of its children had an unsupported type of content.
- The `Material` property of `ACesium3DTiles` is now a `UMaterialInterface` instead of a `UMaterial`, allowing more flexibility in the types of materials that can be used.
- Fixed a possible crash when a `Cesium3DTileset` does not have a `CesiumGeoreference` or it is not valid.

In addition to the above, this release updates [cesium-native](https://github.com/CesiumGS/cesium-native) from v0.1.0 to v0.2.0. See the [changelog](https://github.com/CesiumGS/cesium-native/blob/main/CHANGES.md) for a complete list of changes in cesium-native.

### v1.0.0 - 2021-03-30 - Initial Release

##### Features :tada:

- High-accuracy, global-scale WGS84 globe for visualization of real-world 3D content
- 3D Tiles runtime engine to stream massive 3D geospatial datasets, such as terrain, imagery, 3D cities, and photogrammetry
  - Streaming from the cloud, a private network, or the local machine.
  - Level-of-detail selection
  - Caching
  - Multithreaded loading
  - Batched 3D Model (B3DM) content, including the B3DM content inside Composite (CMPT) tiles
  - `quantized-mesh` terrain loading and rendering
  - Bing Maps and Tile Map Service (TMS) raster overlays draped on terrain
- Integrated with Cesium ion for instant access to cloud based global 3D content.
- Integrated with Unreal Engine Editor, Actors and Components, Blueprints, Landscaping and Foliage, Sublevels, and Sequencer.<|MERGE_RESOLUTION|>--- conflicted
+++ resolved
@@ -1,20 +1,13 @@
 # Change Log
 
-<<<<<<< HEAD
-### v1.10.0 - ????
-
-##### Additions :tada:
-
+### ? - ?
+
+##### Additions :tada:
+
+- Improved the Cesium ion token management. Instead of automatically creating a Cesium ion token for each project, Cesium for Unreal now prompts you to select or create a token the first time one is needed.
+- Added a Cesium ion Token Troubleshooting panel that appears when there is a problem connecting to Cesium ion tilesets and raster overlays.
 - Added experimental UE5 Early Access support.
 - Added collision meshes for tilesets when using the Chaos physics engine.
-=======
-### ? - ?
-
-##### Additions :tada:
-
-- Improved the Cesium ion token management. Instead of automatically creating a Cesium ion token for each project, Cesium for Unreal now prompts you to select or create a token the first time one is needed.
-- Added a Cesium ion Token Troubleshooting panel that appears when there is a problem connecting to Cesium ion tilesets and raster overlays.
->>>>>>> b20bbee9
 
 ### v1.9.0 - 2022-01-03
 
