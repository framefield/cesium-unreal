# Change Log

<<<<<<< HEAD
### ? - ?

##### Breaking Changes :mega:

- Deprecated parts of the old Blueprint API for feature ID attributes from `EXT_feature_metadata`. 

##### Additions :tada:

- Added a Blueprint API to access feature ID textures and feature textures from the `EXT_feature_metadata` extension. 
- Improved the Blueprint API for feature ID attributes from `EXT_feature_metadata` (and upgraded batch tables).
- Added the `UCesiumEncodedMetadataComponent` to enable styling with the metadata from the `EXT_feature_metadata` extension. This component provides a convenient way to query for existing metadata, dictate which metadata properties to encode for styling, and generate a starter material layer to access the wanted properties.
- Added two example metadata styling materials for the NYC buildings tileset.

##### Fixes :wrench:

- glTF normal, occlusion, and metallic/roughness textures are no longer treated as sRGB.
=======
### v1.12.1 - 2022-04-06

##### Fixes :wrench:

- Fixed compiler errors with the official release of Unreal Engine 5.
>>>>>>> b8af6653

### v1.12.0 - 2022-04-01

##### Breaking Changes :mega:

- Removed the `KeepWorldOriginNearCamera`, `OriginRebaseInsideSublevels`, and `MaximumWorldOriginDistanceFromCamera` options from `CesiumGeoreference`. These options are not usually necessary with Unreal Engine 5's double-precision coordinates.
- Renamed the `WorldOriginCamera` property on `CesiumGeoreference` to `SubLevelCamera`, as this property is now only used for switching sub-levels. Core Redirects should automatically make this change in Blueprints.
- Removed `Inaccurate` from the name of a large number of Blueprint functions, now that Unreal Engine 5 supports double-precision in Blueprints. Core Redirects should automatically make this change in Blueprints.

##### Additions :tada:

- Cesium for Unreal automatically enables Unreal Engine 5's "Enable Large Worlds" setting, which is required for correct culling of Cesium tilesets.
- Raster overlays are now, by default, rendered using the default settings for the `World` texture group, which yields much higher quality on many platforms by enabling anisotrpic texture filtering. Shimmering of overlay textures in the distance should be drastically reduced.
- New options on `RasterOverlay` give the user control over the texture group, texture filtering, and mipmapping used for overlay textures.
- Improved the mapping between glTF textures and Unreal Engine texture options, which should improve texture quality in tilesets.
- Added `CesiumWebMapServiceRasterOverlay` to pull raster overlays from a WMS server.
- Added option to show `Cesium3DTileset` and `CesiumRasterOverlay` credits on screen, rather than in a separate popup.

##### Fixes :wrench:

- Fixed a leak of some of the memory used by tiles that were loaded but then ended up not being used because the camera had moved.
- Fixed a leak of glTF emissive textures.
- Fixed a bug introduced in v1.11.0 that used the Y-size of the right eye viewport for the left eye in tile selection for stereographic rendering.
- Fixed a bug where glTF primitives with no render data are added to the glTF render result.

In addition to the above, this release updates [cesium-native](https://github.com/CesiumGS/cesium-native) from v0.13.0 to v0.14.0. See the [changelog](https://github.com/CesiumGS/cesium-native/blob/main/CHANGES.md) for a complete list of changes in cesium-native.

### v1.11.0 - 2022-03-01

##### Breaking Changes :mega:

- Exclusion Zones have been deprecated and will be removed in a future release. Please use the Cartographic Polygon Actor instead.

##### Additions :tada:

- Added experimental support for Unreal Engine 5 (preview 1).
- Added collision meshes for tilesets when using the Chaos physics engine.
- Integrated GPU pixel compression formats received from Cesium Native into Unreal's texture system.
- Added support for the `CESIUM_RTC` glTF extension.
- Added the ability to set tne Georeference origin from ECEF coordinates in Blueprints and C++.
- Exposed the Cesium ion endpoint URL as a property on tilesets and raster overlays.

##### Fixes :wrench:

- Fixed bug where certain pitch values in "Innaccurate Fly to Location Longitude Latitude Height" cause gimbal lock.
- Fixed a bug that caused a graphical glitch by using 16-bit indices when 32-bit indices are needed.
- Fixed a bug where tileset metadata from a feature table was not decoded correctly from UTF-8.
- Improved the shadows, making shadows fade in and out less noticable.
- The Cesium ion Token Troubleshooting panel will no longer appear in game worlds, including Play-In-Editor.

In addition to the above, this release updates [cesium-native](https://github.com/CesiumGS/cesium-native) from v0.12.0 to v0.13.0. See the [changelog](https://github.com/CesiumGS/cesium-native/blob/main/CHANGES.md) for a complete list of changes in cesium-native.

### v1.10.1 - 2022-02-01

##### Fixes :wrench:

- Fixed a crash at startup on Android devices introduced in v1.10.0.

### v1.10.0 - 2022-02-01

##### Breaking Changes :mega:

- The following Blueprints and C++ functions on `CesiumSunSky` have been renamed. CoreRedirects have been provided to handle the renames automatically for Blueprints.
  - `EnableMobileRendering` to `UseMobileRendering`
  - `AdjustAtmosphereRadius` to `UpdateAtmosphereRadius`

##### Additions :tada:

- Added Cesium Cartographic Polygon to the Cesium Quick Add panel.
- Improved the Cesium ion token management. Instead of automatically creating a Cesium ion token for each project, Cesium for Unreal now prompts you to select or create a token the first time one is needed.
- Added a Cesium ion Token Troubleshooting panel that appears when there is a problem connecting to Cesium ion tilesets and raster overlays.
- The new `FCesiumCamera` and `ACesiumCameraManager` can be used to register and update custom camera views into Cesium tilesets.

##### Fixes :wrench:

- Fixed a crash when editing the georeference detail panel while a sublevel is active.
- Improved the organization of `CesiumSunSky` parameters in the Details Panel.
- Improved the organization of `CesiumGlobeAnchorComponent` parameters in the Details Panel.

In addition to the above, this release updates [cesium-native](https://github.com/CesiumGS/cesium-native) from v0.11.0 to v0.12.0. See the [changelog](https://github.com/CesiumGS/cesium-native/blob/main/CHANGES.md) for a complete list of changes in cesium-native.

### v1.9.0 - 2022-01-03

##### Fixes :wrench:

- Fixed a bug that could cause incorrect LOD and culling when viewing a camera in-editor and the camera's aspect ratio does not match the viewport window's aspect ratio.

In addition to the above, this release updates [cesium-native](https://github.com/CesiumGS/cesium-native) from v0.10.0 to v0.11.0. See the [changelog](https://github.com/CesiumGS/cesium-native/blob/main/CHANGES.md) for a complete list of changes in cesium-native.

### v1.8.1 - 2021-12-02

In this release, the cesium-native binaries are built using Xcode 11.3 on macOS instead of Xcode 12. Other platforms are unchanged from v1.8.0.

### v1.8.0 - 2021-12-01

##### Additions :tada:

- `Cesium3DTileset` now has options for enabling custom depth and stencil buffer.
- Added `CesiumDebugColorizeTilesRasterOverlay` to visualize how a tileset is divided into tiles.
- Added `Log Selection Stats` debug option to the `Cesium3DTileset` Actor.
- Exposed raster overlay properties to Blueprints, so that overlays can be created and manipulated with Blueprints.

##### Fixes :wrench:

- Cesium for Unreal now does a much better job of releasing memory when the Unreal Engine garbage collector is not active, such as in the Editor.
- Fixed a bug that could cause an incorrect field-of-view angle to be used for tile selection in the Editor.
- Fixed a bug that caused `GlobeAwareDefaultPawn` (and its derived classes, notably `DynamicPawn`) to completely ignore short flights.

In addition to the above, this release updates [cesium-native](https://github.com/CesiumGS/cesium-native) from v0.9.0 to v0.10.0. See the [changelog](https://github.com/CesiumGS/cesium-native/blob/main/CHANGES.md) for a complete list of changes in cesium-native.

### v1.7.0 - 2021-11-01

##### Breaking Changes :mega:

- Removed `CesiumGlobeAnchorParent`, which was deprecated in v1.3.0. The `CesiumGlobeAnchorParent` functionality can be recreated using an empty actor with a `CesiumGlobeAnchorComponent`.
- Removed the `FixTransformOnOriginRebase` property from `CesiumGeoreferenceComponent`, and the component now always acts as if it is enabled. This should now work correctly even for objects that are moved by physics or other Unreal Engine mechanisms.
- The `SnapToEastSouthUp` function on `CesiumGeoreference` no longer resets the Scale back to 1.0. It only modifies the rotation.
- The following `CesiumGeoreferenceComponent` Blueprints and C++ functions no longer take a `MaintainRelativeOrientation` parameter. Instead, this behavior is controlled by the `AdjustOrientationForGlobeWhenMoving` property.
  - `MoveToLongitudeLatitudeHeight`
  - `InaccurateMoveToLongitudeLatitudeHeight`
  - `MoveToECEF`
  - `InaccurateMoveToECEF`
- Renamed `CesiumGeoreferenceComponent` to `CesiumGlobeAnchorComponent`.
- `CesiumSunSky` has been converted from Blueprints to C++. Backward compatibility should be preserved in most cases, but some less common scenarios may break.
- `GlobeAwareDefaultPawn`, `DynamicPawn`, and `CesiumSunSky` no longer have a `Georeference` property. Instead, they have a `CesiumGlobeAnchor` component that has a `Georeference` property.
- The `Georeference` property on most Cesium types can now be null if it has not been set explicitly in the Editor. To get the effective Georeference, including one that has been discovered in the level, use the `ResolvedGeoreference` property or call the `ResolveGeoreference` function.
- Removed the option to locate the Georeference at the "Bounding Volume Origin". It was confusing and almost never useful.
- The `CheckForNewSubLevels` and `JumpToCurrentLevel` functions in `CesiumGeoreference` have been removed. New sub-levels now automatically appear without an explicit check, and the current sub-level can be changed using the standard Unreal Engine Levels panel.
- Removed the `CurrentLevelIndex` property from `CesiumGeoreference`. The sub-level that is currently active in the Editor can be queried with the `GetCurrentLevel` function of the `World`.
- Removed the `SunSky` property from `CesiumGeoreference`. The `CesiumSunSky` now holds a reference to the `CesiumGeoreference`, rather than the other way around.
- The following Blueprints and C++ functions on `CesiumGeoreference` have been renamed. CoreRedirects have been provided to handle the renames automatically for Blueprints.
  - `TransformLongitudeLatitudeHeightToUe` to `TransformLongitudeLatitudeHeightToUnreal`
  - `InaccurateTransformLongitudeLatitudeHeightToUe` to `InaccurateTransformLongitudeLatitudeHeightToUnreal`
  - `TransformUeToLongitudeLatitudeHeight` to `TransformLongitudeLatitudeHeightToUnreal`
  - `InaccurateTransformUeToLongitudeLatitudeHeight` to `InaccurateTransformUnrealToLongitudeLatitudeHeight`
  - `TransformEcefToUe` to `TransformEcefToUnreal`
  - `InaccurateTransformEcefToUe` to `InaccurateTransformEcefToUnreal`
  - `TransformUeToEcef` to `TransformUnrealToEcef`
  - `InaccurateTransformUeToEcef` to `InaccurateTransformUnrealToEcef`
  - `TransformRotatorUeToEnu` to `TransformRotatorUnrealToEastNorthUp`
  - `InaccurateTransformRotatorUeToEnu` to `InaccurateTransformRotatorUnrealToEastNorthUp`
  - `TransformRotatorEnuToUe` to `TransformRotatorEastNorthUpToUnreal`
  - `InaccurateTransformRotatorEnuToUe` to `InaccurateTransformRotatorEastNorthUpToUnreal`
- The following C++ functions on `CesiumGeoreference` have been removed:
  - `GetGeoreferencedToEllipsoidCenteredTransform` and `GetEllipsoidCenteredToGeoreferencedTransform` moved to `GeoTransforms`, which is accessible via the `getGeoTransforms` function on `CesiumGeoreference`.
  - `GetUnrealWorldToEllipsoidCenteredTransform` has been replaced with `TransformUnrealToEcef` except that the latter takes standard Unreal world coordinates rather than absolute world coordinates. If you have absolute world coordinates, subtract the World's `OriginLocation` before calling the new function.
  - `GetEllipsoidCenteredToUnrealWorldTransform` has been replaced with `TransformEcefToUnreal` except that the latter returns standard Unreal world coordinates rather than absolute world coordinates. If you want absolute world coordinates, add the World's `OriginLocation` to the return value.
  - `AddGeoreferencedObject` should be replaced with a subscription to the new `OnGeoreferenceUpdated` event.

##### Additions :tada:

- Improved the workflow for managing georeferenced sub-levels.
- `CesiumSunSky` now automatically adjusts the atmosphere size based on the player Pawn's position to avoid tiled artifacts in the atmosphere when viewing the globe from far away.
- `GlobeAwareDefaultPawn` and derived classes like `DynamicPawn` now have a `CesiumGlobeAnchorComponent` attached to them. This allows more consistent movement on the globe, and allows the pawn's Longitude/Latitude/Height or ECEF coordinates to be specified directly in the Editor.
- `CesiumSunSky` now has an `EnableMobileRendering` flag that, when enabled, switches to a mobile-compatible atmosphere rendering technique.
- `CesiumCartographicPolygon`'s `GlobeAnchor` and `Polygon` are now exposed in the Editor and to Blueprints.
- Added `InaccurateGetLongitudeLatitudeHeight` and `InaccurateGetECEF` functions to `CesiumGlobeAnchorComponent`, allowing access to the current position of a globe-anchored Actor from Blueprints.
- Added support for collision object types on 'ACesium3DTileset' actors.

##### Fixes :wrench:

- Cesium objects in a sub-level will now successfully find and use the `CesiumGeoreference` and `CesiumCreditSystem` object in the Persistent Level when these properties are left unset. For best results, we suggest removing all instances of these objects from sub-levels.
- Fixed a bug that made the Time-of-Day widget forget the time when it was closed and re-opened.
- Undo/Redo now work more reliably for `CesiumGlobeAnchor` properties.
- We now explicitly free the `PlatformData` and renderer resources associated with `UTexture2D` instances created for raster overlays when the textures are no longer needed. By relying less on the Unreal Engine garbage collector, this helps keep memory usage lower. It also keeps memory from going up so quickly in the Editor, which by default does not run the garbage collector at all.

In addition to the above, this release updates [cesium-native](https://github.com/CesiumGS/cesium-native) from v0.8.0 to v0.9.0. See the [changelog](https://github.com/CesiumGS/cesium-native/blob/main/CHANGES.md) for a complete list of changes in cesium-native.

### v1.6.3 - 2021-10-01

##### Fixes :wrench:

- Fixed a bug that caused incorrect tangents to be generated based on uninitialized texture coordinates.
- Fixed a bug that could cause vertices to be duplicated and tangents calculated even when not needed.
- Fixed a bug that caused the Cesium ion access token to sometimes be blank when adding an asset from the "Cesium ion Assets" panel while the "Cesium" panel is not open.

In addition to the above, this release updates [cesium-native](https://github.com/CesiumGS/cesium-native) from v0.7.2 to v0.8.0. See the [changelog](https://github.com/CesiumGS/cesium-native/blob/main/CHANGES.md) for a complete list of changes in cesium-native.

### v1.6.2 - 2021-09-14

This release only updates [cesium-native](https://github.com/CesiumGS/cesium-native) from v0.7.1 to v0.7.2. See the [changelog](https://github.com/CesiumGS/cesium-native/blob/main/CHANGES.md) for a complete list of changes in cesium-native.

### v1.6.1 - 2021-09-14

##### Additions :tada:

- Added the `MaximumCachedBytes` property to `ACesium3DTileset`.

##### Fixes :wrench:

- Fixed incorrect behavior when two sublevels overlap each other. Now the closest sublevel is chosen in that case.
- Fixed crash when `GlobeAwareDefaultPawn::FlyToLocation` was called when the pawn was not possessed.
- Fixed a bug that caused clipping to work incorrectly for tiles that are partially water.
- Limited the length of names assigned to the ActorComponents created for 3D Tiles, to avoid a crash caused by an FName being too long with extremely long tileset URLs.
- Fixed a bug that caused 3D Tiles tile selection to take into account Editor viewports even when in Play-in-Editor mode.
- Fixed a bug in `DynamicPawn` that caused a divide-by-zero message to be printed to the Output Log.
- Fixed a mismatch on Windows between Unreal Engine's compiler options and cesium-native's compiler options that could sometimes lead to crashes and other broken behavior.

In addition to the above, this release updates [cesium-native](https://github.com/CesiumGS/cesium-native) from v0.7.0 to v0.7.1. See the [changelog](https://github.com/CesiumGS/cesium-native/blob/main/CHANGES.md) for a complete list of changes in cesium-native.

### v1.6.0 - 2021-09-01

##### Breaking Changes :mega:

- Removed `ACesium3DTileset::OpacityMaskMaterial`. The regular `Material` property is used instead.
- Renamed `UCesiumMetadataFeatureTableBlueprintLibrary::GetPropertiesForFeatureID` to `UCesiumMetadataFeatureTableBlueprintLibrary::GetMetadataValuesForFeatureID`. This is a breaking change for C++ code but Blueprints should be unaffected because of a CoreRedirect.
- Renamed `UCesiumMetadataFeatureTableBlueprintLibrary::GetPropertiesAsStringsForFeatureID` to `UCesiumMetadataFeatureTableBlueprintLibrary::GetMetadataValuesAsStringForFeatureID`. This is a breaking change for C++ code but it was not previously exposed to Blueprints.

##### Additions :tada:

- Added the ability to define a "Cesium Cartographic Polygon" and then use it to clip away part of a Cesium 3D Tileset.
- Multiple raster overlays per tileset are now supported.
- The default materials used to render Cesium 3D Tilesets are now built around Material Layers, making them easier to compose and customize.
- Added support for using `ASceneCapture2D` with `ACesium3DTileset` actors.
- Added an editor option in `ACesium3DTileset` to optionally generate smooth normals for glTFs that originally did not have normals.
- Added an editor option in `ACesium3DTileset` to disable the creation of physics meshes for its tiles.
- Added a Refresh button on the Cesium ion Assets panel.
- Made `UCesiumMetadataFeatureTableBlueprintLibrary::GetMetadataValuesAsStringForFeatureID`, `UCesiumMetadataFeatureTableBlueprintLibrary::GetProperties`, and `UCesiumMetadataPrimitiveBlueprintLibrary::GetFirstVertexIDFromFaceID` callable from Blueprints.
- Consolidated texture preparation code. Now raster overlay textures can generate mip-maps and the overlay texture preparation can happen partially on the load thread.
- The Cesium ion Assets panel now has two buttons for imagery assets, allowing the user to select whether the asset should replace the base overlay or be added on top.

##### Fixes :wrench:

- Fixed indexed vertices being duplicated unnecessarily in certain situations in `UCesiumGltfComponent`.

In addition to the above, this release updates [cesium-native](https://github.com/CesiumGS/cesium-native) from v0.6.0 to v0.7.0. See the [changelog](https://github.com/CesiumGS/cesium-native/blob/main/CHANGES.md) for a complete list of changes in cesium-native.

### v1.5.2 - 2021-08-30

##### Additions :tada:

- Added support for Unreal Engine v4.27.

### v1.5.1 - 2021-08-09

##### Breaking :mega:

- Changed Cesium Native Cesium3DTiles's namespace to Cesium3DTilesSelection's namespace

##### Fixes :wrench:

- Fixed a bug that could cause mis-registration of feature metadata to the wrong features in Draco-compressed meshes.
- Fixed a bug that could cause a crash with VR/AR devices enabled but not in use.

### v1.5.0 - 2021-08-02

##### Additions :tada:

- Added support for reading per-feature metadata from glTFs with the `EXT_feature_metadata` extension or from 3D Tiles with a B3DM batch table and accessing it from Blueprints.
- Added support for using multiple view frustums in `ACesium3DTileset` to inform the tile selection algorithm.

##### Fixes :wrench:

- Fixed a bug introduced in v1.4.0 that made it impossible to add a "Blank 3D Tiles Tileset" using the Cesium panel without first signing in to Cesium ion.
- Fixed a bug that caused a crash when deleting a Cesium 3D Tileset Actor and then undoing that deletion.

In addition to the above, this release updates [cesium-native](https://github.com/CesiumGS/cesium-native) from v0.5.0 to v0.6.0. See the [changelog](https://github.com/CesiumGS/cesium-native/blob/main/CHANGES.md) for a complete list of changes in cesium-native.

### v1.4.1 - 2021-07-13

##### Fixes :wrench:

- Fixed linker warnings on macOS related to "different visibility settings."
- Fixed compile errors on Android in Unreal Engine versions prior to 4.26.2 caused by missing support for C++17.

### v1.4.0 - 2021-07-01

##### Breaking :mega:

- Tangents are now only generated for models that don't have them and that do have a normal map, saving a significant amount of time. If you have a custom material that requires the tangents, or need them for any other reason, you may set the `AlwaysIncludeTangents` property on `Cesium3DTileset` to force them to be generated like they were in previous versions.

##### Additions :tada:

- The main Cesium panel now has buttons to easily add a `CesiumSunSky` or a `DynamicPawn`.

##### Fixes :wrench:

- Fixed a bug that could sometimes cause tile-sized holes to appear in a 3D Tiles model for one render frame.
- Fixed a bug that caused Cesium toolbar buttons to disappear when `Editor Preferences` -> `Use Small Tool Bar Icons` is enabled.
- Added support for other types of glTF index accessors: `BYTE`, `UNSIGNED_BYTE`, `SHORT`, and `UNSIGNED_SHORT`.

In addition to the above, this release updates [cesium-native](https://github.com/CesiumGS/cesium-native) from v0.4.0 to v0.5.0. See the [changelog](https://github.com/CesiumGS/cesium-native/blob/main/CHANGES.md) for a complete list of changes in cesium-native.

### v1.3.1 - 2021-06-02

- Temporarily removed support for the Android platform because it is causing problems in Epic's build environment, and is not quite production ready in any case.

### v1.3.0 - 2021-06-01

##### Breaking :mega:

- Tileset properties that require a tileset reload (URL, Source, IonAssetID, IonAccessToken, Materials) have been moved to `private`. Setter and getter methods are now provided for modifying them in Blueprints and C++.
- Deprecated `CesiumGlobeAnchorParent` and `FloatingPawn`. The `CesiumGlobeAnchorParent` functionality can be recreated using an empty actor with a `CesiumGeoreferenceComponent`. The `FloatingPawn` is now replaced by the `DynamicPawn`. In a future release, the `DynamicPawn` will be renamed to `CesiumFloatingPawn`.

##### Additions :tada:

- Added support for the Android platform.
- Added support for displaying a water effect for the parts of quantized-mesh terrain tiles that are known to be water.
- Improved property change checks in `Cesium3DTileset::LoadTileset`.
- Made origin rebasing boolean properties in `CesiumGeoreference` and `CesiumGeoreferenceComponent` blueprint editable.
- Made 3D Tiles properties editable in C++ and blueprints via getter/setter functions. The tileset now reloads at runtime when these properties are changed.
- Improvements to dynamic camera, created altitude curves for FlyTo behavior.
- Constrained the values for `UPROPERTY` user inputs to be in valid ranges.
- Added `M_CesiumOverlayWater` and `M_CesiumOverlayComplexWater` materials for use with water tiles.
- Exposed all tileset materials to allow for changes in editor.
- Added `TeleportWhenUpdatingTransform` boolean property to CesiumGeoreferenceComponent.
- Added a "Year" property to `CesiumSunSky`.
- Added the ability to use an external Directional Light with `CesiumSunSky`, rather than the embedded DirectionalLight component.

##### Fixes :wrench:

- Fixed a bug that caused rendering and navigation problems when zooming too far away from the globe when origin rebasing is enabled.
- Fixed a bug that caused glTF node `translation`, `rotation`, and `scale` properties to be ignored even if the node had no `matrix`.
- Cleaned up, standardized, and commented material and material functions.
- Moved all materials and material functions to the `Materials` subfolder.
- Set CesiumSunSky's directional light intensity to a more physically accurate value.
- Moved Latitude before Longitude on the `CesiumGeoreference` and `CesiumGeoreferenceComponent` Details panels.

In addition to the above, this release updates [cesium-native](https://github.com/CesiumGS/cesium-native) from v0.3.1 to v0.4.0. See the [changelog](https://github.com/CesiumGS/cesium-native/blob/main/CHANGES.md) for a complete list of changes in cesium-native.

### v1.2.1 - 2021-05-13

##### Fixes :wrench:

- Fixed a regression in Cesium for Unreal v1.2.0 where `GlobeAwareDefaultPawn` lost its georeference during playmode.
- Fixed a regression in Cesium for Unreal v1.2.0 where the matrices in `CesiumGeoreference` were being initialized to zero instead of identity.
- Fixed a regression in Cesium for Unreal v1.2.0 that broke the ability to paint foliage on terrain and other tilesets.

In addition to the above, this release updates [cesium-native](https://github.com/CesiumGS/cesium-native) from v0.3.0 to v0.3.1. See the [changelog](https://github.com/CesiumGS/cesium-native/blob/main/CHANGES.md) for a complete list of changes in cesium-native.

### v1.2.0 - 2021-05-03

##### Additions :tada:

- Added a dynamic camera that adapts to height above terrain.
- Added Linux support.
- Added support for Tile Map Service (TMS) raster overlays.

##### Fixes :wrench:

- Fixed issue where displayed longitude-latitude-height in `CesiumGeoreferenceComponent` wasn't updating in certain cases.
- `FEditorDelegates::OnFocusViewportOnActors` is no longer unnecessarily subscribed to multiple times.
- `Loading tileset ...` is now only written to the output log when the tileset actually needs to be reloaded.
- Fixed a bug where collision does not update correctly when changing properties of a tileset in the editor.
- Fixed a bug that caused tiles to disappear when "Suspend Update" was enabled.

### v1.1.1 - 2021-04-23

##### Fixes :wrench:

- Fixed a bug that caused tilesets added with the "Add Blank" button to cause an error during Play-In-Editor.
- Fixed a bug that caused `ACesiumGeoreference::TransformEcefToUe` to be much less precise than expected.
- Moved the `BodyInstance` property on `Cesium3DTileset` to the `Collision` category so that it can be modified in the Editor.

### v1.1.0 - 2021-04-19

##### Additions :tada:

- Added macOS support.
- Added support for the legacy `gltfUpAxis` property in a tileset `asset` dictionary. Although this property is **not** part of the specification, there are many existing assets that use this property and had been shown with a wrong rotation otherwise.
- Changed the log level for the tile selection output from `Display` to `Verbose`. With default settings, the output will no longer be displayed in the console, but only written to the log file.
- Added more diagnostic details to error messages for invalid glTF inputs.
- Added diagnostic details to error messages for failed OAuth2 authorization with `CesiumIonClient::Connection`.
- Added a `BodyInstance` property to `Cesium3DTileset` so that collision profiles can be configured.
- Added an experimental "Exclusion Zones" property to `Cesium3DTileset`. While likely to change in the future, it already provides a way to exclude parts of a 3D Tiles tileset to make room for another.

##### Fixes :wrench:

- Gave glTFs created from quantized-mesh terrain tiles a more sensible material with a `metallicFactor` of 0.0 and a `roughnessFactor` of 1.0. Previously the default glTF material was used, which has a `metallicFactor` of 1.0, leading to an undesirable appearance.
- Reported zero-length images as non-errors, because `BingMapsRasterOverlay` purposely requests that the Bing servers return a zero-length image for non-existent tiles.
- 3D Tiles geometric error is now scaled by the tile's transform.
- Fixed a bug that that caused a 3D Tiles tile to fail to refine when any of its children had an unsupported type of content.
- The `Material` property of `ACesium3DTiles` is now a `UMaterialInterface` instead of a `UMaterial`, allowing more flexibility in the types of materials that can be used.
- Fixed a possible crash when a `Cesium3DTileset` does not have a `CesiumGeoreference` or it is not valid.

In addition to the above, this release updates [cesium-native](https://github.com/CesiumGS/cesium-native) from v0.1.0 to v0.2.0. See the [changelog](https://github.com/CesiumGS/cesium-native/blob/main/CHANGES.md) for a complete list of changes in cesium-native.

### v1.0.0 - 2021-03-30 - Initial Release

##### Features :tada:

- High-accuracy, global-scale WGS84 globe for visualization of real-world 3D content
- 3D Tiles runtime engine to stream massive 3D geospatial datasets, such as terrain, imagery, 3D cities, and photogrammetry
  - Streaming from the cloud, a private network, or the local machine.
  - Level-of-detail selection
  - Caching
  - Multithreaded loading
  - Batched 3D Model (B3DM) content, including the B3DM content inside Composite (CMPT) tiles
  - `quantized-mesh` terrain loading and rendering
  - Bing Maps and Tile Map Service (TMS) raster overlays draped on terrain
- Integrated with Cesium ion for instant access to cloud based global 3D content.
- Integrated with Unreal Engine Editor, Actors and Components, Blueprints, Landscaping and Foliage, Sublevels, and Sequencer.<|MERGE_RESOLUTION|>--- conflicted
+++ resolved
@@ -1,6 +1,5 @@
 # Change Log
 
-<<<<<<< HEAD
 ### ? - ?
 
 ##### Breaking Changes :mega:
@@ -17,13 +16,12 @@
 ##### Fixes :wrench:
 
 - glTF normal, occlusion, and metallic/roughness textures are no longer treated as sRGB.
-=======
+
 ### v1.12.1 - 2022-04-06
 
 ##### Fixes :wrench:
 
 - Fixed compiler errors with the official release of Unreal Engine 5.
->>>>>>> b8af6653
 
 ### v1.12.0 - 2022-04-01
 
