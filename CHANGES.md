# Change Log

### ? - ?

##### Breaking Changes :mega:

- Removed the `GetGeoreferencedToEllipsoidCenteredTransform` and `GetEllipsoidCenteredToGeoreferencedTransform` methods from `GeoTransforms`. Because these were transformations between two right-handed coordinate systems, they are not of much use with Unreal's left-handed coordinate system.
- Deprecated the `FlyToGranularityDegrees` property for `AGlobeAwareDefaultPawn`. Flight interpolation is now computed per-frame, so this property is no longer needed. Any code that refers to `FlyToGranularityDegrees` should be removed or changed to `FlyToGranularityDegrees_DEPRECATED` to still compile.

##### Additions :tada:

- Added ability to set CesiumGeoreference Scale via Blueprints.

##### Fixes :wrench:

<<<<<<< HEAD
- Added a workaround for an apparent bug in Unreal Engine 5.1 that prevented collisions from working with Cesium3DTilesets.
=======
- Fixed a bug that could cause the `AGlobeAwareDefaultPawn` / `DynamicPawn`  to suddenly move to a very high height for one render frame just as it arrives at its destination during a flight.
>>>>>>> 16d1dd6e

### v1.27.1 - 2023-06-19

##### Fixes :wrench:

- Fixed a shader compilation error introduced in v1.27.0 that prevented projects from opening in Unreal Engine 5.1 and 5.2.
- Fixed a debug assertion `!IsGarbageCollecting()` that could occur within `ACesiumCreditSystem` when flying to different sublevels.

### v1.27.0 - 2023-06-1

##### Additions :tada:

- Added support for Unreal Engine 5.2.
- Added support for running Cesium for Unreal in the Unreal Editor in Linux under UE 5.2. Previous versions supported Linux only as a packaging target.
- Added point cloud shading options to `Cesium3DTileset`, which allow point cloud tilesets to be rendered with attenuation based on geometric error.
- `ACesium3DTileset` now emits a warning if the "Enable World Bounds Checks" option is enabled. That option can make the camera fly toward the origin unexpectedly.
- Added new settings to the Cesium section of the Project Settings, allowing users to control how many requests to handle before pruning and also how many elements to keep in the cache after pruning.
- Add `ACesiumCameraManager::RemoveCamera`. Available via Blueprints and C++. This complements the existing `ACesiumCameraManager::AddCamera`.

##### Fixes :wrench:

- Fixed a bug introduced in v1.26.0 that caused an error when attempting to save a sub-level containing Cesium objects.
- Removed degenerate triangles from the collision mesh created for 3D Tiles. This will avoid warnings and runtime pauses with some tilesets.
- Fixed a bug in `CesiumGlTFFunction` that caused the glTF and 3D Tiles "Ambient Occlusion" value to be 0.0 (instead of the expected 1.0) when the model does not specify an explicit occlusion texture. This could cause some extremely dark shadows.
- Fixed a bug that could cause a crash when using Cesium Actors with World Partitioning.

In addition to the above, this release updates [cesium-native](https://github.com/CesiumGS/cesium-native) from v0.24.0 to v0.25.0. See the [changelog](https://github.com/CesiumGS/cesium-native/blob/main/CHANGES.md) for a complete list of changes in cesium-native.

### v1.26.0 - 2023-05-09

##### Additions :tada:

- Added a `Scale` property to `CesiumGeoreference`. This allows the entire globe to be scaled up or down within the Unreal world.
- Tileset and raster overlay credits are now shown in Editor viewports.

##### Fixes :wrench:

- Fixed a bug in `ACesiumCartographicPolygon` where the standard base class `BeginPlay` implementation was not called.

### v1.25.1 - 2023-05-02

##### Fixes :wrench:

- Fixed warnings about `bUseChaos` and `bCompilePhysX` being obsolete.

### v1.25.0 - 2023-05-01

Starting with this release, Cesium for Unreal requires Unreal Engine v5.0 or later.

##### Fixes :wrench:

- On-screen credits now only show on the screen, and not in the Data Attribution panel. Additionally, the Data Attribution panel no longer appears if there are no credits to display in it.

In addition to the above, this release updates [cesium-native](https://github.com/CesiumGS/cesium-native) from v0.23.0 to v0.24.0. See the [changelog](https://github.com/CesiumGS/cesium-native/blob/main/CHANGES.md) for a complete list of changes in cesium-native.

### v1.24.0 - 2023-04-03

This will be the _last_ release that supports Unreal Engine v4.27. Future versions will require Unreal Engine v5.0+.

##### Additions :tada:

- The `FlyToAltitudeProfileCurve`, `FlyToProgressCurve`, `FlyToMaximumAltitudeCurve`, `FlyToDuration`, and `FlyToGranularityDegrees` properties of `GlobeAwareDefaultPawn`  / `DynamicPawn` may now be read and written from Blueprints.
- Added an option on `Cesium3DTileset` to ignore the `KHR_materials_unlit` extension entirely and use normal lighting and shadows.
- Added `CreateNavCollision` property to `Cesium3DTileset`. When enabled, `CreateNavCollision` is called on the static meshes created for tiles.

##### Fixes :wrench:

- Fixed unexpected reflection on tilesets with `KHR_materials_unlit` extension when the sun is close to the horizon.

In addition to the above, this release updates [cesium-native](https://github.com/CesiumGS/cesium-native) from v0.22.0 to v0.23.0. See the [changelog](https://github.com/CesiumGS/cesium-native/blob/main/CHANGES.md) for a complete list of changes in cesium-native.

### v1.23.0 - 2023-03-01

##### Additions :tada:

- Added support for rendering 3D Tiles point clouds (`pnts`).

##### Fixes :wrench:

- Fixed bug that caused a crash when changing the project default token with tilesets active in the level.
- Vertex buffers created for 3D Tiles are now set to use full-precision UV coordinates, avoiding problems in particular with feature IDs.
- Added some missing headers, to avoid compiler errors in non-unity builds.

In addition to the above, this release updates [cesium-native](https://github.com/CesiumGS/cesium-native) from v0.21.3 to v0.22.1. See the [changelog](https://github.com/CesiumGS/cesium-native/blob/main/CHANGES.md) for a complete list of changes in cesium-native.

### v1.22.0 - 2023-02-01

##### Additions :tada:

- Added support for the `KHR_materials_unlit` glTF extension. This is rendered in Unreal Engine by disabling shadows and making all normals point up (along the ellipsoid surface normal).

##### Fixes :wrench:

- Fixed a bug that caused raster overlays and other material features to not work for materials created or saved in Unreal Engine 5.1.

In addition to the above, this release updates [cesium-native](https://github.com/CesiumGS/cesium-native) from v0.21.2 to v0.21.3. See the [changelog](https://github.com/CesiumGS/cesium-native/blob/main/CHANGES.md) for a complete list of changes in cesium-native.

### v1.21.0 - 2023-01-02

##### Fixes :wrench:

- Fixed a bug where Cesium for Unreal depended on a number of Unreal modules _privately_, but then used them from public headers. These are now declared as public dependencies. This could lead to compile errors in previous versions when attempting to include Cesium for Unreal headers from outside the project without also explicitly declaring `UMG` and other modules as dependencies.
- Fixed a bug that caused newly-created sub-levels to have their longitude and latitude parameters flipped relative to the current location of the `CesiumGeoreference`.

### v1.20.1 - 2022-12-09

##### Additions :tada:

- Added the ability to specify the endpoint URL of the Cesium ion API on a `CesiumIonRasterOverlay`.

##### Fixes :wrench:

- Fixed a bug that could cause crashes, including on startup, on non-Windows platforms.
- Fixed a bug that could cause the plugin to fail to load on Android systems in UE 5.1.

In addition to the above, this release updates [cesium-native](https://github.com/CesiumGS/cesium-native) from v0.21.1 to v0.21.2. See the [changelog](https://github.com/CesiumGS/cesium-native/blob/main/CHANGES.md) for a complete list of changes in cesium-native.

### v1.20.0 - 2022-12-02

##### Breaking Changes :mega:

- This is the _last release_ that will support Unreal Engine v4.26. Starting in the next release, in January 2023, UE 4.26 will no longer be supported. You may continue to use old versions of Cesium for Unreal in UE 4.26, but we recommend upgrading your UE version as soon as possible in order to continue receiving the latest updates.

##### Additions :tada:

- Added support for Unreal Engine v5.1.

##### Fixes :wrench:

- Fixed a bug that caused Cesium3DTilesets to fail to disconnect from CesiumGeoreference notifications. It could cause problems when changing to a different georeference instance.

In addition to the above, this release updates [cesium-native](https://github.com/CesiumGS/cesium-native) from v0.21.0 to v0.21.1. See the [changelog](https://github.com/CesiumGS/cesium-native/blob/main/CHANGES.md) for a complete list of changes in cesium-native.

### v1.19.0 - 2022-11-01

##### Breaking Changes :mega:

- Removed some poorly named and unreliable functions on the `CesiumGeoreference`: `ComputeEastNorthUp`, `TransformRotatorEastNorthUpToUnreal`, and `TransformRotatorUnrealToEastNorthUp`. These functions have been replaced with reliable "EastSouthUp" counterparts.

##### Additions :tada:

- Added asynchronous texture creation where supported by the graphics API. This offloads a frequent render thread bottleneck to background loading threads.
- Improved synchronous texture creation by eliminating a main-thread memcpy, for cases where asynchronous texture creation is not supported.
- Added throttling of the main-thread part of loading for glTFs.
- Added throttling for tile cache unloads on the main thread.
- Added a prototype developer feature enabling Unreal Insights tracing into Cesium Native. This helps us investigate end-to-end performance in a deeper and more precise manner.

##### Fixes :wrench:

- Significantly reduced frame-rate dips during asynchronous tile loading by eliminating thread pool monopolization by Cesium tasks.
- Improved the tile destruction sequence by allowing it to defer being destroyed to future frames if it is waiting on asynchronous work to finish. Previously we would essentially block the main thread waiting for tiles to become ready for destruction.

In addition to the above, this release updates [cesium-native](https://github.com/CesiumGS/cesium-native) from v0.20.0 to v0.21.0. See the [changelog](https://github.com/CesiumGS/cesium-native/blob/main/CHANGES.md) for a complete list of changes in cesium-native.

### v1.18.0 - 2022-10-03

##### Additions :tada:

- Improved the dithered transition between levels-of-detail, making it faster and eliminating depth fighting.
- Added an option to `Cesium3DTileset` to change the tileset's mobility, rather than always using Static mobility. This allows users to make a tileset movable at runtime, if needed.
- `ACesiumCreditSystem` now has a Blueprint-accessible property for the `CreditsWidget`. This is useful to, for example, move the credits to an in-game billboard rather than a 2D overlay.

##### Fixes :wrench:

- Fixed a bug where collision settings were only applied to the first primitive in a glTF.
- Fixed a bug where the Screen Credits Decorator prevented the Rich Text Block Image Decorator from working.

In addition to the above, this release updates [cesium-native](https://github.com/CesiumGS/cesium-native) from v0.19.0 to v0.20.0. See the [changelog](https://github.com/CesiumGS/cesium-native/blob/main/CHANGES.md) for a complete list of changes in cesium-native.

### v1.17.0 - 2022-09-01

##### Additions :tada:

- The translucent parts of 3D Tiles are now correctly rendered as translucent. In addition, a new `TranslucentMaterial` property on `Cesium3DTileset` allows a custom material to be used to render these translucent portions.
- Added a `Rendering -> Use Lod Transitions` option on `Cesium3DTileset` to smoothly dither between levels-of-detail rather than switching abruptly.
- Added support for loading WebP images inside glTFs and raster overlays. WebP textures can be provided directly in a glTF texture or in the `EXT_texture_webp` extension.

##### Fixes :wrench:

- Fixed a bug that prevented fractional DPI scaling from being properly taken into account. Instead, it would scale by the next-smallest integer.
- Cesium for Unreal now only uses Editor viewports for tile selection if they are visible, real-time, and use a perspective projection. Previously, any viewport with a valid size was used, which could lead to tiles being loaded and rendered unnecessarily.
- Fixed a bug that caused tiles to disappear when the Editor viewport was in Orbit mode.
- Fixed a bug in the Globe Anchor Component that prevented changing/resetting the actor transform in the details panel.
- Reduced the size of physics meshes by only copying UV data if "Support UV from Hit Results" is enabled in the project settings.
- Fixed a bug - in Unreal Engine 5 only - where a LineTrace would occasionally fail to collide with tiles at certain levels-of-detail.
- Fixed a crash that could occur while running on a dedicated server, caused by attempting to add the credits widget to the viewport.

In addition to the above, this release updates [cesium-native](https://github.com/CesiumGS/cesium-native) from v0.18.1 to v0.19.0. See the [changelog](https://github.com/CesiumGS/cesium-native/blob/main/CHANGES.md) for a complete list of changes in cesium-native.

### v1.16.2 - 2022-08-04

##### Fixes :wrench:

- Fixed a bug that caused a crash in Unreal Engine 4.26 when enabling the experimental tileset occlusion culling feature.

In addition to the above, this release updates [cesium-native](https://github.com/CesiumGS/cesium-native) from v0.18.0 to v0.18.1. See the [changelog](https://github.com/CesiumGS/cesium-native/blob/main/CHANGES.md) for a complete list of changes in cesium-native.

### v1.16.1 - 2022-08-01

##### Fixes :wrench:

- Fixed a bug that could cause a crash when using thumbnail rendering, notably on the Project Settings panel in UE5.
- More fully disabled the occlusion culling system when the project-level feature flag is disabled.

### v1.16.0 - 2022-08-01

##### Breaking Changes :mega:

- Cesium for Unreal now automatically scales the selected 3D Tiles level-of-detail by the viewport client's `GetDPIScale`, meaning that devices with high-DPI displays will get less detail and higher performance than they did in previous versions. This can be disabled - and the previous behavior restored - by disabling the "Scale Level Of Detail By DPI" in Project Settings under Plugins -> Cesium, or by changing the "Apply Dpi Scaling" property on individual Tileset Actors.

##### Additions :tada:

- Added an experimental feature that uses Occlusion Culling to avoid refining tiles that are occluded by other content in the level. Currently this must be explicitly enabled from the Plugins -> Cesium section of Project Settings. We expect to enable it by default in a future release.
- Added options in `ACesium3DTileset` to control occlusion culling and turn it off if necessary.
- `UCesiumGltfPrimitiveComponent` now has static mobility, allowing it to take advantage of several rendering optimizations only available for static objects.
- Added an `OnTilesetLoaded` even that is invoked when the current tileset has finished loading. It is available from C++ and Blueprints.
- Added a `GetLoadProgress` method that returns the current load percentage of the tileset. It is available from C++ and Blueprints.
- Added Blueprint-accessible callback `OnFlightComplete` for when Dynamic Pawn completes flight.
- Added Blueprint-accessible callback `OnFlightInterrupt` for when Dynamic Pawn's flying is interrupted.

##### Fixes :wrench:

- When the Cesium ion access or login token is modified and stored in a config file that is under source code control, it will now be checked out before it is saved. Previously, token changes could be silently ignores with a source code control system that marks files read-only, such as Perforce.
- Fixed a bug that prevented credit images from appearing in UE5.
- Fixed a credit-related crash that occur when switching levels.

In addition to the above, this release updates [cesium-native](https://github.com/CesiumGS/cesium-native) from v0.17.0 to v0.18.0. See the [changelog](https://github.com/CesiumGS/cesium-native/blob/main/CHANGES.md) for a complete list of changes in cesium-native.

### v1.15.0 - 2022-07-01

##### Additions :tada:

- Display credits using Rich Text Block instead of the Web Browser Widget.

##### Fixes :wrench:

- Swapped latitude and longitude parameters on georeferenced sublevels to match with the main georeference.
- Adjusted the presentation of sublevels in the Cesium Georeference details panel.
- We now explicitly free physics mesh UVs and face remap data, reducing memory usage in the Editor and reducing pressure on the garbage collector in-game.
- Fixed a bug that could cause a crash when reporting tileset or raster overlay load errors, particularly while switching levels.
- We now Log the correct asset source when loading a new tileset from either URL or Ion.
- Disabling physics meshes of a tileset now works in Unreal Engine 5.

### v1.14.0 - 2022-06-01

##### Breaking Changes :mega:

- Renamed `ExcludeTilesInside` to `ExcludeSelectedTiles` on the `CesiumPolygonRasterOverlay`. A core redirect was added to remap the property value in existing projects.

##### Additions :tada:

- Added the `InvertSelection` option on `CesiumPolygonRasterOverlay` to rasterize outside the selection instead of inside. When used in conjunction with the `ExcludeSelectedTiles` option, tiles completely outside the polygon selection will be culled, instead of the tiles inside.

In addition to the above, this release updates [cesium-native](https://github.com/CesiumGS/cesium-native) from v0.15.1 to v0.16.0, fixing an important bug. See the [changelog](https://github.com/CesiumGS/cesium-native/blob/main/CHANGES.md) for a complete list of changes in cesium-native.

### v1.13.2 - 2022-05-13

##### Additions :tada:

- Added pre-built binaries for Unreal Engine 5 on macOS and iOS.

##### Fixes :wrench:

- Fixed a bug that could cause a crash after applying a non-UMaterialInstanceDynamic material to a tileset.
- Fixed a bug introduced in v1.13.0 that could lead to incorrect axis-aligned bounding boxes.
- Gave initial values to some fields in UStructs that did not have them, including two `UObject` pointers.

In addition to the above, this release updates [cesium-native](https://github.com/CesiumGS/cesium-native) from v0.15.1 to v0.15.2, fixing an important bug and updating some third-party libraries. See the [changelog](https://github.com/CesiumGS/cesium-native/blob/main/CHANGES.md) for a complete list of changes in cesium-native.

### v1.13.1 - 2022-05-05

This release updates [cesium-native](https://github.com/CesiumGS/cesium-native) from v0.15.0 to v0.15.1, fixing an important bug. See the [changelog](https://github.com/CesiumGS/cesium-native/blob/main/CHANGES.md) for a complete list of changes in cesium-native.

### v1.13.0 - 2022-05-02

##### Breaking Changes :mega:

- Deprecated parts of the old Blueprint API for feature ID attributes from `EXT_feature_metadata`.

##### Additions :tada:

- Improved the Blueprint API for feature ID attributes from `EXT_feature_metadata` (and upgraded batch tables).
- Added a Blueprint API to access feature ID textures and feature textures from the `EXT_feature_metadata` extension.
- Added the `UCesiumEncodedMetadataComponent` to enable styling with the metadata from the `EXT_feature_metadata` extension. This component provides a convenient way to query for existing metadata, dictate which metadata properties to encode for styling, and generate a starter material layer to access the wanted properties.

##### Fixes :wrench:

- glTF normal, occlusion, and metallic/roughness textures are no longer treated as sRGB.
- Improved the computation of axis-aligned bounding boxes for Unreal Engine, producing much smaller and more accurate bounding boxes in many cases.
- Metadata-related Blueprint functions will now return the default value if asked for an out-of-range feature or array element. Previously, they would assert or read undefined memory.

In addition to the above, this release updates [cesium-native](https://github.com/CesiumGS/cesium-native) from v0.14.0 to v0.15.0. See the [changelog](https://github.com/CesiumGS/cesium-native/blob/main/CHANGES.md) for a complete list of changes in cesium-native.

### v1.12.1 - 2022-04-06

##### Fixes :wrench:

- Fixed compiler errors with the official release of Unreal Engine 5.

### v1.12.0 - 2022-04-01

##### Breaking Changes :mega:

- Removed the `KeepWorldOriginNearCamera`, `OriginRebaseInsideSublevels`, and `MaximumWorldOriginDistanceFromCamera` options from `CesiumGeoreference`. These options are not usually necessary with Unreal Engine 5's double-precision coordinates.
- Renamed the `WorldOriginCamera` property on `CesiumGeoreference` to `SubLevelCamera`, as this property is now only used for switching sub-levels. Core Redirects should automatically make this change in Blueprints.
- Removed `Inaccurate` from the name of a large number of Blueprint functions, now that Unreal Engine 5 supports double-precision in Blueprints. Core Redirects should automatically make this change in Blueprints.

##### Additions :tada:

- Cesium for Unreal automatically enables Unreal Engine 5's "Enable Large Worlds" setting, which is required for correct culling of Cesium tilesets.
- Raster overlays are now, by default, rendered using the default settings for the `World` texture group, which yields much higher quality on many platforms by enabling anisotrpic texture filtering. Shimmering of overlay textures in the distance should be drastically reduced.
- New options on `RasterOverlay` give the user control over the texture group, texture filtering, and mipmapping used for overlay textures.
- Improved the mapping between glTF textures and Unreal Engine texture options, which should improve texture quality in tilesets.
- Added `CesiumWebMapServiceRasterOverlay` to pull raster overlays from a WMS server.
- Added option to show `Cesium3DTileset` and `CesiumRasterOverlay` credits on screen, rather than in a separate popup.

##### Fixes :wrench:

- Fixed a leak of some of the memory used by tiles that were loaded but then ended up not being used because the camera had moved.
- Fixed a leak of glTF emissive textures.
- Fixed a bug introduced in v1.11.0 that used the Y-size of the right eye viewport for the left eye in tile selection for stereographic rendering.
- Fixed a bug where glTF primitives with no render data are added to the glTF render result.

In addition to the above, this release updates [cesium-native](https://github.com/CesiumGS/cesium-native) from v0.13.0 to v0.14.0. See the [changelog](https://github.com/CesiumGS/cesium-native/blob/main/CHANGES.md) for a complete list of changes in cesium-native.

### v1.11.0 - 2022-03-01

##### Breaking Changes :mega:

- Exclusion Zones have been deprecated and will be removed in a future release. Please use the Cartographic Polygon Actor instead.

##### Additions :tada:

- Added experimental support for Unreal Engine 5 (preview 1).
- Added collision meshes for tilesets when using the Chaos physics engine.
- Integrated GPU pixel compression formats received from Cesium Native into Unreal's texture system.
- Added support for the `CESIUM_RTC` glTF extension.
- Added the ability to set tne Georeference origin from ECEF coordinates in Blueprints and C++.
- Exposed the Cesium ion endpoint URL as a property on tilesets and raster overlays.

##### Fixes :wrench:

- Fixed bug where certain pitch values in "Innaccurate Fly to Location Longitude Latitude Height" cause gimbal lock.
- Fixed a bug that caused a graphical glitch by using 16-bit indices when 32-bit indices are needed.
- Fixed a bug where tileset metadata from a feature table was not decoded correctly from UTF-8.
- Improved the shadows, making shadows fade in and out less noticable.
- The Cesium ion Token Troubleshooting panel will no longer appear in game worlds, including Play-In-Editor.

In addition to the above, this release updates [cesium-native](https://github.com/CesiumGS/cesium-native) from v0.12.0 to v0.13.0. See the [changelog](https://github.com/CesiumGS/cesium-native/blob/main/CHANGES.md) for a complete list of changes in cesium-native.

### v1.10.1 - 2022-02-01

##### Fixes :wrench:

- Fixed a crash at startup on Android devices introduced in v1.10.0.

### v1.10.0 - 2022-02-01

##### Breaking Changes :mega:

- The following Blueprints and C++ functions on `CesiumSunSky` have been renamed. CoreRedirects have been provided to handle the renames automatically for Blueprints.
  - `EnableMobileRendering` to `UseMobileRendering`
  - `AdjustAtmosphereRadius` to `UpdateAtmosphereRadius`

##### Additions :tada:

- Added Cesium Cartographic Polygon to the Cesium Quick Add panel.
- Improved the Cesium ion token management. Instead of automatically creating a Cesium ion token for each project, Cesium for Unreal now prompts you to select or create a token the first time one is needed.
- Added a Cesium ion Token Troubleshooting panel that appears when there is a problem connecting to Cesium ion tilesets and raster overlays.
- The new `FCesiumCamera` and `ACesiumCameraManager` can be used to register and update custom camera views into Cesium tilesets.

##### Fixes :wrench:

- Fixed a crash when editing the georeference detail panel while a sublevel is active.
- Improved the organization of `CesiumSunSky` parameters in the Details Panel.
- Improved the organization of `CesiumGlobeAnchorComponent` parameters in the Details Panel.

In addition to the above, this release updates [cesium-native](https://github.com/CesiumGS/cesium-native) from v0.11.0 to v0.12.0. See the [changelog](https://github.com/CesiumGS/cesium-native/blob/main/CHANGES.md) for a complete list of changes in cesium-native.

### v1.9.0 - 2022-01-03

##### Fixes :wrench:

- Fixed a bug that could cause incorrect LOD and culling when viewing a camera in-editor and the camera's aspect ratio does not match the viewport window's aspect ratio.

In addition to the above, this release updates [cesium-native](https://github.com/CesiumGS/cesium-native) from v0.10.0 to v0.11.0. See the [changelog](https://github.com/CesiumGS/cesium-native/blob/main/CHANGES.md) for a complete list of changes in cesium-native.

### v1.8.1 - 2021-12-02

In this release, the cesium-native binaries are built using Xcode 11.3 on macOS instead of Xcode 12. Other platforms are unchanged from v1.8.0.

### v1.8.0 - 2021-12-01

##### Additions :tada:

- `Cesium3DTileset` now has options for enabling custom depth and stencil buffer.
- Added `CesiumDebugColorizeTilesRasterOverlay` to visualize how a tileset is divided into tiles.
- Added `Log Selection Stats` debug option to the `Cesium3DTileset` Actor.
- Exposed raster overlay properties to Blueprints, so that overlays can be created and manipulated with Blueprints.

##### Fixes :wrench:

- Cesium for Unreal now does a much better job of releasing memory when the Unreal Engine garbage collector is not active, such as in the Editor.
- Fixed a bug that could cause an incorrect field-of-view angle to be used for tile selection in the Editor.
- Fixed a bug that caused `GlobeAwareDefaultPawn` (and its derived classes, notably `DynamicPawn`) to completely ignore short flights.

In addition to the above, this release updates [cesium-native](https://github.com/CesiumGS/cesium-native) from v0.9.0 to v0.10.0. See the [changelog](https://github.com/CesiumGS/cesium-native/blob/main/CHANGES.md) for a complete list of changes in cesium-native.

### v1.7.0 - 2021-11-01

##### Breaking Changes :mega:

- Removed `CesiumGlobeAnchorParent`, which was deprecated in v1.3.0. The `CesiumGlobeAnchorParent` functionality can be recreated using an empty actor with a `CesiumGlobeAnchorComponent`.
- Removed the `FixTransformOnOriginRebase` property from `CesiumGeoreferenceComponent`, and the component now always acts as if it is enabled. This should now work correctly even for objects that are moved by physics or other Unreal Engine mechanisms.
- The `SnapToEastSouthUp` function on `CesiumGeoreference` no longer resets the Scale back to 1.0. It only modifies the rotation.
- The following `CesiumGeoreferenceComponent` Blueprints and C++ functions no longer take a `MaintainRelativeOrientation` parameter. Instead, this behavior is controlled by the `AdjustOrientationForGlobeWhenMoving` property.
  - `MoveToLongitudeLatitudeHeight`
  - `InaccurateMoveToLongitudeLatitudeHeight`
  - `MoveToECEF`
  - `InaccurateMoveToECEF`
- Renamed `CesiumGeoreferenceComponent` to `CesiumGlobeAnchorComponent`.
- `CesiumSunSky` has been converted from Blueprints to C++. Backward compatibility should be preserved in most cases, but some less common scenarios may break.
- `GlobeAwareDefaultPawn`, `DynamicPawn`, and `CesiumSunSky` no longer have a `Georeference` property. Instead, they have a `CesiumGlobeAnchor` component that has a `Georeference` property.
- The `Georeference` property on most Cesium types can now be null if it has not been set explicitly in the Editor. To get the effective Georeference, including one that has been discovered in the level, use the `ResolvedGeoreference` property or call the `ResolveGeoreference` function.
- Removed the option to locate the Georeference at the "Bounding Volume Origin". It was confusing and almost never useful.
- The `CheckForNewSubLevels` and `JumpToCurrentLevel` functions in `CesiumGeoreference` have been removed. New sub-levels now automatically appear without an explicit check, and the current sub-level can be changed using the standard Unreal Engine Levels panel.
- Removed the `CurrentLevelIndex` property from `CesiumGeoreference`. The sub-level that is currently active in the Editor can be queried with the `GetCurrentLevel` function of the `World`.
- Removed the `SunSky` property from `CesiumGeoreference`. The `CesiumSunSky` now holds a reference to the `CesiumGeoreference`, rather than the other way around.
- The following Blueprints and C++ functions on `CesiumGeoreference` have been renamed. CoreRedirects have been provided to handle the renames automatically for Blueprints.
  - `TransformLongitudeLatitudeHeightToUe` to `TransformLongitudeLatitudeHeightToUnreal`
  - `InaccurateTransformLongitudeLatitudeHeightToUe` to `InaccurateTransformLongitudeLatitudeHeightToUnreal`
  - `TransformUeToLongitudeLatitudeHeight` to `TransformLongitudeLatitudeHeightToUnreal`
  - `InaccurateTransformUeToLongitudeLatitudeHeight` to `InaccurateTransformUnrealToLongitudeLatitudeHeight`
  - `TransformEcefToUe` to `TransformEcefToUnreal`
  - `InaccurateTransformEcefToUe` to `InaccurateTransformEcefToUnreal`
  - `TransformUeToEcef` to `TransformUnrealToEcef`
  - `InaccurateTransformUeToEcef` to `InaccurateTransformUnrealToEcef`
  - `TransformRotatorUeToEnu` to `TransformRotatorUnrealToEastNorthUp`
  - `InaccurateTransformRotatorUeToEnu` to `InaccurateTransformRotatorUnrealToEastNorthUp`
  - `TransformRotatorEnuToUe` to `TransformRotatorEastNorthUpToUnreal`
  - `InaccurateTransformRotatorEnuToUe` to `InaccurateTransformRotatorEastNorthUpToUnreal`
- The following C++ functions on `CesiumGeoreference` have been removed:
  - `GetGeoreferencedToEllipsoidCenteredTransform` and `GetEllipsoidCenteredToGeoreferencedTransform` moved to `GeoTransforms`, which is accessible via the `getGeoTransforms` function on `CesiumGeoreference`.
  - `GetUnrealWorldToEllipsoidCenteredTransform` has been replaced with `TransformUnrealToEcef` except that the latter takes standard Unreal world coordinates rather than absolute world coordinates. If you have absolute world coordinates, subtract the World's `OriginLocation` before calling the new function.
  - `GetEllipsoidCenteredToUnrealWorldTransform` has been replaced with `TransformEcefToUnreal` except that the latter returns standard Unreal world coordinates rather than absolute world coordinates. If you want absolute world coordinates, add the World's `OriginLocation` to the return value.
  - `AddGeoreferencedObject` should be replaced with a subscription to the new `OnGeoreferenceUpdated` event.

##### Additions :tada:

- Improved the workflow for managing georeferenced sub-levels.
- `CesiumSunSky` now automatically adjusts the atmosphere size based on the player Pawn's position to avoid tiled artifacts in the atmosphere when viewing the globe from far away.
- `GlobeAwareDefaultPawn` and derived classes like `DynamicPawn` now have a `CesiumGlobeAnchorComponent` attached to them. This allows more consistent movement on the globe, and allows the pawn's Longitude/Latitude/Height or ECEF coordinates to be specified directly in the Editor.
- `CesiumSunSky` now has an `EnableMobileRendering` flag that, when enabled, switches to a mobile-compatible atmosphere rendering technique.
- `CesiumCartographicPolygon`'s `GlobeAnchor` and `Polygon` are now exposed in the Editor and to Blueprints.
- Added `InaccurateGetLongitudeLatitudeHeight` and `InaccurateGetECEF` functions to `CesiumGlobeAnchorComponent`, allowing access to the current position of a globe-anchored Actor from Blueprints.
- Added support for collision object types on 'ACesium3DTileset' actors.

##### Fixes :wrench:

- Cesium objects in a sub-level will now successfully find and use the `CesiumGeoreference` and `CesiumCreditSystem` object in the Persistent Level when these properties are left unset. For best results, we suggest removing all instances of these objects from sub-levels.
- Fixed a bug that made the Time-of-Day widget forget the time when it was closed and re-opened.
- Undo/Redo now work more reliably for `CesiumGlobeAnchor` properties.
- We now explicitly free the `PlatformData` and renderer resources associated with `UTexture2D` instances created for raster overlays when the textures are no longer needed. By relying less on the Unreal Engine garbage collector, this helps keep memory usage lower. It also keeps memory from going up so quickly in the Editor, which by default does not run the garbage collector at all.

In addition to the above, this release updates [cesium-native](https://github.com/CesiumGS/cesium-native) from v0.8.0 to v0.9.0. See the [changelog](https://github.com/CesiumGS/cesium-native/blob/main/CHANGES.md) for a complete list of changes in cesium-native.

### v1.6.3 - 2021-10-01

##### Fixes :wrench:

- Fixed a bug that caused incorrect tangents to be generated based on uninitialized texture coordinates.
- Fixed a bug that could cause vertices to be duplicated and tangents calculated even when not needed.
- Fixed a bug that caused the Cesium ion access token to sometimes be blank when adding an asset from the "Cesium ion Assets" panel while the "Cesium" panel is not open.

In addition to the above, this release updates [cesium-native](https://github.com/CesiumGS/cesium-native) from v0.7.2 to v0.8.0. See the [changelog](https://github.com/CesiumGS/cesium-native/blob/main/CHANGES.md) for a complete list of changes in cesium-native.

### v1.6.2 - 2021-09-14

This release only updates [cesium-native](https://github.com/CesiumGS/cesium-native) from v0.7.1 to v0.7.2. See the [changelog](https://github.com/CesiumGS/cesium-native/blob/main/CHANGES.md) for a complete list of changes in cesium-native.

### v1.6.1 - 2021-09-14

##### Additions :tada:

- Added the `MaximumCachedBytes` property to `ACesium3DTileset`.

##### Fixes :wrench:

- Fixed incorrect behavior when two sublevels overlap each other. Now the closest sublevel is chosen in that case.
- Fixed crash when `GlobeAwareDefaultPawn::FlyToLocation` was called when the pawn was not possessed.
- Fixed a bug that caused clipping to work incorrectly for tiles that are partially water.
- Limited the length of names assigned to the ActorComponents created for 3D Tiles, to avoid a crash caused by an FName being too long with extremely long tileset URLs.
- Fixed a bug that caused 3D Tiles tile selection to take into account Editor viewports even when in Play-in-Editor mode.
- Fixed a bug in `DynamicPawn` that caused a divide-by-zero message to be printed to the Output Log.
- Fixed a mismatch on Windows between Unreal Engine's compiler options and cesium-native's compiler options that could sometimes lead to crashes and other broken behavior.

In addition to the above, this release updates [cesium-native](https://github.com/CesiumGS/cesium-native) from v0.7.0 to v0.7.1. See the [changelog](https://github.com/CesiumGS/cesium-native/blob/main/CHANGES.md) for a complete list of changes in cesium-native.

### v1.6.0 - 2021-09-01

##### Breaking Changes :mega:

- Removed `ACesium3DTileset::OpacityMaskMaterial`. The regular `Material` property is used instead.
- Renamed `UCesiumMetadataFeatureTableBlueprintLibrary::GetPropertiesForFeatureID` to `UCesiumMetadataFeatureTableBlueprintLibrary::GetMetadataValuesForFeatureID`. This is a breaking change for C++ code but Blueprints should be unaffected because of a CoreRedirect.
- Renamed `UCesiumMetadataFeatureTableBlueprintLibrary::GetPropertiesAsStringsForFeatureID` to `UCesiumMetadataFeatureTableBlueprintLibrary::GetMetadataValuesAsStringForFeatureID`. This is a breaking change for C++ code but it was not previously exposed to Blueprints.

##### Additions :tada:

- Added the ability to define a "Cesium Cartographic Polygon" and then use it to clip away part of a Cesium 3D Tileset.
- Multiple raster overlays per tileset are now supported.
- The default materials used to render Cesium 3D Tilesets are now built around Material Layers, making them easier to compose and customize.
- Added support for using `ASceneCapture2D` with `ACesium3DTileset` actors.
- Added an editor option in `ACesium3DTileset` to optionally generate smooth normals for glTFs that originally did not have normals.
- Added an editor option in `ACesium3DTileset` to disable the creation of physics meshes for its tiles.
- Added a Refresh button on the Cesium ion Assets panel.
- Made `UCesiumMetadataFeatureTableBlueprintLibrary::GetMetadataValuesAsStringForFeatureID`, `UCesiumMetadataFeatureTableBlueprintLibrary::GetProperties`, and `UCesiumMetadataPrimitiveBlueprintLibrary::GetFirstVertexIDFromFaceID` callable from Blueprints.
- Consolidated texture preparation code. Now raster overlay textures can generate mip-maps and the overlay texture preparation can happen partially on the load thread.
- The Cesium ion Assets panel now has two buttons for imagery assets, allowing the user to select whether the asset should replace the base overlay or be added on top.

##### Fixes :wrench:

- Fixed indexed vertices being duplicated unnecessarily in certain situations in `UCesiumGltfComponent`.

In addition to the above, this release updates [cesium-native](https://github.com/CesiumGS/cesium-native) from v0.6.0 to v0.7.0. See the [changelog](https://github.com/CesiumGS/cesium-native/blob/main/CHANGES.md) for a complete list of changes in cesium-native.

### v1.5.2 - 2021-08-30

##### Additions :tada:

- Added support for Unreal Engine v4.27.

### v1.5.1 - 2021-08-09

##### Breaking :mega:

- Changed Cesium Native Cesium3DTiles's namespace to Cesium3DTilesSelection's namespace

##### Fixes :wrench:

- Fixed a bug that could cause mis-registration of feature metadata to the wrong features in Draco-compressed meshes.
- Fixed a bug that could cause a crash with VR/AR devices enabled but not in use.

### v1.5.0 - 2021-08-02

##### Additions :tada:

- Added support for reading per-feature metadata from glTFs with the `EXT_feature_metadata` extension or from 3D Tiles with a B3DM batch table and accessing it from Blueprints.
- Added support for using multiple view frustums in `ACesium3DTileset` to inform the tile selection algorithm.

##### Fixes :wrench:

- Fixed a bug introduced in v1.4.0 that made it impossible to add a "Blank 3D Tiles Tileset" using the Cesium panel without first signing in to Cesium ion.
- Fixed a bug that caused a crash when deleting a Cesium 3D Tileset Actor and then undoing that deletion.

In addition to the above, this release updates [cesium-native](https://github.com/CesiumGS/cesium-native) from v0.5.0 to v0.6.0. See the [changelog](https://github.com/CesiumGS/cesium-native/blob/main/CHANGES.md) for a complete list of changes in cesium-native.

### v1.4.1 - 2021-07-13

##### Fixes :wrench:

- Fixed linker warnings on macOS related to "different visibility settings."
- Fixed compile errors on Android in Unreal Engine versions prior to 4.26.2 caused by missing support for C++17.

### v1.4.0 - 2021-07-01

##### Breaking :mega:

- Tangents are now only generated for models that don't have them and that do have a normal map, saving a significant amount of time. If you have a custom material that requires the tangents, or need them for any other reason, you may set the `AlwaysIncludeTangents` property on `Cesium3DTileset` to force them to be generated like they were in previous versions.

##### Additions :tada:

- The main Cesium panel now has buttons to easily add a `CesiumSunSky` or a `DynamicPawn`.

##### Fixes :wrench:

- Fixed a bug that could sometimes cause tile-sized holes to appear in a 3D Tiles model for one render frame.
- Fixed a bug that caused Cesium toolbar buttons to disappear when `Editor Preferences` -> `Use Small Tool Bar Icons` is enabled.
- Added support for other types of glTF index accessors: `BYTE`, `UNSIGNED_BYTE`, `SHORT`, and `UNSIGNED_SHORT`.

In addition to the above, this release updates [cesium-native](https://github.com/CesiumGS/cesium-native) from v0.4.0 to v0.5.0. See the [changelog](https://github.com/CesiumGS/cesium-native/blob/main/CHANGES.md) for a complete list of changes in cesium-native.

### v1.3.1 - 2021-06-02

- Temporarily removed support for the Android platform because it is causing problems in Epic's build environment, and is not quite production ready in any case.

### v1.3.0 - 2021-06-01

##### Breaking :mega:

- Tileset properties that require a tileset reload (URL, Source, IonAssetID, IonAccessToken, Materials) have been moved to `private`. Setter and getter methods are now provided for modifying them in Blueprints and C++.
- Deprecated `CesiumGlobeAnchorParent` and `FloatingPawn`. The `CesiumGlobeAnchorParent` functionality can be recreated using an empty actor with a `CesiumGeoreferenceComponent`. The `FloatingPawn` is now replaced by the `DynamicPawn`. In a future release, the `DynamicPawn` will be renamed to `CesiumFloatingPawn`.

##### Additions :tada:

- Added support for the Android platform.
- Added support for displaying a water effect for the parts of quantized-mesh terrain tiles that are known to be water.
- Improved property change checks in `Cesium3DTileset::LoadTileset`.
- Made origin rebasing boolean properties in `CesiumGeoreference` and `CesiumGeoreferenceComponent` blueprint editable.
- Made 3D Tiles properties editable in C++ and blueprints via getter/setter functions. The tileset now reloads at runtime when these properties are changed.
- Improvements to dynamic camera, created altitude curves for FlyTo behavior.
- Constrained the values for `UPROPERTY` user inputs to be in valid ranges.
- Added `M_CesiumOverlayWater` and `M_CesiumOverlayComplexWater` materials for use with water tiles.
- Exposed all tileset materials to allow for changes in editor.
- Added `TeleportWhenUpdatingTransform` boolean property to CesiumGeoreferenceComponent.
- Added a "Year" property to `CesiumSunSky`.
- Added the ability to use an external Directional Light with `CesiumSunSky`, rather than the embedded DirectionalLight component.

##### Fixes :wrench:

- Fixed a bug that caused rendering and navigation problems when zooming too far away from the globe when origin rebasing is enabled.
- Fixed a bug that caused glTF node `translation`, `rotation`, and `scale` properties to be ignored even if the node had no `matrix`.
- Cleaned up, standardized, and commented material and material functions.
- Moved all materials and material functions to the `Materials` subfolder.
- Set CesiumSunSky's directional light intensity to a more physically accurate value.
- Moved Latitude before Longitude on the `CesiumGeoreference` and `CesiumGeoreferenceComponent` Details panels.

In addition to the above, this release updates [cesium-native](https://github.com/CesiumGS/cesium-native) from v0.3.1 to v0.4.0. See the [changelog](https://github.com/CesiumGS/cesium-native/blob/main/CHANGES.md) for a complete list of changes in cesium-native.

### v1.2.1 - 2021-05-13

##### Fixes :wrench:

- Fixed a regression in Cesium for Unreal v1.2.0 where `GlobeAwareDefaultPawn` lost its georeference during playmode.
- Fixed a regression in Cesium for Unreal v1.2.0 where the matrices in `CesiumGeoreference` were being initialized to zero instead of identity.
- Fixed a regression in Cesium for Unreal v1.2.0 that broke the ability to paint foliage on terrain and other tilesets.

In addition to the above, this release updates [cesium-native](https://github.com/CesiumGS/cesium-native) from v0.3.0 to v0.3.1. See the [changelog](https://github.com/CesiumGS/cesium-native/blob/main/CHANGES.md) for a complete list of changes in cesium-native.

### v1.2.0 - 2021-05-03

##### Additions :tada:

- Added a dynamic camera that adapts to height above terrain.
- Added Linux support.
- Added support for Tile Map Service (TMS) raster overlays.

##### Fixes :wrench:

- Fixed issue where displayed longitude-latitude-height in `CesiumGeoreferenceComponent` wasn't updating in certain cases.
- `FEditorDelegates::OnFocusViewportOnActors` is no longer unnecessarily subscribed to multiple times.
- `Loading tileset ...` is now only written to the output log when the tileset actually needs to be reloaded.
- Fixed a bug where collision does not update correctly when changing properties of a tileset in the editor.
- Fixed a bug that caused tiles to disappear when "Suspend Update" was enabled.

### v1.1.1 - 2021-04-23

##### Fixes :wrench:

- Fixed a bug that caused tilesets added with the "Add Blank" button to cause an error during Play-In-Editor.
- Fixed a bug that caused `ACesiumGeoreference::TransformEcefToUe` to be much less precise than expected.
- Moved the `BodyInstance` property on `Cesium3DTileset` to the `Collision` category so that it can be modified in the Editor.

### v1.1.0 - 2021-04-19

##### Additions :tada:

- Added macOS support.
- Added support for the legacy `gltfUpAxis` property in a tileset `asset` dictionary. Although this property is **not** part of the specification, there are many existing assets that use this property and had been shown with a wrong rotation otherwise.
- Changed the log level for the tile selection output from `Display` to `Verbose`. With default settings, the output will no longer be displayed in the console, but only written to the log file.
- Added more diagnostic details to error messages for invalid glTF inputs.
- Added diagnostic details to error messages for failed OAuth2 authorization with `CesiumIonClient::Connection`.
- Added a `BodyInstance` property to `Cesium3DTileset` so that collision profiles can be configured.
- Added an experimental "Exclusion Zones" property to `Cesium3DTileset`. While likely to change in the future, it already provides a way to exclude parts of a 3D Tiles tileset to make room for another.

##### Fixes :wrench:

- Gave glTFs created from quantized-mesh terrain tiles a more sensible material with a `metallicFactor` of 0.0 and a `roughnessFactor` of 1.0. Previously the default glTF material was used, which has a `metallicFactor` of 1.0, leading to an undesirable appearance.
- Reported zero-length images as non-errors, because `BingMapsRasterOverlay` purposely requests that the Bing servers return a zero-length image for non-existent tiles.
- 3D Tiles geometric error is now scaled by the tile's transform.
- Fixed a bug that that caused a 3D Tiles tile to fail to refine when any of its children had an unsupported type of content.
- The `Material` property of `ACesium3DTiles` is now a `UMaterialInterface` instead of a `UMaterial`, allowing more flexibility in the types of materials that can be used.
- Fixed a possible crash when a `Cesium3DTileset` does not have a `CesiumGeoreference` or it is not valid.

In addition to the above, this release updates [cesium-native](https://github.com/CesiumGS/cesium-native) from v0.1.0 to v0.2.0. See the [changelog](https://github.com/CesiumGS/cesium-native/blob/main/CHANGES.md) for a complete list of changes in cesium-native.

### v1.0.0 - 2021-03-30 - Initial Release

##### Features :tada:

- High-accuracy, global-scale WGS84 globe for visualization of real-world 3D content
- 3D Tiles runtime engine to stream massive 3D geospatial datasets, such as terrain, imagery, 3D cities, and photogrammetry
  - Streaming from the cloud, a private network, or the local machine.
  - Level-of-detail selection
  - Caching
  - Multithreaded loading
  - Batched 3D Model (B3DM) content, including the B3DM content inside Composite (CMPT) tiles
  - `quantized-mesh` terrain loading and rendering
  - Bing Maps and Tile Map Service (TMS) raster overlays draped on terrain
- Integrated with Cesium ion for instant access to cloud based global 3D content.
- Integrated with Unreal Engine Editor, Actors and Components, Blueprints, Landscaping and Foliage, Sublevels, and Sequencer.<|MERGE_RESOLUTION|>--- conflicted
+++ resolved
@@ -13,11 +13,8 @@
 
 ##### Fixes :wrench:
 
-<<<<<<< HEAD
 - Added a workaround for an apparent bug in Unreal Engine 5.1 that prevented collisions from working with Cesium3DTilesets.
-=======
 - Fixed a bug that could cause the `AGlobeAwareDefaultPawn` / `DynamicPawn`  to suddenly move to a very high height for one render frame just as it arrives at its destination during a flight.
->>>>>>> 16d1dd6e
 
 ### v1.27.1 - 2023-06-19
 
