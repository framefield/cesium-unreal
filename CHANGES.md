# Change Log

### v1.6.3 - ?

##### Fixes :wrench:

<<<<<<< HEAD
- Fixed a bug that caused the Cesium ion access token to sometimes be blank when adding an asset from the "Cesium ion Assets" panel while the "Cesium" panel is not open.
=======
- Fixed a bug that caused incorrect tangents to be generated based on uninitialized texture coordinates.
- Fixed a bug that could cause vertices to be duplicated and tangents calculated even when not needed.
>>>>>>> 8bb505af

### v1.6.2 - 2021-09-14

This release only updates [cesium-native](https://github.com/CesiumGS/cesium-native) from v0.7.1 to v0.7.2. See the [changelog](https://github.com/CesiumGS/cesium-native/blob/main/CHANGES.md) for a complete list of changes in cesium-native.

### v1.6.1 - 2021-09-14

- Fixed #633 which was related to introduce maxiumCachedBytes as a UPROPERTY.

##### Fixes :wrench:

- Fixed incorrect behavior when two sublevels overlap each other. Now the closest sublevel is chosen in that case.
- Fixed crash when `GlobeAwareDefaultPawn::FlyToLocation` was called when the pawn was not possessed.
- Fixed a bug that caused clipping to work incorrectly for tiles that are partially water.
- Limited the length of names assigned to the ActorComponents created for 3D Tiles, to avoid a crash caused by an FName being too long with extremely long tileset URLs.
- Fixed a bug that caused 3D Tiles tile selection to take into account Editor viewports even when in Play-in-Editor mode.
- Fixed a bug in `DynamicPawn` that caused a divide-by-zero message to be printed to the Output Log.
- Fixed a mismatch on Windows between Unreal Engine's compiler options and cesium-native's compiler options that could sometimes lead to crashes and other broken behavior.

In addition to the above, this release updates [cesium-native](https://github.com/CesiumGS/cesium-native) from v0.7.0 to v0.7.1. See the [changelog](https://github.com/CesiumGS/cesium-native/blob/main/CHANGES.md) for a complete list of changes in cesium-native.

### v1.6.0 - 2021-09-01

##### Breaking Changes :mega:

- Removed `ACesium3DTileset::OpacityMaskMaterial`. The regular `Material` property is used instead.
- Renamed `UCesiumMetadataFeatureTableBlueprintLibrary::GetPropertiesForFeatureID` to `UCesiumMetadataFeatureTableBlueprintLibrary::GetMetadataValuesForFeatureID`. This is a breaking change for C++ code but Blueprints should be unaffected because of a CoreRedirect.
- Renamed `UCesiumMetadataFeatureTableBlueprintLibrary::GetPropertiesAsStringsForFeatureID` to `UCesiumMetadataFeatureTableBlueprintLibrary::GetMetadataValuesAsStringForFeatureID`. This is a breaking change for C++ code but it was not previously exposed to Blueprints.

##### Additions :tada:

- Added the ability to define a "Cesium Cartographic Polygon" and then use it to clip away part of a Cesium 3D Tileset.
- Multiple raster overlays per tileset are now supported.
- The default materials used to render Cesium 3D Tilesets are now built around Material Layers, making them easier to compose and customize.
- Added support for using `ASceneCapture2D` with `ACesium3DTileset` actors.
- Added an editor option in `ACesium3DTileset` to optionally generate smooth normals for glTFs that originally did not have normals.
- Added an editor option in `ACesium3DTileset` to disable the creation of physics meshes for its tiles.
- Added a Refresh button on the Cesium ion Assets panel.
- Made `UCesiumMetadataFeatureTableBlueprintLibrary::GetMetadataValuesAsStringForFeatureID`, `UCesiumMetadataFeatureTableBlueprintLibrary::GetProperties`, and `UCesiumMetadataPrimitiveBlueprintLibrary::GetFirstVertexIDFromFaceID` callable from Blueprints.
- Consolidated texture preparation code. Now raster overlay textures can generate mip-maps and the overlay texture preparation can happen partially on the load thread.
- The Cesium ion Assets panel now has two buttons for imagery assets, allowing the user to select whether the asset should replace the base overlay or be added on top.

##### Fixes :wrench:

- Fixed indexed vertices being duplicated unnecessarily in certain situations in `UCesiumGltfComponent`.

In addition to the above, this release updates [cesium-native](https://github.com/CesiumGS/cesium-native) from v0.6.0 to v0.7.0. See the [changelog](https://github.com/CesiumGS/cesium-native/blob/main/CHANGES.md) for a complete list of changes in cesium-native.

### v1.5.2 - 2021-08-30

##### Additions :tada:

- Added support for Unreal Engine v4.27.

### v1.5.1 - 2021-08-09

##### Breaking :mega:

- Changed Cesium Native Cesium3DTiles's namespace to Cesium3DTilesSelection's namespace

##### Fixes :wrench:

- Fixed a bug that could cause mis-registration of feature metadata to the wrong features in Draco-compressed meshes.
- Fixed a bug that could cause a crash with VR/AR devices enabled but not in use.

### v1.5.0 - 2021-08-02

##### Additions :tada:

- Added support for reading per-feature metadata from glTFs with the `EXT_feature_metadata` extension or from 3D Tiles with a B3DM batch table and accessing it from Blueprints.
- Added support for using multiple view frustums in `ACesium3DTileset` to inform the tile selection algorithm.

##### Fixes :wrench:

- Fixed a bug introduced in v1.4.0 that made it impossible to add a "Blank 3D Tiles Tileset" using the Cesium panel without first signing in to Cesium ion.
- Fixed a bug that caused a crash when deleting a Cesium 3D Tileset Actor and then undoing that deletion.

In addition to the above, this release updates [cesium-native](https://github.com/CesiumGS/cesium-native) from v0.5.0 to v0.6.0. See the [changelog](https://github.com/CesiumGS/cesium-native/blob/main/CHANGES.md) for a complete list of changes in cesium-native.

### v1.4.1 - 2021-07-13

##### Fixes :wrench:

- Fixed linker warnings on macOS related to "different visibility settings."
- Fixed compile errors on Android in Unreal Engine versions prior to 4.26.2 caused by missing support for C++17.

### v1.4.0 - 2021-07-01

##### Breaking :mega:

- Tangents are now only generated for models that don't have them and that do have a normal map, saving a significant amount of time. If you have a custom material that requires the tangents, or need them for any other reason, you may set the `AlwaysIncludeTangents` property on `Cesium3DTileset` to force them to be generated like they were in previous versions.

##### Additions :tada:

- The main Cesium panel now has buttons to easily add a `CesiumSunSky` or a `DynamicPawn`.

##### Fixes :wrench:

- Fixed a bug that could sometimes cause tile-sized holes to appear in a 3D Tiles model for one render frame.
- Fixed a bug that caused Cesium toolbar buttons to disappear when `Editor Preferences` -> `Use Small Tool Bar Icons` is enabled.
- Added support for other types of glTF index accessors: `BYTE`, `UNSIGNED_BYTE`, `SHORT`, and `UNSIGNED_SHORT`.

In addition to the above, this release updates [cesium-native](https://github.com/CesiumGS/cesium-native) from v0.4.0 to v0.5.0. See the [changelog](https://github.com/CesiumGS/cesium-native/blob/main/CHANGES.md) for a complete list of changes in cesium-native.

### v1.3.1 - 2021-06-02

- Temporarily removed support for the Android platform because it is causing problems in Epic's build environment, and is not quite production ready in any case.

### v1.3.0 - 2021-06-01

##### Breaking :mega:

- Tileset properties that require a tileset reload (URL, Source, IonAssetID, IonAccessToken, Materials) have been moved to `private`. Setter and getter methods are now provided for modifying them in Blueprints and C++.
- Deprecated `CesiumGlobeAnchorParent` and `FloatingPawn`. The `CesiumGlobeAnchorParent` functionality can be recreated using an empty actor with a `CesiumGeoreferenceComponent`. The `FloatingPawn` is now replaced by the `DynamicPawn`. In a future release, the `DynamicPawn` will be renamed to `CesiumFloatingPawn`.

##### Additions :tada:

- Added support for the Android platform.
- Added support for displaying a water effect for the parts of quantized-mesh terrain tiles that are known to be water.
- Improved property change checks in `Cesium3DTileset::LoadTileset`.
- Made origin rebasing boolean properties in `CesiumGeoreference` and `CesiumGeoreferenceComponent` blueprint editable.
- Made 3D Tiles properties editable in C++ and blueprints via getter/setter functions. The tileset now reloads at runtime when these properties are changed.
- Improvements to dynamic camera, created altitude curves for FlyTo behavior.
- Constrained the values for `UPROPERTY` user inputs to be in valid ranges.
- Added `M_CesiumOverlayWater` and `M_CesiumOverlayComplexWater` materials for use with water tiles.
- Exposed all tileset materials to allow for changes in editor.
- Added `TeleportWhenUpdatingTransform` boolean property to CesiumGeoreferenceComponent.
- Added a "Year" property to `CesiumSunSky`.
- Added the ability to use an external Directional Light with `CesiumSunSky`, rather than the embedded DirectionalLight component.

##### Fixes :wrench:

- Fixed a bug that caused rendering and navigation problems when zooming too far away from the globe when origin rebasing is enabled.
- Fixed a bug that caused glTF node `translation`, `rotation`, and `scale` properties to be ignored even if the node had no `matrix`.
- Cleaned up, standardized, and commented material and material functions.
- Moved all materials and material functions to the `Materials` subfolder.
- Set CesiumSunSky's directional light intensity to a more physically accurate value.
- Moved Latitude before Longitude on the `CesiumGeoreference` and `CesiumGeoreferenceComponent` Details panels.

In addition to the above, this release updates [cesium-native](https://github.com/CesiumGS/cesium-native) from v0.3.1 to v0.4.0. See the [changelog](https://github.com/CesiumGS/cesium-native/blob/main/CHANGES.md) for a complete list of changes in cesium-native.

### v1.2.1 - 2021-05-13

##### Fixes :wrench:

- Fixed a regression in Cesium for Unreal v1.2.0 where `GlobeAwareDefaultPawn` lost its georeference during playmode.
- Fixed a regression in Cesium for Unreal v1.2.0 where the matrices in `CesiumGeoreference` were being initialized to zero instead of identity.
- Fixed a regression in Cesium for Unreal v1.2.0 that broke the ability to paint foliage on terrain and other tilesets.

In addition to the above, this release updates [cesium-native](https://github.com/CesiumGS/cesium-native) from v0.3.0 to v0.3.1. See the [changelog](https://github.com/CesiumGS/cesium-native/blob/main/CHANGES.md) for a complete list of changes in cesium-native.

### v1.2.0 - 2021-05-03

##### Additions :tada:

- Added a dynamic camera that adapts to height above terrain.
- Added Linux support.
- Added support for Tile Map Service (TMS) raster overlays.

##### Fixes :wrench:

- Fixed issue where displayed longitude-latitude-height in `CesiumGeoreferenceComponent` wasn't updating in certain cases.
- `FEditorDelegates::OnFocusViewportOnActors` is no longer unnecessarily subscribed to multiple times.
- `Loading tileset ...` is now only written to the output log when the tileset actually needs to be reloaded.
- Fixed a bug where collision does not update correctly when changing properties of a tileset in the editor.
- Fixed a bug that caused tiles to disappear when "Suspend Update" was enabled.

### v1.1.1 - 2021-04-23

##### Fixes :wrench:

- Fixed a bug that caused tilesets added with the "Add Blank" button to cause an error during Play-In-Editor.
- Fixed a bug that caused `ACesiumGeoreference::TransformEcefToUe` to be much less precise than expected.
- Moved the `BodyInstance` property on `Cesium3DTileset` to the `Collision` category so that it can be modified in the Editor.

### v1.1.0 - 2021-04-19

##### Additions :tada:

- Added macOS support.
- Added support for the legacy `gltfUpAxis` property in a tileset `asset` dictionary. Although this property is **not** part of the specification, there are many existing assets that use this property and had been shown with a wrong rotation otherwise.
- Changed the log level for the tile selection output from `Display` to `Verbose`. With default settings, the output will no longer be displayed in the console, but only written to the log file.
- Added more diagnostic details to error messages for invalid glTF inputs.
- Added diagnostic details to error messages for failed OAuth2 authorization with `CesiumIonClient::Connection`.
- Added a `BodyInstance` property to `Cesium3DTileset` so that collision profiles can be configured.
- Added an experimental "Exclusion Zones" property to `Cesium3DTileset`. While likely to change in the future, it already provides a way to exclude parts of a 3D Tiles tileset to make room for another.

##### Fixes :wrench:

- Gave glTFs created from quantized-mesh terrain tiles a more sensible material with a `metallicFactor` of 0.0 and a `roughnessFactor` of 1.0. Previously the default glTF material was used, which has a `metallicFactor` of 1.0, leading to an undesirable appearance.
- Reported zero-length images as non-errors, because `BingMapsRasterOverlay` purposely requests that the Bing servers return a zero-length image for non-existent tiles.
- 3D Tiles geometric error is now scaled by the tile's transform.
- Fixed a bug that that caused a 3D Tiles tile to fail to refine when any of its children had an unsupported type of content.
- The `Material` property of `ACesium3DTiles` is now a `UMaterialInterface` instead of a `UMaterial`, allowing more flexibility in the types of materials that can be used.
- Fixed a possible crash when a `Cesium3DTileset` does not have a `CesiumGeoreference` or it is not valid.

In addition to the above, this release updates [cesium-native](https://github.com/CesiumGS/cesium-native) from v0.1.0 to v0.2.0. See the [changelog](https://github.com/CesiumGS/cesium-native/blob/main/CHANGES.md) for a complete list of changes in cesium-native.

### v1.0.0 - 2021-03-30 - Initial Release

##### Features :tada:

- High-accuracy, global-scale WGS84 globe for visualization of real-world 3D content
- 3D Tiles runtime engine to stream massive 3D geospatial datasets, such as terrain, imagery, 3D cities, and photogrammetry
  - Streaming from the cloud, a private network, or the local machine.
  - Level-of-detail selection
  - Caching
  - Multithreaded loading
  - Batched 3D Model (B3DM) content, including the B3DM content inside Composite (CMPT) tiles
  - `quantized-mesh` terrain loading and rendering
  - Bing Maps and Tile Map Service (TMS) raster overlays draped on terrain
- Integrated with Cesium ion for instant access to cloud based global 3D content.
- Integrated with Unreal Engine Editor, Actors and Components, Blueprints, Landscaping and Foliage, Sublevels, and Sequencer.<|MERGE_RESOLUTION|>--- conflicted
+++ resolved
@@ -4,12 +4,9 @@
 
 ##### Fixes :wrench:
 
-<<<<<<< HEAD
-- Fixed a bug that caused the Cesium ion access token to sometimes be blank when adding an asset from the "Cesium ion Assets" panel while the "Cesium" panel is not open.
-=======
 - Fixed a bug that caused incorrect tangents to be generated based on uninitialized texture coordinates.
 - Fixed a bug that could cause vertices to be duplicated and tangents calculated even when not needed.
->>>>>>> 8bb505af
+- Fixed a bug that caused the Cesium ion access token to sometimes be blank when adding an asset from the "Cesium ion Assets" panel while the "Cesium" panel is not open.
 
 ### v1.6.2 - 2021-09-14
 
