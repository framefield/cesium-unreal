--- conflicted
+++ resolved
@@ -1,16 +1,14 @@
 # Change Log
 
-<<<<<<< HEAD
+### v1.12.2 - 2022-04-14
+
+This release updates [cesium-native](https://github.com/CesiumGS/cesium-native) from v0.14.0 to v0.14.1 to fix two important bugs. See the [changelog](https://github.com/CesiumGS/cesium-native/blob/main/CHANGES.md) for a complete list of changes in cesium-native.
+
 ### v1.12.1 - 2022-04-06
 
 ##### Fixes :wrench:
 
 - Fixed compiler errors with the official release of Unreal Engine 5.
-=======
-### v1.12.2 - 2022-04-14
-
-This release updates [cesium-native](https://github.com/CesiumGS/cesium-native) from v0.14.0 to v0.14.1 to fix two important bugs. See the [changelog](https://github.com/CesiumGS/cesium-native/blob/main/CHANGES.md) for a complete list of changes in cesium-native.
->>>>>>> 98482b9b
 
 ### v1.12.0 - 2022-04-01
 
