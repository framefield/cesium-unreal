--- conflicted
+++ resolved
@@ -1,18 +1,14 @@
 # Change Log
 
-<<<<<<< HEAD
 ### ? - ?
 
+##### Additions :tada:
+
+- Added support for `CESIUM_RTC` glTF extension.
+
 ##### Fixes :wrench:
 
 - The Cesium ion Token Troubleshooting panel will no longer appear in game worlds, including Play-In-Editor.
-=======
-### v1.10.2 - ????
-
-##### Additions :tada:
-
-- Added support for `CESIUM_RTC` glTF extension.
->>>>>>> 9fde32ab
 
 ### v1.10.1 - 2022-02-01
 
