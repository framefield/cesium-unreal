--- conflicted
+++ resolved
@@ -16,11 +16,8 @@
 ##### Fixes :wrench:
 
 - glTF normal, occlusion, and metallic/roughness textures are no longer treated as sRGB.
-<<<<<<< HEAD
 - Fixed a bug that could cause a crash by destroying a single texture multiple times, particularly a texture that is not utilized by the Material.
-=======
 - Improved the computation of axis-aligned bounding boxes for Unreal Engine, producing much smaller and more accurate bounding boxes in many cases.
->>>>>>> c8089086
 
 ### v1.12.0 - 2022-04-01
 
