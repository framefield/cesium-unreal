--- conflicted
+++ resolved
@@ -18,15 +18,13 @@
 - Improved the computation of axis-aligned bounding boxes for Unreal Engine, producing much smaller and more accurate bounding boxes in many cases.
 - Metadata-related Blueprint functions will now return the default value if asked for an out-of-range feature or array element. Previously, they would assert or read undefined memory.
 
-<<<<<<< HEAD
+In addition to the above, this release updates [cesium-native](https://github.com/CesiumGS/cesium-native) from v0.14.0 to v0.15.0. See the [changelog](https://github.com/CesiumGS/cesium-native/blob/main/CHANGES.md) for a complete list of changes in cesium-native.
+
 ### v1.12.1 - 2022-04-06
 
 ##### Fixes :wrench:
 
 - Fixed compiler errors with the official release of Unreal Engine 5.
-=======
-In addition to the above, this release updates [cesium-native](https://github.com/CesiumGS/cesium-native) from v0.14.0 to v0.15.0. See the [changelog](https://github.com/CesiumGS/cesium-native/blob/main/CHANGES.md) for a complete list of changes in cesium-native.
->>>>>>> 00e8a408
 
 ### v1.12.0 - 2022-04-01
 
