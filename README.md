--- conflicted
+++ resolved
@@ -1,10 +1,6 @@
 [![Cesium for Unreal Logo](Content/Cesium-for-Unreal-Logo-WhiteBGH.jpg)](https://cesium.com/unreal-marketplace?utm_source=cesium-unreal&utm_medium=github&utm_campaign=unreal)
 
-<<<<<<< HEAD
-_This branch targets Unreal Engine 5. There is also a branch targeting [Unreal Engine 4](../ue4-main/README.md)_
-=======
-_This branch targets Unreal Engine 4. There is also a branch targeting [Unreal Engine 5](../../tree/ue5-main)_
->>>>>>> 12f1d2ce
+_This branch targets Unreal Engine 5. There is also a branch targeting [Unreal Engine 4](../../tree/ue4-main)_
 
 Cesium for Unreal brings the 3D geospatial ecosystem to Unreal Engine. By combining a high-accuracy full-scale WGS84 globe, open APIs and open standards for spatial indexing such as 3D Tiles, and cloud-based real-world content from [Cesium ion](https://cesium.com/cesium-ion) with Unreal Engine, this project enables a new era of 3D geospatial software.
 
