// Fill out your copyright notice in the Description page of Project Settings.

#pragma once

#include <string>
#include <memory>
#include "CoreMinimal.h"
#include "GameFramework/Actor.h"
#include "Interfaces/IHttpRequest.h"
#include <glm/mat4x4.hpp>
#include "Cesium3DTiles/Camera.h"
#include "Cesium3DTiles/CreditSystem.h"
#include "CesiumGeoreferenceable.h"
#include "CesiumGeoreference.h"
#include "CesiumCreditSystem.h"
#include "ACesium3DTileset.generated.h"

class UMaterial;

namespace Cesium3DTiles {
	class Tileset;
	class TilesetView;
}

UCLASS()
class CESIUM_API ACesium3DTileset :
	public AActor,
	public ICesiumGeoreferenceable
{
	GENERATED_BODY()
	
public:	
	ACesium3DTileset();
	virtual ~ACesium3DTileset();
	
	/**
	 * The URL of this tileset's "tileset.json" file. If this property is specified, the ion asset ID
	 * and token are ignored.
	 */
	UPROPERTY(EditAnywhere, Category="Cesium")
	FString Url;

	/**
	 * The ID of the Cesium ion asset to use. This property is ignored if the Url is
	 * specified.
	 */
	UPROPERTY(EditAnywhere, Category="Cesium")
	uint32 IonAssetID;

	/**
	 * The access token to use to access the Cesium ion resource.
	 */
	UPROPERTY(EditAnywhere, Category="Cesium", meta=(EditCondition="IonAssetID"))
	FString IonAccessToken;

	/**
	 * The actor controlling how this tileset's coordinate system relates to the coordinate system in
	 * this Unreal Engine level.
	 */
	UPROPERTY(EditAnywhere, Category="Cesium")
	ACesiumGeoreference* Georeference;

	/**
	 * The actor controlling how this tileset's coordinate system relates to the coordinate system in
	 * this Unreal Engine level.
	 */
	UPROPERTY(EditAnywhere, Category="Cesium")
	ACesiumCreditSystem* CreditSystem;

	/**
	 * The maximum number of pixels of error when rendering this tileset.
     * This is used to select an appropriate level-of-detail.
	 */
	UPROPERTY(EditAnywhere, Category = "Cesium|Level of Detail")
	double MaximumScreenSpaceError = 16.0;

	/**
	 * Whether to preload ancestor tiles.
	 */ 
	UPROPERTY(EditAnywhere, Category="Cesium|Tile Loading")
	bool PreloadAncestors = true;

	/**
	 * Whether to preload sibling tiles.
	 */ 
	UPROPERTY(EditAnywhere, Category="Cesium|Tile Loading")
	bool PreloadSiblings = true;

	/**
	 * Whether to unrefine back to a parent tile when a child isn't done loading.
	 */ 
	UPROPERTY(EditAnywhere, Category="Cesium|Tile Loading")
	bool ForbidHoles = false;

	/**
	 * The maximum number of tiles that may be loaded at once.
	 */ 
	UPROPERTY(EditAnywhere, Category="Cesium|Tile Loading")
	int MaximumSimultaneousTileLoads = 20;

	/**
	 * The number of loading descendents a tile should allow before deciding to render itself instead of waiting.
	 */ 
	UPROPERTY(EditAnywhere, Category="Cesium|Tile Loading")
	int LoadingDescendantLimit = 20;

	/**
	 * Whether to cull tiles that are outside the frustum.
	 */
	UPROPERTY(EditAnywhere, Category="Cesium|Tile Culling")
	bool EnableFrustumCulling = true;

	/**
	 * Whether to cull tiles that are occluded by fog.
	 */
	UPROPERTY(EditAnywhere, Category="Cesium|Tile Culling")
	bool EnableFogCulling = true;

	/**
	 * Whether culled screen-space error should be enforced.
	 */
	UPROPERTY(EditAnywhere, Category="Cesium|Tile Culling")
	bool EnforceCulledScreenSpaceError = false;

	/**
	 * The screen-space error to be used for culled tiles.
	 */
	UPROPERTY(EditAnywhere, Category="Cesium|Tile Culling", meta=(EditCondition="EnforceCulledScreenSpaceError"))
	double CulledScreenSpaceError = 64.0;

	UPROPERTY(EditAnywhere, Category = "Cesium|Rendering")
	UMaterial* Material = nullptr;

	/**
	 * Pauses level-of-detail and culling updates of this tileset.
	 */
	UPROPERTY(EditAnywhere, Category="Cesium|Debug")
	bool SuspendUpdate;

	/**
	 * If true, this tileset is loaded and shown in the editor. If false, is only shown while
	 * playing (including Play-in-Editor).
	 */
	UPROPERTY(EditAnywhere, Category = "Cesium|Debug")
	bool ShowInEditor = true;

	const glm::dmat4& GetCesiumTilesetToUnrealRelativeWorldTransform() const;

	Cesium3DTiles::Tileset* GetTileset() { return this->_pTileset; }
	const Cesium3DTiles::Tileset* GetTileset() const { return this->_pTileset; }

	virtual bool IsBoundingVolumeReady() const override;
	virtual std::optional<Cesium3DTiles::BoundingVolume> GetBoundingVolume() const override;
	void UpdateTransformFromCesium(const glm::dmat4& cesiumToUnreal);
	virtual void UpdateGeoreferenceTransform(const glm::dmat4& ellipsoidCenteredToGeoreferencedTransform);

protected:
	// Called when the game starts or when spawned
	virtual void BeginPlay() override;
	virtual void OnConstruction(const FTransform& Transform) override;

	virtual void NotifyHit
	(
		class UPrimitiveComponent* MyComp,
		AActor* Other,
		class UPrimitiveComponent* OtherComp,
		bool bSelfMoved,
		FVector HitLocation,
		FVector HitNormal,
		FVector NormalImpulse,
		const FHitResult& Hit
	) override;

	void LoadTileset();
	void DestroyTileset();
	Cesium3DTiles::Camera CreateCameraFromViewParameters(
		const FVector2D& viewportSize,
		const FVector& location,
		const FRotator& rotation,
		double fieldOfViewDegrees
	) const;

	struct UnrealCameraParameters {
		FVector2D viewportSize;
		FVector location;
		FRotator rotation;
		double fieldOfViewDegrees;
	};

	std::optional<UnrealCameraParameters> GetCamera() const;
	std::optional<UnrealCameraParameters> GetPlayerCamera() const;

#if WITH_EDITOR
	std::optional<UnrealCameraParameters> GetEditorCamera() const;
#endif

public:	
	// Called every frame
	virtual bool ShouldTickIfViewportsOnly() const override;
	virtual void Tick(float DeltaTime) override;
	virtual void BeginDestroy() override;
	virtual void EndPlay(const EEndPlayReason::Type EndPlayReason) override;

private:
	Cesium3DTiles::Tileset* _pTileset;

<<<<<<< HEAD
=======
	UMaterial* _lastMaterial = nullptr;
	
>>>>>>> 0aefe2d2
	uint32_t _lastTilesRendered;
	uint32_t _lastTilesLoadingLowPriority;
	uint32_t _lastTilesLoadingMediumPriority;
	uint32_t _lastTilesLoadingHighPriority;

	uint32_t _lastTilesVisited;
	uint32_t _lastCulledTilesVisited;
	uint32_t _lastTilesCulled;
	uint32_t _lastMaxDepthVisited;
	
	bool _updateGeoreferenceOnBoundingVolumeReady;
};<|MERGE_RESOLUTION|>--- conflicted
+++ resolved
@@ -204,11 +204,8 @@
 private:
 	Cesium3DTiles::Tileset* _pTileset;
 
-<<<<<<< HEAD
-=======
 	UMaterial* _lastMaterial = nullptr;
 	
->>>>>>> 0aefe2d2
 	uint32_t _lastTilesRendered;
 	uint32_t _lastTilesLoadingLowPriority;
 	uint32_t _lastTilesLoadingMediumPriority;
