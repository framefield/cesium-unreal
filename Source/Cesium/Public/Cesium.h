<<<<<<< HEAD
=======
// Copyright CesiumGS, Inc. and Contributors

>>>>>>> bcad2dbc
#pragma once

#include "CoreMinimal.h"
#include "Modules/ModuleManager.h"

class FCesiumModule : public IModuleInterface
{
public:

	/** IModuleInterface implementation */
	virtual void StartupModule() override;
	virtual void ShutdownModule() override;
};<|MERGE_RESOLUTION|>--- conflicted
+++ resolved
@@ -1,8 +1,5 @@
-<<<<<<< HEAD
-=======
 // Copyright CesiumGS, Inc. and Contributors
 
->>>>>>> bcad2dbc
 #pragma once
 
 #include "CoreMinimal.h"
