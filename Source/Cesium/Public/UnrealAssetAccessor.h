--- conflicted
+++ resolved
@@ -12,14 +12,12 @@
         const std::vector<CesiumAsync::IAssetAccessor::THeader>& headers
     ) override;
 
-<<<<<<< HEAD
-    virtual std::unique_ptr<CesiumAsync::IAssetRequest> post(
+    virtual CesiumAsync::Future<std::shared_ptr<CesiumAsync::IAssetRequest>> post(
+        const CesiumAsync::AsyncSystem& asyncSystem,
         const std::string& url,
         const std::vector<CesiumAsync::IAssetAccessor::THeader>& headers,
         const gsl::span<const uint8_t>& contentPayload
     ) override;
 
-=======
->>>>>>> e7b48f89
     virtual void tick() noexcept override;
 };