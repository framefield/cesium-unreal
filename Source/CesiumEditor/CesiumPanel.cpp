--- conflicted
+++ resolved
@@ -9,15 +9,10 @@
 #include "Framework/MultiBox/MultiBoxBuilder.h"
 #include "IonLoginPanel.h"
 #include "IonQuickAddPanel.h"
+#include "LevelEditor.h"
 #include "Styling/SlateStyleRegistry.h"
 #include "UnrealConversions.h"
-<<<<<<< HEAD
-#include "IonQuickAddPanel.h"
-#include "CesiumIonPanel.h"
-#include "LevelEditor.h"
-=======
 #include "Widgets/Layout/SHeader.h"
->>>>>>> f2c9c608
 
 void CesiumPanel::Construct(const FArguments& InArgs) {
   ChildSlot
@@ -103,16 +98,14 @@
       })];
 }
 
-<<<<<<< HEAD
-void CesiumPanel::addFromIon()
-{
-    FLevelEditorModule* pLevelEditorModule = FModuleManager::GetModulePtr<FLevelEditorModule>(FName(TEXT("LevelEditor")));
-    TSharedPtr<FTabManager> pTabManager = pLevelEditorModule ? pLevelEditorModule->GetLevelEditorTabManager() : FGlobalTabmanager::Get();
-    pTabManager->TryInvokeTab(FTabId(TEXT("CesiumIon")));
-=======
 void CesiumPanel::addFromIon() {
-  FGlobalTabmanager::Get()->TryInvokeTab(FTabId(TEXT("CesiumIon")));
->>>>>>> f2c9c608
+  FLevelEditorModule* pLevelEditorModule =
+      FModuleManager::GetModulePtr<FLevelEditorModule>(
+          FName(TEXT("LevelEditor")));
+  TSharedPtr<FTabManager> pTabManager =
+      pLevelEditorModule ? pLevelEditorModule->GetLevelEditorTabManager()
+                         : FGlobalTabmanager::Get();
+  pTabManager->TryInvokeTab(FTabId(TEXT("CesiumIon")));
 }
 
 void CesiumPanel::uploadToIon() {
