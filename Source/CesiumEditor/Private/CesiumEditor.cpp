--- conflicted
+++ resolved
@@ -42,10 +42,9 @@
 TSharedPtr<FSlateStyleSet> FCesiumEditorModule::StyleSet = nullptr;
 FCesiumEditorModule* FCesiumEditorModule::_pModule = nullptr;
 
-<<<<<<< HEAD
 UClass* FCesiumEditorModule::_cesiumSunSkyBlueprintClass = nullptr;
 UClass* FCesiumEditorModule::_dynamicPawnBlueprintClass = nullptr;
-=======
+
 namespace {
 /**
  * Register an icon in the StyleSet, using the given property
@@ -73,7 +72,6 @@
       new IMAGE_BRUSH(relativePath, Icon20x20));
 }
 } // namespace
->>>>>>> e7fd6ca0
 
 void FCesiumEditorModule::StartupModule() {
   _pModule = this;
