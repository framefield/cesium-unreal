// Copyright 2020-2021 CesiumGS, Inc. and Contributors

#include "CesiumEditor.h"
#include "Cesium3DTilesSelection/Tileset.h"
#include "Cesium3DTileset.h"
#include "CesiumCommands.h"
#include "CesiumGeoreferenceCustomization.h"
#include "CesiumIonPanel.h"
#include "CesiumIonRasterOverlay.h"
#include "CesiumIonTokenTroubleshooting.h"
#include "CesiumPanel.h"
#include "CesiumRuntime.h"
#include "CesiumSunSky.h"
#include "ClassIconFinder.h"
#include "Editor.h"
#include "Editor/WorkspaceMenuStructure/Public/WorkspaceMenuStructure.h"
#include "Editor/WorkspaceMenuStructure/Public/WorkspaceMenuStructureModule.h"
#include "EngineUtils.h"
#include "Framework/Docking/LayoutExtender.h"
#include "Framework/Docking/TabManager.h"
#include "Framework/MultiBox/MultiBoxBuilder.h"
#include "Interfaces/IPluginManager.h"
#include "LevelEditor.h"
#include "PropertyEditorModule.h"
#include "Styling/SlateStyle.h"
#include "Styling/SlateStyleRegistry.h"
#include "UnrealAssetAccessor.h"
#include "UnrealTaskProcessor.h"

constexpr int MaximumOverlaysWithDefaultMaterial = 3;

IMPLEMENT_MODULE(FCesiumEditorModule, CesiumEditor)
DEFINE_LOG_CATEGORY(LogCesiumEditor);

#define IMAGE_BRUSH(RelativePath, ...)                                         \
  FSlateImageBrush(                                                            \
      FCesiumEditorModule::InContent(RelativePath, ".png"),                    \
      __VA_ARGS__)

#define BOX_BRUSH(RelativePath, ...)                                           \
  FSlateBoxBrush(                                                              \
      FCesiumEditorModule::InContent(RelativePath, ".png"),                    \
      __VA_ARGS__)

FString FCesiumEditorModule::InContent(
    const FString& RelativePath,
    const ANSICHAR* Extension) {
  static FString ContentDir = IPluginManager::Get()
                                  .FindPlugin(TEXT("CesiumForUnreal"))
                                  ->GetContentDir();
  return (ContentDir / RelativePath) + Extension;
}

TSharedPtr<FSlateStyleSet> FCesiumEditorModule::StyleSet = nullptr;
FCesiumEditorModule* FCesiumEditorModule::_pModule = nullptr;

namespace {
/**
 * Register an icon in the StyleSet, using the given property
 * name and relative resource path.
 *
 * This will register the icon once with a default size of
 * 40x40, and once under the same name, extended by the
 * suffix `".Small"`, with a size of 20x20, which will be
 * used when the "useSmallToolbarIcons" editor preference
 * was enabled.
 *
 * @param styleSet The style set
 * @param The property name
 * @param The resource path
 */
void registerIcon(
    TSharedPtr<FSlateStyleSet>& styleSet,
    const FString& propertyName,
    const FString& relativePath) {
  const FVector2D Icon40x40(40.0f, 40.0f);
  const FVector2D Icon20x20(20.0f, 20.0f);
  styleSet->Set(FName(propertyName), new IMAGE_BRUSH(relativePath, Icon40x40));
  styleSet->Set(
      FName(propertyName + ".Small"),
      new IMAGE_BRUSH(relativePath, Icon20x20));
}
/**
 * Create a slate box brush that can be used as the
 * normal-, hovered-, or pressed-brush for a button,
 * based on a resource with the given name, that
 * contains a slate box image with a margin of 4 pixels.
 *
 * @param name The name of the image (without extension, PNG is assumed)
 * @param color The color used for "dyeing" the image
 * @return The box brush
 */
FSlateBoxBrush
createButtonBoxBrush(const FString& name, const FLinearColor& color) {
  return BOX_BRUSH(name, FMargin(4 / 16.0f), color);
}

} // namespace

namespace {

/**
 * Registers the `FCesiumGeoreferenceCustomization` in the
 * `PropertyEditor` module, to show a DMS (Degree-Minute-Second)
 * editing component for the latitude and longitude of a
 * Georeference.
 */
void registerGeoreferenceDetailCustomization() {
  FPropertyEditorModule& PropertyEditorModule =
      FModuleManager::LoadModuleChecked<FPropertyEditorModule>(
          "PropertyEditor");

  PropertyEditorModule.RegisterCustomClassLayout(
      ACesiumGeoreference::StaticClass()->GetFName(),
      FOnGetDetailCustomizationInstance::CreateStatic(
          &FCesiumGeoreferenceCustomization::MakeInstance));

  PropertyEditorModule.NotifyCustomizationModuleChanged();
}

/**
 * Undo the registration that was done in
 * `registerGeoreferenceDetailCustomization`
 */
void unregisterGeoreferenceDetailCustomization() {
  if (FModuleManager::Get().IsModuleLoaded("PropertyEditor")) {
    FPropertyEditorModule& PropertyEditorModule =
        FModuleManager::LoadModuleChecked<FPropertyEditorModule>(
            "PropertyEditor");
    PropertyEditorModule.UnregisterCustomClassLayout(
        ACesiumGeoreference::StaticClass()->GetFName());
  }
}

} // namespace

namespace {

/**
 * @brief Populate the given StyleSet with the Cesium icons and fonts.
 *
 * @param StyleSet The StyleSet
 */
void populateCesiumStyleSet(TSharedPtr<FSlateStyleSet>& StyleSet) {
  if (!StyleSet.IsValid()) {
    return;
  }
  const FVector2D Icon16x16(16.0f, 16.0f);
  const FVector2D Icon40x40(40.0f, 40.0f);
  const FVector2D Icon64x64(64.0f, 64.0f);

  StyleSet->Set(
      "Cesium.MenuIcon",
      new IMAGE_BRUSH(TEXT("Cesium-icon-16x16"), Icon16x16));

  // Give Cesium Actors a Cesium icon in the editor
  StyleSet->Set(
      "ClassIcon.Cesium3DTileset",
      new IMAGE_BRUSH(TEXT("Cesium-icon-16x16"), Icon16x16));
  StyleSet->Set(
      "ClassThumbnail.Cesium3DTileset",
      new IMAGE_BRUSH(TEXT("Cesium-64x64"), Icon64x64));
  StyleSet->Set(
      "ClassIcon.CesiumGeoreference",
      new IMAGE_BRUSH(TEXT("Cesium-icon-16x16"), Icon16x16));
  StyleSet->Set(
      "ClassThumbnail.CesiumGeoreference",
      new IMAGE_BRUSH(TEXT("Cesium-64x64"), Icon64x64));

  // Icons for the toolbar. These will be registered with
  // a default size, and a ".Small" suffix for the case
  // that the useSmallToolbarIcons preference is enabled
  registerIcon(StyleSet, "Cesium.Common.AddFromIon", "FontAwesome/plus-solid");
  registerIcon(
      StyleSet,
      "Cesium.Common.UploadToIon",
      "FontAwesome/cloud-upload-alt-solid");
  registerIcon(
      StyleSet,
      "Cesium.Common.SignOut",
      "FontAwesome/sign-out-alt-solid");
  registerIcon(
      StyleSet,
      "Cesium.Common.OpenDocumentation",
      "FontAwesome/book-reader-solid");
  registerIcon(
      StyleSet,
      "Cesium.Common.OpenSupport",
      "FontAwesome/hands-helping-solid");

  registerIcon(StyleSet, "Cesium.Common.OpenCesiumPanel", "Cesium-64x64");

  StyleSet->Set(
      "Cesium.Common.Refresh",
      new IMAGE_BRUSH(TEXT("FontAwesome/sync-alt-solid"), Icon16x16));

  StyleSet->Set(
      "Cesium.Logo",
      new IMAGE_BRUSH(
          "Cesium_for_Unreal_light_color_vertical-height150",
          FVector2D(184.0f, 150.0f)));

  StyleSet->Set(
      "WelcomeText",
      FTextBlockStyle()
          .SetColorAndOpacity(FSlateColor::UseForeground())
          .SetFont(FCoreStyle::GetDefaultFontStyle("Regular", 14)));

  StyleSet->Set(
      "Heading",
      FTextBlockStyle()
          .SetColorAndOpacity(FSlateColor::UseForeground())
          .SetFont(FCoreStyle::GetDefaultFontStyle("Regular", 12)));

  StyleSet->Set(
      "BodyBold",
      FTextBlockStyle()
          .SetColorAndOpacity(FSlateColor::UseForeground())
          .SetFont(FCoreStyle::GetDefaultFontStyle("Bold", 9)));

  StyleSet->Set(
      "AssetDetailsFieldHeader",
      FTextBlockStyle()
          .SetColorAndOpacity(FSlateColor::UseForeground())
          .SetFont(FCoreStyle::GetDefaultFontStyle("Regular", 11)));

  StyleSet->Set(
      "AssetDetailsFieldValue",
      FTextBlockStyle()
          .SetColorAndOpacity(FSlateColor::UseForeground())
          .SetFont(FCoreStyle::GetDefaultFontStyle("Regular", 9)));

  const FLinearColor CesiumButtonLighter(0.16863f, 0.52941f, 0.76863f, 1.0f);
  const FLinearColor CesiumButton(0.07059f, 0.35686f, 0.59216f, 1.0f);
  const FLinearColor CesiumButtonDarker(0.05490f, 0.29412f, 0.45882f, 1.0f);
  const FButtonStyle CesiumButtonStyle =
      FButtonStyle()
          .SetNormalPadding(FMargin(10, 5, 10, 5))
          .SetPressedPadding(FMargin(10, 5, 10, 5))
          .SetNormal(createButtonBoxBrush("CesiumButton", CesiumButton))
          .SetHovered(createButtonBoxBrush("CesiumButton", CesiumButtonLighter))
          .SetPressed(createButtonBoxBrush("CesiumButton", CesiumButtonDarker));
  StyleSet->Set("CesiumButton", CesiumButtonStyle);

  const FTextBlockStyle CesiumButtonTextStyle =
      FTextBlockStyle()
          .SetColorAndOpacity(FLinearColor(1.0f, 1.0f, 1.0f, 1.0f))
          .SetFont(FCoreStyle::GetDefaultFontStyle("Bold", 12));
  StyleSet->Set("CesiumButtonText", CesiumButtonTextStyle);
}
} // namespace

void FCesiumEditorModule::StartupModule() {
  _pModule = this;

  IModuleInterface::StartupModule();

<<<<<<< HEAD
=======
  registerGeoreferenceDetailCustomization();

  auto pAssetAccessor = std::make_shared<UnrealAssetAccessor>();

>>>>>>> e8f6ca7b
  this->_pIonSession =
      std::make_shared<CesiumIonSession>(getAsyncSystem(), getAssetAccessor());
  this->_pIonSession->resume();

  // Only register style once
  if (!StyleSet.IsValid()) {

    StyleSet = MakeShareable(new FSlateStyleSet("CesiumStyleSet"));
<<<<<<< HEAD
    StyleSet->Set(
        "Cesium.MenuIcon",
        new IMAGE_BRUSH(TEXT("Cesium-icon-16x16"), Icon16x16));

    // Give Cesium Actors a Cesium icon in the editor
    StyleSet->Set(
        "ClassIcon.Cesium3DTileset",
        new IMAGE_BRUSH(TEXT("Cesium-icon-16x16"), Icon16x16));
    StyleSet->Set(
        "ClassThumbnail.Cesium3DTileset",
        new IMAGE_BRUSH(TEXT("Cesium-64x64"), Icon64x64));
    StyleSet->Set(
        "ClassIcon.CesiumGeoreference",
        new IMAGE_BRUSH(TEXT("Cesium-icon-16x16"), Icon16x16));
    StyleSet->Set(
        "ClassThumbnail.CesiumGeoreference",
        new IMAGE_BRUSH(TEXT("Cesium-64x64"), Icon64x64));

    // Icons for the toolbar. These will be registered with
    // a default size, and a ".Small" suffix for the case
    // that the useSmallToolbarIcons preference is enabled
    registerIcon(
        StyleSet,
        "Cesium.Common.AddFromIon",
        "FontAwesome/plus-solid");
    registerIcon(
        StyleSet,
        "Cesium.Common.UploadToIon",
        "FontAwesome/cloud-upload-alt-solid");
    registerIcon(
        StyleSet,
        "Cesium.Common.SignOut",
        "FontAwesome/sign-out-alt-solid");
    registerIcon(
        StyleSet,
        "Cesium.Common.OpenDocumentation",
        "FontAwesome/book-reader-solid");
    registerIcon(
        StyleSet,
        "Cesium.Common.OpenSupport",
        "FontAwesome/hands-helping-solid");
    registerIcon(
        StyleSet,
        "Cesium.Common.OpenTokenSelector",
        "FontAwesome/key-solid");

    StyleSet->Set(
        "Cesium.Common.GreenTick",
        new IMAGE_BRUSH(TEXT("FontAwesome/check-solid"), Icon16x16));
    StyleSet->Set(
        "Cesium.Common.RedX",
        new IMAGE_BRUSH(TEXT("FontAwesome/times-solid"), Icon16x16));

    registerIcon(StyleSet, "Cesium.Common.OpenCesiumPanel", "Cesium-64x64");

    StyleSet->Set(
        "Cesium.Common.Refresh",
        new IMAGE_BRUSH(TEXT("FontAwesome/sync-alt-solid"), Icon16x16));

    StyleSet->Set(
        "Cesium.Logo",
        new IMAGE_BRUSH(
            "Cesium_for_Unreal_light_color_vertical-height150",
            FVector2D(184.0f, 150.0f)));

    StyleSet->Set(
        "WelcomeText",
        FTextBlockStyle()
            .SetColorAndOpacity(FSlateColor::UseForeground())
            .SetFont(FCoreStyle::GetDefaultFontStyle("Regular", 14)));

    StyleSet->Set(
        "Heading",
        FTextBlockStyle()
            .SetColorAndOpacity(FSlateColor::UseForeground())
            .SetFont(FCoreStyle::GetDefaultFontStyle("Regular", 12)));

    StyleSet->Set(
        "BodyBold",
        FTextBlockStyle()
            .SetColorAndOpacity(FSlateColor::UseForeground())
            .SetFont(FCoreStyle::GetDefaultFontStyle("Bold", 9)));

    StyleSet->Set(
        "AssetDetailsFieldHeader",
        FTextBlockStyle()
            .SetColorAndOpacity(FSlateColor::UseForeground())
            .SetFont(FCoreStyle::GetDefaultFontStyle("Regular", 11)));

    StyleSet->Set(
        "AssetDetailsFieldValue",
        FTextBlockStyle()
            .SetColorAndOpacity(FSlateColor::UseForeground())
            .SetFont(FCoreStyle::GetDefaultFontStyle("Regular", 9)));

    const FLinearColor CesiumButtonLighter(0.16863f, 0.52941f, 0.76863f, 1.0f);
    const FLinearColor CesiumButton(0.07059f, 0.35686f, 0.59216f, 1.0f);
    const FLinearColor CesiumButtonDarker(0.05490f, 0.29412f, 0.45882f, 1.0f);
    const FButtonStyle CesiumButtonStyle =
        FButtonStyle()
            .SetNormalPadding(FMargin(10, 5, 10, 5))
            .SetPressedPadding(FMargin(10, 5, 10, 5))
            .SetNormal(createButtonBoxBrush("CesiumButton", CesiumButton))
            .SetHovered(
                createButtonBoxBrush("CesiumButton", CesiumButtonLighter))
            .SetPressed(
                createButtonBoxBrush("CesiumButton", CesiumButtonDarker));
    StyleSet->Set("CesiumButton", CesiumButtonStyle);

    const FTextBlockStyle CesiumButtonTextStyle =
        FTextBlockStyle()
            .SetColorAndOpacity(FLinearColor(1.0f, 1.0f, 1.0f, 1.0f))
            .SetFont(FCoreStyle::GetDefaultFontStyle("Bold", 12));
    StyleSet->Set("CesiumButtonText", CesiumButtonTextStyle);

=======
    populateCesiumStyleSet(StyleSet);
>>>>>>> e8f6ca7b
    FSlateStyleRegistry::RegisterSlateStyle(*StyleSet.Get());
  }

  FCesiumCommands::Register();

  FGlobalTabmanager::Get()
      ->RegisterNomadTabSpawner(
          TEXT("Cesium"),
          FOnSpawnTab::CreateRaw(this, &FCesiumEditorModule::SpawnCesiumTab))
      .SetGroup(WorkspaceMenu::GetMenuStructure().GetLevelEditorCategory())
      .SetDisplayName(FText::FromString(TEXT("Cesium")))
      .SetTooltipText(FText::FromString(TEXT("Cesium")))
      .SetIcon(FSlateIcon(TEXT("CesiumStyleSet"), TEXT("Cesium.MenuIcon")));

  FGlobalTabmanager::Get()
      ->RegisterNomadTabSpawner(
          TEXT("CesiumIon"),
          FOnSpawnTab::CreateRaw(
              this,
              &FCesiumEditorModule::SpawnCesiumIonAssetBrowserTab))
      .SetGroup(WorkspaceMenu::GetMenuStructure().GetLevelEditorCategory())
      .SetDisplayName(FText::FromString(TEXT("Cesium ion Assets")))
      .SetTooltipText(FText::FromString(TEXT("Cesium ion Assets")))
      .SetIcon(FSlateIcon(TEXT("CesiumStyleSet"), TEXT("Cesium.MenuIcon")));

  FLevelEditorModule* pLevelEditorModule =
      FModuleManager::GetModulePtr<FLevelEditorModule>(
          FName(TEXT("LevelEditor")));
  if (pLevelEditorModule) {
    pLevelEditorModule->OnRegisterLayoutExtensions().AddLambda(
        [](FLayoutExtender& extender) {
          extender.ExtendLayout(
              FTabId("PlacementBrowser"),
              ELayoutExtensionPosition::After,
              FTabManager::FTab(FName("Cesium"), ETabState::OpenedTab));
          extender.ExtendLayout(
              FTabId("OutputLog"),
              ELayoutExtensionPosition::Before,
              FTabManager::FTab(FName("CesiumIon"), ETabState::ClosedTab));
        });

    TSharedRef<FUICommandList> toolbarCommandList =
        MakeShared<FUICommandList>();

    toolbarCommandList->MapAction(
        FCesiumCommands::Get().OpenCesiumPanel,
        FExecuteAction::CreateLambda([]() {
          FLevelEditorModule* pLevelEditorModule =
              FModuleManager::GetModulePtr<FLevelEditorModule>(
                  FName(TEXT("LevelEditor")));
          TSharedPtr<FTabManager> pTabManager =
              pLevelEditorModule
                  ? pLevelEditorModule->GetLevelEditorTabManager()
                  : FGlobalTabmanager::Get();
          pTabManager->TryInvokeTab(FTabId(TEXT("Cesium")));
        }));

    TSharedPtr<FExtender> pToolbarExtender = MakeShared<FExtender>();
    pToolbarExtender->AddToolBarExtension(
        "Settings",
        EExtensionHook::After,
        toolbarCommandList,
        FToolBarExtensionDelegate::CreateLambda([](FToolBarBuilder& builder) {
          builder.BeginSection("Cesium");
          builder.AddToolBarButton(FCesiumCommands::Get().OpenCesiumPanel);
          builder.EndSection();
        }));
    pLevelEditorModule->GetToolBarExtensibilityManager()->AddExtender(
        pToolbarExtender);
  }

  this->_tilesetLoadFailureSubscription = OnCesium3DTilesetLoadFailure.AddRaw(
      this,
      &FCesiumEditorModule::OnTilesetLoadFailure);
  this->_rasterOverlayLoadFailureSubscription =
      OnCesiumRasterOverlayLoadFailure.AddRaw(
          this,
          &FCesiumEditorModule::OnRasterOverlayLoadFailure);

  this->_tilesetIonTroubleshootingSubscription =
      OnCesium3DTilesetIonTroubleshooting.AddRaw(
          this,
          &FCesiumEditorModule::OnTilesetIonTroubleshooting);
  this->_rasterOverlayIonTroubleshootingSubscription =
      OnCesiumRasterOverlayIonTroubleshooting.AddRaw(
          this,
          &FCesiumEditorModule::OnRasterOverlayIonTroubleshooting);
}

void FCesiumEditorModule::ShutdownModule() {
  if (this->_tilesetLoadFailureSubscription.IsValid()) {
    OnCesium3DTilesetLoadFailure.Remove(this->_tilesetLoadFailureSubscription);
    this->_tilesetLoadFailureSubscription.Reset();
  }
  if (this->_rasterOverlayLoadFailureSubscription.IsValid()) {
    OnCesiumRasterOverlayLoadFailure.Remove(
        this->_rasterOverlayLoadFailureSubscription);
    this->_rasterOverlayLoadFailureSubscription.Reset();
  }
  if (this->_tilesetIonTroubleshootingSubscription.IsValid()) {
    OnCesium3DTilesetIonTroubleshooting.Remove(
        this->_tilesetIonTroubleshootingSubscription);
    this->_tilesetIonTroubleshootingSubscription.Reset();
  }
  if (this->_rasterOverlayIonTroubleshootingSubscription.IsValid()) {
    OnCesiumRasterOverlayIonTroubleshooting.Remove(
        this->_rasterOverlayIonTroubleshootingSubscription);
    this->_rasterOverlayIonTroubleshootingSubscription.Reset();
  }
  FGlobalTabmanager::Get()->UnregisterNomadTabSpawner(TEXT("Cesium"));
  FCesiumCommands::Unregister();
  IModuleInterface::ShutdownModule();
  unregisterGeoreferenceDetailCustomization();
  _pModule = nullptr;
}

TSharedRef<SDockTab>
FCesiumEditorModule::SpawnCesiumTab(const FSpawnTabArgs& TabSpawnArgs) {
  TSharedRef<SDockTab> SpawnedTab =
      SNew(SDockTab).TabRole(ETabRole::NomadTab)[SNew(CesiumPanel)];

  return SpawnedTab;
}

TSharedRef<SDockTab> FCesiumEditorModule::SpawnCesiumIonAssetBrowserTab(
    const FSpawnTabArgs& TabSpawnArgs) {
  TSharedRef<SDockTab> SpawnedTab =
      SNew(SDockTab).TabRole(ETabRole::NomadTab)[SNew(CesiumIonPanel)];

  return SpawnedTab;
}

void FCesiumEditorModule::OnTilesetLoadFailure(
    const FCesium3DTilesetLoadFailureDetails& details) {
  if (!details.Tileset.IsValid()) {
    return;
  }

  // Don't pop a troubleshooting panel over a game world (including
  // Play-In-Editor).
  if (details.Tileset->GetWorld()->IsGameWorld()) {
    return;
  }

  FLevelEditorModule* pLevelEditorModule =
      FModuleManager::GetModulePtr<FLevelEditorModule>(
          FName(TEXT("LevelEditor")));
  if (pLevelEditorModule) {
    pLevelEditorModule->GetLevelEditorTabManager()->TryInvokeTab(
        FTabId("OutputLog"));
  }

  // Check for a 401 connecting to Cesium ion, which means the token is invalid
  // (or perhaps the asset ID is). Also check for a 404, because ion returns 404
  // when the token is valid but not authorized for the asset.
  if (details.Type == ECesium3DTilesetLoadType::CesiumIon &&
      (details.HttpStatusCode == 401 || details.HttpStatusCode == 404)) {
    CesiumIonTokenTroubleshooting::Open(details.Tileset.Get(), true);
  }
}

void FCesiumEditorModule::OnRasterOverlayLoadFailure(
    const FCesiumRasterOverlayLoadFailureDetails& details) {
  if (!details.Overlay.IsValid()) {
    return;
  }

  // Don't pop a troubleshooting panel over a game world (including
  // Play-In-Editor).
  if (details.Overlay->GetWorld()->IsGameWorld()) {
    return;
  }

  FLevelEditorModule* pLevelEditorModule =
      FModuleManager::GetModulePtr<FLevelEditorModule>(
          FName(TEXT("LevelEditor")));
  if (pLevelEditorModule) {
    pLevelEditorModule->GetLevelEditorTabManager()->TryInvokeTab(
        FTabId("OutputLog"));
  }

  // Check for a 401 connecting to Cesium ion, which means the token is invalid
  // (or perhaps the asset ID is). Also check for a 404, because ion returns 404
  // when the token is valid but not authorized for the asset.
  if (details.Type == ECesiumRasterOverlayLoadType::CesiumIon &&
      (details.HttpStatusCode == 401 || details.HttpStatusCode == 404)) {
    CesiumIonTokenTroubleshooting::Open(details.Overlay.Get(), true);
  }
}

void FCesiumEditorModule::OnTilesetIonTroubleshooting(
    ACesium3DTileset* pTileset) {
  CesiumIonTokenTroubleshooting::Open(pTileset, false);
}

void FCesiumEditorModule::OnRasterOverlayIonTroubleshooting(
    UCesiumRasterOverlay* pOverlay) {
  CesiumIonTokenTroubleshooting::Open(pOverlay, false);
}

TSharedPtr<FSlateStyleSet> FCesiumEditorModule::GetStyle() { return StyleSet; }

const FName& FCesiumEditorModule::GetStyleSetName() {
  return StyleSet->GetStyleSetName();
}

ACesium3DTileset* FCesiumEditorModule::FindFirstTilesetSupportingOverlays() {
  UWorld* pCurrentWorld = GEditor->GetEditorWorldContext().World();
  ULevel* pCurrentLevel = pCurrentWorld->GetCurrentLevel();

  for (TActorIterator<ACesium3DTileset> it(pCurrentWorld); it; ++it) {
    const Cesium3DTilesSelection::Tileset* pTileset = it->GetTileset();
    if (pTileset) {
      return *it;
    }
  }

  return nullptr;
}

ACesium3DTileset*
FCesiumEditorModule::FindFirstTilesetWithAssetID(int64_t assetID) {
  UWorld* pCurrentWorld = GEditor->GetEditorWorldContext().World();
  ULevel* pCurrentLevel = pCurrentWorld->GetCurrentLevel();

  ACesium3DTileset* pTilesetActor = nullptr;

  for (TActorIterator<ACesium3DTileset> it(pCurrentWorld); !pTilesetActor && it;
       ++it) {
    ACesium3DTileset* pActor = *it;

    // The existing Actor must be in the current level. Because it's sometimes
    // useful to add the same tileset to multiple sub-levels.
    if (!IsValid(pActor) || pActor->GetLevel() != pCurrentLevel)
      continue;

    const Cesium3DTilesSelection::Tileset* pTileset = it->GetTileset();
    if (pTileset && it->GetIonAssetID() == assetID) {
      return *it;
    }
  }

  return nullptr;
}

ACesium3DTileset*
FCesiumEditorModule::CreateTileset(const std::string& name, int64_t assetID) {
  UWorld* pCurrentWorld = GEditor->GetEditorWorldContext().World();
  ULevel* pCurrentLevel = pCurrentWorld->GetCurrentLevel();

  AActor* pNewActor = GEditor->AddActor(
      pCurrentLevel,
      ACesium3DTileset::StaticClass(),
      FTransform(),
      false,
      RF_Transactional);
  ACesium3DTileset* pTilesetActor = Cast<ACesium3DTileset>(pNewActor);
  pTilesetActor->SetActorLabel(UTF8_TO_TCHAR(name.c_str()));
  if (assetID != -1) {
    pTilesetActor->SetIonAssetID(assetID);
  }
  return pTilesetActor;
}

UCesiumIonRasterOverlay* FCesiumEditorModule::AddOverlay(
    ACesium3DTileset* pTilesetActor,
    const std::string& name,
    int64_t assetID) {
  // Remove an existing component with the same name but different types.
  // This is necessary because UE will die immediately if we create two
  // components with the same name.
  FName newName = FName(name.c_str());
  UObject* pExisting = static_cast<UObject*>(
      FindObjectWithOuter(pTilesetActor, nullptr, newName));
  if (pExisting) {
    UCesiumRasterOverlay* pCesiumOverlay =
        Cast<UCesiumRasterOverlay>(pExisting);
    if (pCesiumOverlay) {
      pCesiumOverlay->DestroyComponent();
    } else {
      // There's some object using our name, but it's not ours.
      // We could do complicated things here, but this should be a very uncommon
      // scenario so let's just log.
      UE_LOG(
          LogCesiumEditor,
          Warning,
          TEXT(
              "Cannot create raster overlay component %s because the name is already in use."),
          *newName.ToString());
    }
  }

  // Find the first available `OverlayN` MaterialLayerKey.
  TArray<UCesiumRasterOverlay*> rasterOverlays;
  pTilesetActor->GetComponents<UCesiumRasterOverlay>(rasterOverlays);

  FString overlayKey = TEXT("Overlay0");
  auto materialLayerKeyMatches = [&newName,
                                  &overlayKey](UCesiumRasterOverlay* pOverlay) {
    return pOverlay->MaterialLayerKey == overlayKey;
  };

  int i = 0;
  while (rasterOverlays.FindByPredicate(materialLayerKeyMatches)) {
    ++i;
    overlayKey = FString(TEXT("Overlay")) + FString::FromInt(i);
  }

  UCesiumIonRasterOverlay* pOverlay = NewObject<UCesiumIonRasterOverlay>(
      pTilesetActor,
      FName(name.c_str()),
      RF_Transactional);
  pOverlay->MaterialLayerKey = overlayKey;
  pOverlay->IonAssetID = assetID;
  pOverlay->SetActive(true);
  pOverlay->OnComponentCreated();

  pTilesetActor->AddInstanceComponent(pOverlay);

  if (i >= MaximumOverlaysWithDefaultMaterial) {
    UE_LOG(
        LogCesiumEditor,
        Warning,
        TEXT(
            "The default material only supports up to %d raster overlays, and your tileset is now using %d, so the extra overlays will be ignored. Consider creating a custom Material Instance with support for more overlays."),
        MaximumOverlaysWithDefaultMaterial,
        i + 1);
  }

  return pOverlay;
}

UCesiumIonRasterOverlay* FCesiumEditorModule::AddBaseOverlay(
    ACesium3DTileset* pTilesetActor,
    const std::string& name,
    int64_t assetID) {
  // Remove Overlay0 (if it exists) and add the new one.
  TArray<UCesiumRasterOverlay*> rasterOverlays;
  pTilesetActor->GetComponents<UCesiumRasterOverlay>(rasterOverlays);

  for (UCesiumRasterOverlay* pOverlay : rasterOverlays) {
    if (pOverlay->MaterialLayerKey == TEXT("Overlay0")) {
      pOverlay->DestroyComponent(false);
    }
  }

  return FCesiumEditorModule::AddOverlay(pTilesetActor, name, assetID);
}

namespace {
AActor* GetFirstCurrentLevelActorWithClass(UClass* pActorClass) {
  UWorld* pCurrentWorld = GEditor->GetEditorWorldContext().World();
  ULevel* pCurrentLevel = pCurrentWorld->GetCurrentLevel();
  for (TActorIterator<AActor> it(pCurrentWorld); it; ++it) {
    if (it->GetClass() == pActorClass && it->GetLevel() == pCurrentLevel) {
      return *it;
    }
  }
  return nullptr;
}

/**
 * Returns whether the current level of the edited world contains
 * any actor with the given class.
 *
 * @param actorClass The expected class
 * @return Whether such an actor could be found
 */
bool CurrentLevelContainsActorWithClass(UClass* pActorClass) {
  return GetFirstCurrentLevelActorWithClass(pActorClass) != nullptr;
}
/**
 * Tries to spawn an actor with the given class, with all
 * default parameters, in the current level of the edited world.
 *
 * @param actorClass The class
 * @return The resulting actor, or `nullptr` if the actor
 * could not be spawned.
 */
AActor* SpawnActorWithClass(UClass* actorClass) {
  if (!actorClass) {
    return nullptr;
  }

  UWorld* pCurrentWorld = GEditor->GetEditorWorldContext().World();
  ULevel* pCurrentLevel = pCurrentWorld->GetCurrentLevel();

  return GEditor->AddActor(
      pCurrentLevel,
      actorClass,
      FTransform(),
      false,
      RF_Transactional);
}
} // namespace

AActor* FCesiumEditorModule::GetCurrentLevelCesiumSunSky() {
  return GetFirstCurrentLevelActorWithClass(GetCesiumSunSkyClass());
}

AActor* FCesiumEditorModule::GetCurrentLevelDynamicPawn() {
  return GetFirstCurrentLevelActorWithClass(GetDynamicPawnBlueprintClass());
}

AActor* FCesiumEditorModule::SpawnCesiumSunSky() {
  return SpawnActorWithClass(GetCesiumSunSkyClass());
}

AActor* FCesiumEditorModule::SpawnDynamicPawn() {
  return SpawnActorWithClass(GetDynamicPawnBlueprintClass());
}

UClass* FCesiumEditorModule::GetCesiumSunSkyClass() {
  return ACesiumSunSky::StaticClass();
}

UClass* FCesiumEditorModule::GetDynamicPawnBlueprintClass() {
  static UClass* pResult = nullptr;

  if (!pResult) {
    pResult = LoadClass<AActor>(
        nullptr,
        TEXT("/CesiumForUnreal/DynamicPawn.DynamicPawn_C"));
    if (!pResult) {
      UE_LOG(
          LogCesiumEditor,
          Warning,
          TEXT("Could not load /CesiumForUnreal/DynamicPawn.DynamicPawn_C"));
    }
  }

  return pResult;
}<|MERGE_RESOLUTION|>--- conflicted
+++ resolved
@@ -187,6 +187,17 @@
       StyleSet,
       "Cesium.Common.OpenSupport",
       "FontAwesome/hands-helping-solid");
+  registerIcon(
+      StyleSet,
+      "Cesium.Common.OpenTokenSelector",
+      "FontAwesome/key-solid");
+
+  StyleSet->Set(
+      "Cesium.Common.GreenTick",
+      new IMAGE_BRUSH(TEXT("FontAwesome/check-solid"), Icon16x16));
+  StyleSet->Set(
+      "Cesium.Common.RedX",
+      new IMAGE_BRUSH(TEXT("FontAwesome/times-solid"), Icon16x16));
 
   registerIcon(StyleSet, "Cesium.Common.OpenCesiumPanel", "Cesium-64x64");
 
@@ -255,13 +266,8 @@
 
   IModuleInterface::StartupModule();
 
-<<<<<<< HEAD
-=======
   registerGeoreferenceDetailCustomization();
 
-  auto pAssetAccessor = std::make_shared<UnrealAssetAccessor>();
-
->>>>>>> e8f6ca7b
   this->_pIonSession =
       std::make_shared<CesiumIonSession>(getAsyncSystem(), getAssetAccessor());
   this->_pIonSession->resume();
@@ -270,125 +276,7 @@
   if (!StyleSet.IsValid()) {
 
     StyleSet = MakeShareable(new FSlateStyleSet("CesiumStyleSet"));
-<<<<<<< HEAD
-    StyleSet->Set(
-        "Cesium.MenuIcon",
-        new IMAGE_BRUSH(TEXT("Cesium-icon-16x16"), Icon16x16));
-
-    // Give Cesium Actors a Cesium icon in the editor
-    StyleSet->Set(
-        "ClassIcon.Cesium3DTileset",
-        new IMAGE_BRUSH(TEXT("Cesium-icon-16x16"), Icon16x16));
-    StyleSet->Set(
-        "ClassThumbnail.Cesium3DTileset",
-        new IMAGE_BRUSH(TEXT("Cesium-64x64"), Icon64x64));
-    StyleSet->Set(
-        "ClassIcon.CesiumGeoreference",
-        new IMAGE_BRUSH(TEXT("Cesium-icon-16x16"), Icon16x16));
-    StyleSet->Set(
-        "ClassThumbnail.CesiumGeoreference",
-        new IMAGE_BRUSH(TEXT("Cesium-64x64"), Icon64x64));
-
-    // Icons for the toolbar. These will be registered with
-    // a default size, and a ".Small" suffix for the case
-    // that the useSmallToolbarIcons preference is enabled
-    registerIcon(
-        StyleSet,
-        "Cesium.Common.AddFromIon",
-        "FontAwesome/plus-solid");
-    registerIcon(
-        StyleSet,
-        "Cesium.Common.UploadToIon",
-        "FontAwesome/cloud-upload-alt-solid");
-    registerIcon(
-        StyleSet,
-        "Cesium.Common.SignOut",
-        "FontAwesome/sign-out-alt-solid");
-    registerIcon(
-        StyleSet,
-        "Cesium.Common.OpenDocumentation",
-        "FontAwesome/book-reader-solid");
-    registerIcon(
-        StyleSet,
-        "Cesium.Common.OpenSupport",
-        "FontAwesome/hands-helping-solid");
-    registerIcon(
-        StyleSet,
-        "Cesium.Common.OpenTokenSelector",
-        "FontAwesome/key-solid");
-
-    StyleSet->Set(
-        "Cesium.Common.GreenTick",
-        new IMAGE_BRUSH(TEXT("FontAwesome/check-solid"), Icon16x16));
-    StyleSet->Set(
-        "Cesium.Common.RedX",
-        new IMAGE_BRUSH(TEXT("FontAwesome/times-solid"), Icon16x16));
-
-    registerIcon(StyleSet, "Cesium.Common.OpenCesiumPanel", "Cesium-64x64");
-
-    StyleSet->Set(
-        "Cesium.Common.Refresh",
-        new IMAGE_BRUSH(TEXT("FontAwesome/sync-alt-solid"), Icon16x16));
-
-    StyleSet->Set(
-        "Cesium.Logo",
-        new IMAGE_BRUSH(
-            "Cesium_for_Unreal_light_color_vertical-height150",
-            FVector2D(184.0f, 150.0f)));
-
-    StyleSet->Set(
-        "WelcomeText",
-        FTextBlockStyle()
-            .SetColorAndOpacity(FSlateColor::UseForeground())
-            .SetFont(FCoreStyle::GetDefaultFontStyle("Regular", 14)));
-
-    StyleSet->Set(
-        "Heading",
-        FTextBlockStyle()
-            .SetColorAndOpacity(FSlateColor::UseForeground())
-            .SetFont(FCoreStyle::GetDefaultFontStyle("Regular", 12)));
-
-    StyleSet->Set(
-        "BodyBold",
-        FTextBlockStyle()
-            .SetColorAndOpacity(FSlateColor::UseForeground())
-            .SetFont(FCoreStyle::GetDefaultFontStyle("Bold", 9)));
-
-    StyleSet->Set(
-        "AssetDetailsFieldHeader",
-        FTextBlockStyle()
-            .SetColorAndOpacity(FSlateColor::UseForeground())
-            .SetFont(FCoreStyle::GetDefaultFontStyle("Regular", 11)));
-
-    StyleSet->Set(
-        "AssetDetailsFieldValue",
-        FTextBlockStyle()
-            .SetColorAndOpacity(FSlateColor::UseForeground())
-            .SetFont(FCoreStyle::GetDefaultFontStyle("Regular", 9)));
-
-    const FLinearColor CesiumButtonLighter(0.16863f, 0.52941f, 0.76863f, 1.0f);
-    const FLinearColor CesiumButton(0.07059f, 0.35686f, 0.59216f, 1.0f);
-    const FLinearColor CesiumButtonDarker(0.05490f, 0.29412f, 0.45882f, 1.0f);
-    const FButtonStyle CesiumButtonStyle =
-        FButtonStyle()
-            .SetNormalPadding(FMargin(10, 5, 10, 5))
-            .SetPressedPadding(FMargin(10, 5, 10, 5))
-            .SetNormal(createButtonBoxBrush("CesiumButton", CesiumButton))
-            .SetHovered(
-                createButtonBoxBrush("CesiumButton", CesiumButtonLighter))
-            .SetPressed(
-                createButtonBoxBrush("CesiumButton", CesiumButtonDarker));
-    StyleSet->Set("CesiumButton", CesiumButtonStyle);
-
-    const FTextBlockStyle CesiumButtonTextStyle =
-        FTextBlockStyle()
-            .SetColorAndOpacity(FLinearColor(1.0f, 1.0f, 1.0f, 1.0f))
-            .SetFont(FCoreStyle::GetDefaultFontStyle("Bold", 12));
-    StyleSet->Set("CesiumButtonText", CesiumButtonTextStyle);
-
-=======
     populateCesiumStyleSet(StyleSet);
->>>>>>> e8f6ca7b
     FSlateStyleRegistry::RegisterSlateStyle(*StyleSet.Get());
   }
 
