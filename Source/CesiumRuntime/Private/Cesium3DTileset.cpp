--- conflicted
+++ resolved
@@ -651,27 +651,14 @@
 
   TArray<UCesiumRasterOverlay*> rasterOverlays;
   this->GetComponents<UCesiumRasterOverlay>(rasterOverlays);
-<<<<<<< HEAD
-  /**
-   * The tileset already exists. If properties have been changed that require
-   * the tileset to be recreated, then destroy the tileset. Otherwise, ignore.
-   */
+  
+  // The tileset already exists. If properties have been changed that require
+  // the tileset to be recreated, then destroy the tileset. Otherwise, ignore.
   if (_tilesetIsDirty) {
     this->DestroyTileset();
     _tilesetIsDirty = false;
   } else {
     return;
-=======
-  // The tileset already exists. If properties have been changed that require
-  // the tileset to be recreated, then destroy the tileset. Otherwise, ignore.
-  if (pTileset) {
-    if (_tilesetIsDirty) {
-      this->DestroyTileset();
-      _tilesetIsDirty = false;
-    } else {
-      return;
-    }
->>>>>>> 534eb3d7
   }
 
   if (!this->Georeference) {
