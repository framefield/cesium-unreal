--- conflicted
+++ resolved
@@ -700,7 +700,6 @@
   this->_startTime = std::chrono::high_resolution_clock::now();
 
   Cesium3DTilesSelection::TilesetOptions options;
-<<<<<<< HEAD
   /*
   for (ACesiumCartographicSelection* pCartographicSelection :
        this->CartographicSelections) {
@@ -710,12 +709,10 @@
           pCartographicSelection->CreateCesiumCartographicSelection());
     }
   }*/
-=======
 
   options.contentOptions.generateMissingNormalsSmooth =
       this->GenerateSmoothNormals;
 
->>>>>>> b5f98ba9
   // TODO: figure out why water material crashes mac
 #if PLATFORM_MAC
 #else
