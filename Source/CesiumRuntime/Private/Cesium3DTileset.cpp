// Copyright 2020-2021 CesiumGS, Inc. and Contributors

#include "Cesium3DTileset.h"
#include "Async/Async.h"
#include "Camera/CameraTypes.h"
#include "Camera/PlayerCameraManager.h"
#include "Cesium3DTilesSelection/BingMapsRasterOverlay.h"
#include "Cesium3DTilesSelection/CreditSystem.h"
#include "Cesium3DTilesSelection/IPrepareRendererResources.h"
#include "Cesium3DTilesSelection/Tile.h"
#include "Cesium3DTilesSelection/TilesetLoadFailureDetails.h"
#include "Cesium3DTilesSelection/TilesetOptions.h"
#include "Cesium3DTilesetLoadFailureDetails.h"
#include "Cesium3DTilesetRoot.h"
#include "CesiumAsync/IAssetResponse.h"
#include "CesiumBoundingVolumeComponent.h"
#include "CesiumCamera.h"
#include "CesiumCameraManager.h"
#include "CesiumCommon.h"
#include "CesiumCustomVersion.h"
#include "CesiumGeospatial/Cartographic.h"
#include "CesiumGeospatial/Ellipsoid.h"
#include "CesiumGltf/ImageCesium.h"
#include "CesiumGltf/Ktx2TranscodeTargets.h"
#include "CesiumGltfComponent.h"
#include "CesiumGltfPointsComponent.h"
#include "CesiumGltfPointsSceneProxy.h"
#include "CesiumGltfPointsSceneProxyUpdater.h"
#include "CesiumGltfPrimitiveComponent.h"
#include "CesiumLifetime.h"
#include "CesiumRasterOverlay.h"
#include "CesiumRuntime.h"
#include "CesiumRuntimeSettings.h"
#include "CesiumTextureUtility.h"
#include "CesiumTransforms.h"
#include "CesiumViewExtension.h"
#include "Components/SceneCaptureComponent2D.h"
#include "CreateGltfOptions.h"
#include "Engine/Engine.h"
#include "Engine/GameViewportClient.h"
#include "Engine/LocalPlayer.h"
#include "Engine/SceneCapture2D.h"
#include "Engine/Texture.h"
#include "Engine/Texture2D.h"
#include "Engine/TextureRenderTarget2D.h"
#include "Engine/World.h"
#include "EngineUtils.h"
#include "GameFramework/Controller.h"
#include "GameFramework/PlayerController.h"
#include "Kismet/GameplayStatics.h"
#include "LevelSequenceActor.h"
#include "LevelSequencePlayer.h"
#include "Math/UnrealMathUtility.h"
#include "Misc/EnumRange.h"
#include "PhysicsPublicCore.h"
#include "PixelFormat.h"
#include "SceneTypes.h"
#include "StereoRendering.h"
#include <glm/ext/matrix_transform.hpp>
#include <glm/gtc/matrix_inverse.hpp>
#include <glm/trigonometric.hpp>
#include <memory>
#include <spdlog/spdlog.h>

FCesium3DTilesetLoadFailure OnCesium3DTilesetLoadFailure{};

#if WITH_EDITOR
#include "Editor.h"
#include "EditorViewportClient.h"
#include "LevelEditorViewport.h"
#endif

// Avoid complaining about the deprecated metadata struct
PRAGMA_DISABLE_DEPRECATION_WARNINGS

// Sets default values
ACesium3DTileset::ACesium3DTileset()
    : AActor(),
      Georeference(nullptr),
      ResolvedGeoreference(nullptr),
      CreditSystem(nullptr),

      _pTileset(nullptr),

      _lastTilesRendered(0),
      _lastWorkerThreadTileLoadQueueLength(0),
      _lastMainThreadTileLoadQueueLength(0),

      _lastTilesVisited(0),
      _lastTilesCulled(0),
      _lastTilesOccluded(0),
      _lastTilesWaitingForOcclusionResults(0),
      _lastMaxDepthVisited(0),

      _captureMovieMode{false},
      _beforeMoviePreloadAncestors{PreloadAncestors},
      _beforeMoviePreloadSiblings{PreloadSiblings},
      _beforeMovieLoadingDescendantLimit{LoadingDescendantLimit},
      _beforeMovieUseLodTransitions{true},

      _tilesetsBeingDestroyed(0) {

  PrimaryActorTick.bCanEverTick = true;
  PrimaryActorTick.TickGroup = ETickingGroup::TG_PostUpdateWork;

#if WITH_EDITOR
  this->SetIsSpatiallyLoaded(false);
#endif

  this->SetActorEnableCollision(true);

  this->RootComponent =
      CreateDefaultSubobject<UCesium3DTilesetRoot>(TEXT("Tileset"));

  PlatformName = UGameplayStatics::GetPlatformName();
}

ACesium3DTileset::~ACesium3DTileset() { this->DestroyTileset(); }
PRAGMA_ENABLE_DEPRECATION_WARNINGS

TSoftObjectPtr<ACesiumGeoreference> ACesium3DTileset::GetGeoreference() const {
  return this->Georeference;
}

void ACesium3DTileset::SetMobility(EComponentMobility::Type NewMobility) {
  if (NewMobility != this->Mobility) {
    this->Mobility = NewMobility;
    DestroyTileset();
  }
}

void ACesium3DTileset::SetGeoreference(
    TSoftObjectPtr<ACesiumGeoreference> NewGeoreference) {
  this->Georeference = NewGeoreference;
  this->InvalidateResolvedGeoreference();
  this->ResolveGeoreference();
}

ACesiumGeoreference* ACesium3DTileset::ResolveGeoreference() {
  if (IsValid(this->ResolvedGeoreference)) {
    return this->ResolvedGeoreference;
  }

  if (IsValid(this->Georeference.Get())) {
    this->ResolvedGeoreference = this->Georeference.Get();
  } else {
    this->ResolvedGeoreference =
        ACesiumGeoreference::GetDefaultGeoreference(this);
  }

  UCesium3DTilesetRoot* pRoot = Cast<UCesium3DTilesetRoot>(this->RootComponent);
  if (pRoot) {
    this->ResolvedGeoreference->OnGeoreferenceUpdated.AddUniqueDynamic(
        pRoot,
        &UCesium3DTilesetRoot::HandleGeoreferenceUpdated);

    // Update existing tile positions, if any.
    pRoot->HandleGeoreferenceUpdated();
  }

  return this->ResolvedGeoreference;
}

void ACesium3DTileset::InvalidateResolvedGeoreference() {
  if (IsValid(this->ResolvedGeoreference)) {
    this->ResolvedGeoreference->OnGeoreferenceUpdated.RemoveAll(
        this->RootComponent);
  }
  this->ResolvedGeoreference = nullptr;
}

TSoftObjectPtr<ACesiumCreditSystem> ACesium3DTileset::GetCreditSystem() const {
  return this->CreditSystem;
}

void ACesium3DTileset::SetCreditSystem(
    TSoftObjectPtr<ACesiumCreditSystem> NewCreditSystem) {
  this->CreditSystem = NewCreditSystem;
  this->InvalidateResolvedCreditSystem();
  this->ResolveCreditSystem();
}

ACesiumCreditSystem* ACesium3DTileset::ResolveCreditSystem() {
  if (IsValid(this->ResolvedCreditSystem)) {
    return this->ResolvedCreditSystem;
  }

  if (IsValid(this->CreditSystem.Get())) {
    this->ResolvedCreditSystem = this->CreditSystem.Get();
  } else {
    this->ResolvedCreditSystem =
        ACesiumCreditSystem::GetDefaultCreditSystem(this);
  }

  // Refresh the tileset so it uses the new credit system.
  this->RefreshTileset();

  return this->ResolvedCreditSystem;
}

void ACesium3DTileset::InvalidateResolvedCreditSystem() {
  this->ResolvedCreditSystem = nullptr;
  this->RefreshTileset();
}

TSoftObjectPtr<ACesiumCameraManager>
ACesium3DTileset::GetCameraManager() const {
  return this->CameraManager;
}

void ACesium3DTileset::SetCameraManager(
    TSoftObjectPtr<ACesiumCameraManager> NewCameraManager) {
  this->CameraManager = NewCameraManager;
  this->InvalidateResolvedCameraManager();
  this->ResolveCameraManager();
}

ACesiumCameraManager* ACesium3DTileset::ResolveCameraManager() {
  if (IsValid(this->ResolvedCameraManager)) {
    return this->ResolvedCameraManager;
  }

  if (IsValid(this->CameraManager.Get())) {
    this->ResolvedCameraManager = this->CameraManager.Get();
  } else {
    this->ResolvedCameraManager =
        ACesiumCameraManager::GetDefaultCameraManager(this);
  }

  return this->ResolvedCameraManager;
}

void ACesium3DTileset::InvalidateResolvedCameraManager() {
  this->ResolvedCameraManager = nullptr;
  this->RefreshTileset();
}

void ACesium3DTileset::RefreshTileset() { this->DestroyTileset(); }

void ACesium3DTileset::TroubleshootToken() {
  OnCesium3DTilesetIonTroubleshooting.Broadcast(this);
}

void ACesium3DTileset::AddFocusViewportDelegate() {
#if WITH_EDITOR
  FEditorDelegates::OnFocusViewportOnActors.AddLambda(
      [this](const TArray<AActor*>& actors) {
        if (actors.Num() == 1 && actors[0] == this) {
          this->OnFocusEditorViewportOnThis();
        }
      });
#endif // WITH_EDITOR
}

void ACesium3DTileset::PostInitProperties() {
  UE_LOG(
      LogCesium,
      Verbose,
      TEXT("Called PostInitProperties on actor %s"),
      *this->GetName());

  Super::PostInitProperties();

  AddFocusViewportDelegate();

  UCesiumRuntimeSettings* pSettings =
      GetMutableDefault<UCesiumRuntimeSettings>();
  if (pSettings) {
    CanEnableOcclusionCulling =
        pSettings->EnableExperimentalOcclusionCullingFeature;
#if WITH_EDITOR
    pSettings->OnSettingChanged().AddUObject(
        this,
        &ACesium3DTileset::RuntimeSettingsChanged);
#endif
  }
}

void ACesium3DTileset::SetUseLodTransitions(bool InUseLodTransitions) {
  if (InUseLodTransitions != this->UseLodTransitions) {
    this->UseLodTransitions = InUseLodTransitions;
    this->DestroyTileset();
  }
}

void ACesium3DTileset::SetTilesetSource(ETilesetSource InSource) {
  if (InSource != this->TilesetSource) {
    this->DestroyTileset();
    this->TilesetSource = InSource;
  }
}

void ACesium3DTileset::SetUrl(const FString& InUrl) {
  if (InUrl != this->Url) {
    if (this->TilesetSource == ETilesetSource::FromUrl) {
      this->DestroyTileset();
    }
    this->Url = InUrl;
  }
}

void ACesium3DTileset::SetIonAssetID(int64 InAssetID) {
  if (InAssetID >= 0 && InAssetID != this->IonAssetID) {
    if (this->TilesetSource == ETilesetSource::FromCesiumIon) {
      this->DestroyTileset();
    }
    this->IonAssetID = InAssetID;
  }
}

void ACesium3DTileset::SetIonAccessToken(const FString& InAccessToken) {
  if (this->IonAccessToken != InAccessToken) {
    if (this->TilesetSource == ETilesetSource::FromCesiumIon) {
      this->DestroyTileset();
    }
    this->IonAccessToken = InAccessToken;
  }
}

void ACesium3DTileset::SetIonAssetEndpointUrl(
    const FString& InIonAssetEndpointUrl) {
  if (this->IonAssetEndpointUrl != InIonAssetEndpointUrl) {
    if (this->TilesetSource == ETilesetSource::FromCesiumIon) {
      this->DestroyTileset();
    }
    this->IonAssetEndpointUrl = InIonAssetEndpointUrl;
  }
}

void ACesium3DTileset::SetMaximumScreenSpaceError(
    double InMaximumScreenSpaceError) {
  if (MaximumScreenSpaceError != InMaximumScreenSpaceError) {
    MaximumScreenSpaceError = InMaximumScreenSpaceError;
    FCesiumGltfPointsSceneProxyUpdater::UpdateSettingsInProxies(this);
  }
}

bool ACesium3DTileset::GetEnableOcclusionCulling() const {
  return GetDefault<UCesiumRuntimeSettings>()
             ->EnableExperimentalOcclusionCullingFeature &&
         EnableOcclusionCulling;
}

void ACesium3DTileset::SetEnableOcclusionCulling(bool bEnableOcclusionCulling) {
  if (this->EnableOcclusionCulling != bEnableOcclusionCulling) {
    this->EnableOcclusionCulling = bEnableOcclusionCulling;
    this->DestroyTileset();
  }
}

void ACesium3DTileset::SetOcclusionPoolSize(int32 newOcclusionPoolSize) {
  if (this->OcclusionPoolSize != newOcclusionPoolSize) {
    this->OcclusionPoolSize = newOcclusionPoolSize;
    this->DestroyTileset();
  }
}

void ACesium3DTileset::SetDelayRefinementForOcclusion(
    bool bDelayRefinementForOcclusion) {
  if (this->DelayRefinementForOcclusion != bDelayRefinementForOcclusion) {
    this->DelayRefinementForOcclusion = bDelayRefinementForOcclusion;
    this->DestroyTileset();
  }
}

void ACesium3DTileset::SetCreatePhysicsMeshes(bool bCreatePhysicsMeshes) {
  if (this->CreatePhysicsMeshes != bCreatePhysicsMeshes) {
    this->CreatePhysicsMeshes = bCreatePhysicsMeshes;
    this->DestroyTileset();
  }
}

void ACesium3DTileset::SetCreateNavCollision(bool bCreateNavCollision) {
  if (this->CreateNavCollision != bCreateNavCollision) {
    this->CreateNavCollision = bCreateNavCollision;
    this->DestroyTileset();
  }
}

void ACesium3DTileset::SetAlwaysIncludeTangents(bool bAlwaysIncludeTangents) {
  if (this->AlwaysIncludeTangents != bAlwaysIncludeTangents) {
    this->AlwaysIncludeTangents = bAlwaysIncludeTangents;
    this->DestroyTileset();
  }
}

void ACesium3DTileset::SetGenerateSmoothNormals(bool bGenerateSmoothNormals) {
  if (this->GenerateSmoothNormals != bGenerateSmoothNormals) {
    this->GenerateSmoothNormals = bGenerateSmoothNormals;
    this->DestroyTileset();
  }
}

void ACesium3DTileset::SetEnableWaterMask(bool bEnableMask) {
  if (this->EnableWaterMask != bEnableMask) {
    this->EnableWaterMask = bEnableMask;
    this->DestroyTileset();
  }
}

void ACesium3DTileset::SetIgnoreKhrMaterialsUnlit(
    bool bIgnoreKhrMaterialsUnlit) {
  if (this->IgnoreKhrMaterialsUnlit != bIgnoreKhrMaterialsUnlit) {
    this->IgnoreKhrMaterialsUnlit = bIgnoreKhrMaterialsUnlit;
    this->DestroyTileset();
  }
}

void ACesium3DTileset::SetMaterial(UMaterialInterface* InMaterial) {
  if (this->Material != InMaterial) {
    this->Material = InMaterial;
    this->DestroyTileset();
  }
}

void ACesium3DTileset::SetTranslucentMaterial(UMaterialInterface* InMaterial) {
  if (this->TranslucentMaterial != InMaterial) {
    this->TranslucentMaterial = InMaterial;
    this->DestroyTileset();
  }
}

void ACesium3DTileset::SetWaterMaterial(UMaterialInterface* InMaterial) {
  if (this->WaterMaterial != InMaterial) {
    this->WaterMaterial = InMaterial;
    this->DestroyTileset();
  }
}

void ACesium3DTileset::SetCustomDepthParameters(
    FCustomDepthParameters InCustomDepthParameters) {
  if (this->CustomDepthParameters != InCustomDepthParameters) {
    this->CustomDepthParameters = InCustomDepthParameters;
    this->DestroyTileset();
  }
}

void ACesium3DTileset::SetPointCloudShading(
    FCesiumPointCloudShading InPointCloudShading) {
  if (PointCloudShading != InPointCloudShading) {
    PointCloudShading = InPointCloudShading;
    FCesiumGltfPointsSceneProxyUpdater::UpdateSettingsInProxies(this);
  }
}

void ACesium3DTileset::PlayMovieSequencer() {
  this->_beforeMoviePreloadAncestors = this->PreloadAncestors;
  this->_beforeMoviePreloadSiblings = this->PreloadSiblings;
  this->_beforeMovieLoadingDescendantLimit = this->LoadingDescendantLimit;
  this->_beforeMovieUseLodTransitions = this->UseLodTransitions;

  this->_captureMovieMode = true;
  this->PreloadAncestors = false;
  this->PreloadSiblings = false;
  this->LoadingDescendantLimit = 10000;
  this->UseLodTransitions = false;
}

void ACesium3DTileset::StopMovieSequencer() {
  this->_captureMovieMode = false;
  this->PreloadAncestors = this->_beforeMoviePreloadAncestors;
  this->PreloadSiblings = this->_beforeMoviePreloadSiblings;
  this->LoadingDescendantLimit = this->_beforeMovieLoadingDescendantLimit;
  this->UseLodTransitions = this->_beforeMovieUseLodTransitions;
}

void ACesium3DTileset::PauseMovieSequencer() { this->StopMovieSequencer(); }

#if WITH_EDITOR
void ACesium3DTileset::OnFocusEditorViewportOnThis() {

  UE_LOG(
      LogCesium,
      Verbose,
      TEXT("Called OnFocusEditorViewportOnThis on actor %s"),
      *this->GetName());

  struct CalculateECEFCameraPosition {

    const GeoTransforms& localGeoTransforms;

    glm::dvec3 operator()(const CesiumGeometry::BoundingSphere& sphere) {
      const glm::dvec3& center = sphere.getCenter();
      glm::dmat4 ENU =
          glm::dmat4(localGeoTransforms.ComputeEastNorthUpToEcef(center));
      glm::dvec3 offset =
          sphere.getRadius() *
          glm::normalize(
              glm::dvec3(ENU[0]) + glm::dvec3(ENU[1]) + glm::dvec3(ENU[2]));
      glm::dvec3 position = center + offset;
      return position;
    }

    glm::dvec3
    operator()(const CesiumGeometry::OrientedBoundingBox& orientedBoundingBox) {
      const glm::dvec3& center = orientedBoundingBox.getCenter();
      glm::dmat4 ENU =
          glm::dmat4(localGeoTransforms.ComputeEastNorthUpToEcef(center));
      const glm::dmat3& halfAxes = orientedBoundingBox.getHalfAxes();
      glm::dvec3 offset =
          glm::length(halfAxes[0] + halfAxes[1] + halfAxes[2]) *
          glm::normalize(
              glm::dvec3(ENU[0]) + glm::dvec3(ENU[1]) + glm::dvec3(ENU[2]));
      glm::dvec3 position = center + offset;
      return position;
    }

    glm::dvec3
    operator()(const CesiumGeospatial::BoundingRegion& boundingRegion) {
      return (*this)(boundingRegion.getBoundingBox());
    }

    glm::dvec3
    operator()(const CesiumGeospatial::BoundingRegionWithLooseFittingHeights&
                   boundingRegionWithLooseFittingHeights) {
      return (*this)(boundingRegionWithLooseFittingHeights.getBoundingRegion()
                         .getBoundingBox());
    }

    glm::dvec3 operator()(const CesiumGeospatial::S2CellBoundingVolume& s2) {
      return (*this)(s2.computeBoundingRegion());
    }
  };

  const Cesium3DTilesSelection::Tile* pRootTile =
      this->_pTileset->getRootTile();
  if (!pRootTile) {
    return;
  }

  const Cesium3DTilesSelection::BoundingVolume& boundingVolume =
      pRootTile->getBoundingVolume();

  // calculate unreal camera position
  const glm::dmat4& transform =
      this->GetCesiumTilesetToUnrealRelativeWorldTransform();
  glm::dvec3 ecefCameraPosition = std::visit(
      CalculateECEFCameraPosition{
          this->ResolveGeoreference()->GetGeoTransforms()},
      boundingVolume);
  glm::dvec3 unrealCameraPosition =
      glm::dvec3(transform * glm::dvec4(ecefCameraPosition, 1.0));

  // calculate unreal camera orientation
  glm::dvec3 ecefCenter =
      Cesium3DTilesSelection::getBoundingVolumeCenter(boundingVolume);
  glm::dvec3 unrealCenter = glm::dvec3(transform * glm::dvec4(ecefCenter, 1.0));
  glm::dvec3 unrealCameraFront =
      glm::normalize(unrealCenter - unrealCameraPosition);
  glm::dvec3 unrealCameraRight =
      glm::normalize(glm::cross(glm::dvec3(0.0, 0.0, 1.0), unrealCameraFront));
  glm::dvec3 unrealCameraUp =
      glm::normalize(glm::cross(unrealCameraFront, unrealCameraRight));
  FRotator cameraRotator =
      FMatrix(
          FVector(
              unrealCameraFront.x,
              unrealCameraFront.y,
              unrealCameraFront.z),
          FVector(
              unrealCameraRight.x,
              unrealCameraRight.y,
              unrealCameraRight.z),
          FVector(unrealCameraUp.x, unrealCameraUp.y, unrealCameraUp.z),
          FVector(0.0f, 0.0f, 0.0f))
          .Rotator();

  // Update all viewports.
  for (FLevelEditorViewportClient* LinkedViewportClient :
       GEditor->GetLevelViewportClients()) {
    // Dont move camera attach to an actor
    if (!LinkedViewportClient->IsAnyActorLocked()) {
      FViewportCameraTransform& ViewTransform =
          LinkedViewportClient->GetViewTransform();
      LinkedViewportClient->SetViewRotation(cameraRotator);
      LinkedViewportClient->SetViewLocation(FVector(
          unrealCameraPosition.x,
          unrealCameraPosition.y,
          unrealCameraPosition.z));
      LinkedViewportClient->Invalidate();
    }
  }
}
#endif

const glm::dmat4&
ACesium3DTileset::GetCesiumTilesetToUnrealRelativeWorldTransform() const {
  return Cast<UCesium3DTilesetRoot>(this->RootComponent)
      ->GetCesiumTilesetToUnrealRelativeWorldTransform();
}

void ACesium3DTileset::UpdateTransformFromCesium() {

  const glm::dmat4& CesiumToUnreal =
      this->GetCesiumTilesetToUnrealRelativeWorldTransform();
  TArray<UCesiumGltfComponent*> gltfComponents;
  this->GetComponents<UCesiumGltfComponent>(gltfComponents);

  for (UCesiumGltfComponent* pGltf : gltfComponents) {
    pGltf->UpdateTransformFromCesium(CesiumToUnreal);
  }

  if (this->BoundingVolumePoolComponent) {
    this->BoundingVolumePoolComponent->UpdateTransformFromCesium(
        CesiumToUnreal);
  }
}

// Called when the game starts or when spawned
void ACesium3DTileset::BeginPlay() {
  Super::BeginPlay();

  this->ResolveGeoreference();
  this->ResolveCameraManager();
  this->ResolveCreditSystem();

  this->LoadTileset();

  // Search for level sequence.
  for (auto sequenceActorIt = TActorIterator<ALevelSequenceActor>(GetWorld());
       sequenceActorIt;
       ++sequenceActorIt) {
    ALevelSequenceActor* sequenceActor = *sequenceActorIt;

    FScriptDelegate playMovieSequencerDelegate;
    playMovieSequencerDelegate.BindUFunction(this, FName("PlayMovieSequencer"));
    sequenceActor->GetSequencePlayer()->OnPlay.Add(playMovieSequencerDelegate);

    FScriptDelegate stopMovieSequencerDelegate;
    stopMovieSequencerDelegate.BindUFunction(this, FName("StopMovieSequencer"));
    sequenceActor->GetSequencePlayer()->OnStop.Add(stopMovieSequencerDelegate);

    FScriptDelegate pauseMovieSequencerDelegate;
    pauseMovieSequencerDelegate.BindUFunction(
        this,
        FName("PauseMovieSequencer"));
    sequenceActor->GetSequencePlayer()->OnPause.Add(
        pauseMovieSequencerDelegate);
  }
}

void ACesium3DTileset::OnConstruction(const FTransform& Transform) {
  this->ResolveGeoreference();
  this->ResolveCameraManager();
  this->ResolveCreditSystem();

  this->LoadTileset();

  // Hide all existing tiles. The still-visible ones will be shown next time we
  // tick. But if update is suspended, leave the components in their current
  // state.
  if (!this->SuspendUpdate) {
    TArray<UCesiumGltfComponent*> gltfComponents;
    this->GetComponents<UCesiumGltfComponent>(gltfComponents);

    for (UCesiumGltfComponent* pGltf : gltfComponents) {
      if (pGltf && IsValid(pGltf) && pGltf->IsVisible()) {
        pGltf->SetVisibility(false, true);
        pGltf->SetCollisionEnabled(ECollisionEnabled::NoCollision);
      }
    }
  }
}

void ACesium3DTileset::NotifyHit(
    UPrimitiveComponent* MyComp,
    AActor* Other,
    UPrimitiveComponent* OtherComp,
    bool bSelfMoved,
    FVector HitLocation,
    FVector HitNormal,
    FVector NormalImpulse,
    const FHitResult& Hit) {
  // std::cout << "Hit face index: " << Hit.FaceIndex << std::endl;

  // FHitResult detailedHit;
  // FCollisionQueryParams params;
  // params.bReturnFaceIndex = true;
  // params.bTraceComplex = true;
  // MyComp->LineTraceComponent(detailedHit, Hit.TraceStart, Hit.TraceEnd,
  // params);

  // std::cout << "Hit face index 2: " << detailedHit.FaceIndex << std::endl;
}

class UnrealResourcePreparer
    : public Cesium3DTilesSelection::IPrepareRendererResources {
public:
  UnrealResourcePreparer(ACesium3DTileset* pActor) : _pActor(pActor) {}

  virtual CesiumAsync::Future<
      Cesium3DTilesSelection::TileLoadResultAndRenderResources>
  prepareInLoadThread(
      const CesiumAsync::AsyncSystem& asyncSystem,
      Cesium3DTilesSelection::TileLoadResult&& tileLoadResult,
      const glm::dmat4& transform,
      const std::any& rendererOptions) override {
    CesiumGltf::Model* pModel =
        std::get_if<CesiumGltf::Model>(&tileLoadResult.contentKind);
    if (!pModel)
      return asyncSystem.createResolvedFuture(
          Cesium3DTilesSelection::TileLoadResultAndRenderResources{
              std::move(tileLoadResult),
              nullptr});

    CreateGltfOptions::CreateModelOptions options;
    options.pModel = pModel;
    options.alwaysIncludeTangents = this->_pActor->GetAlwaysIncludeTangents();
    options.createPhysicsMeshes = this->_pActor->GetCreatePhysicsMeshes();

    options.ignoreKhrMaterialsUnlit =
        this->_pActor->GetIgnoreKhrMaterialsUnlit();

    if (this->_pActor->_featuresMetadataDescription) {
      options.pFeaturesMetadataDescription =
          &(*this->_pActor->_featuresMetadataDescription);
    } else if (this->_pActor->_metadataDescription_DEPRECATED) {
      options.pEncodedMetadataDescription_DEPRECATED =
          &(*this->_pActor->_metadataDescription_DEPRECATED);
    }

    TUniquePtr<UCesiumGltfComponent::HalfConstructed> pHalf =
        UCesiumGltfComponent::CreateOffGameThread(transform, options);
    return asyncSystem.createResolvedFuture(
        Cesium3DTilesSelection::TileLoadResultAndRenderResources{
            std::move(tileLoadResult),
            pHalf.Release()});
  }

  virtual void* prepareInMainThread(
      Cesium3DTilesSelection::Tile& tile,
      void* pLoadThreadResult) override {
    const Cesium3DTilesSelection::TileContent& content = tile.getContent();
    if (content.isRenderContent()) {
      TUniquePtr<UCesiumGltfComponent::HalfConstructed> pHalf(
          reinterpret_cast<UCesiumGltfComponent::HalfConstructed*>(
              pLoadThreadResult));
      const Cesium3DTilesSelection::TileRenderContent& renderContent =
          *content.getRenderContent();
      return UCesiumGltfComponent::CreateOnGameThread(
          renderContent.getModel(),
          this->_pActor,
          std::move(pHalf),
          _pActor->GetCesiumTilesetToUnrealRelativeWorldTransform(),
          this->_pActor->GetMaterial(),
          this->_pActor->GetTranslucentMaterial(),
          this->_pActor->GetWaterMaterial(),
          this->_pActor->GetCustomDepthParameters(),
          tile,
          this->_pActor->GetCreateNavCollision());
    }
    // UE_LOG(LogCesium, VeryVerbose, TEXT("No content for tile"));
    return nullptr;
  }

  virtual void free(
      Cesium3DTilesSelection::Tile& tile,
      void* pLoadThreadResult,
      void* pMainThreadResult) noexcept override {
    if (pLoadThreadResult) {
      UCesiumGltfComponent::HalfConstructed* pHalf =
          reinterpret_cast<UCesiumGltfComponent::HalfConstructed*>(
              pLoadThreadResult);
      delete pHalf;
    } else if (pMainThreadResult) {
      UCesiumGltfComponent* pGltf =
          reinterpret_cast<UCesiumGltfComponent*>(pMainThreadResult);
      CesiumLifetime::destroyComponentRecursively(pGltf);
    }
  }

  virtual void* prepareRasterInLoadThread(
      CesiumGltf::ImageCesium& image,
      const std::any& rendererOptions) override {
    auto ppOptions =
        std::any_cast<FRasterOverlayRendererOptions*>(&rendererOptions);
    check(ppOptions != nullptr && *ppOptions != nullptr);
    if (ppOptions == nullptr || *ppOptions == nullptr) {
      return nullptr;
    }

    auto pOptions = *ppOptions;

    auto texture = CesiumTextureUtility::loadTextureAnyThreadPart(
        CesiumTextureUtility::GltfImagePtr{&image},
        TextureAddress::TA_Clamp,
        TextureAddress::TA_Clamp,
        pOptions->filter,
        pOptions->group,
        pOptions->useMipmaps,
        true); // TODO: sRGB should probably be configurable on the raster
               // overlay
    return texture.Release();
  }

  virtual void* prepareRasterInMainThread(
      Cesium3DTilesSelection::RasterOverlayTile& rasterTile,
      void* pLoadThreadResult) override {

    TUniquePtr<CesiumTextureUtility::LoadedTextureResult> pLoadedTexture{
        static_cast<CesiumTextureUtility::LoadedTextureResult*>(
            pLoadThreadResult)};

    if (!pLoadedTexture) {
      return nullptr;
    }

    // The image source pointer during loading may have been invalidated,
    // so replace it.
    CesiumTextureUtility::GltfImagePtr* pImageSource =
        std::get_if<CesiumTextureUtility::GltfImagePtr>(
            &pLoadedTexture->textureSource);
    if (pImageSource) {
      pImageSource->pImage = &rasterTile.getImage();
    }

    UTexture2D* pTexture =
        CesiumTextureUtility::loadTextureGameThreadPart(pLoadedTexture.Get());
    if (!pTexture) {
      return nullptr;
    }

    pTexture->AddToRoot();
    return pTexture;
  }

  virtual void freeRaster(
      const Cesium3DTilesSelection::RasterOverlayTile& rasterTile,
      void* pLoadThreadResult,
      void* pMainThreadResult) noexcept override {
    if (pLoadThreadResult) {
      CesiumTextureUtility::LoadedTextureResult* pLoadedTexture =
          static_cast<CesiumTextureUtility::LoadedTextureResult*>(
              pLoadThreadResult);
      CesiumTextureUtility::destroyHalfLoadedTexture(*pLoadedTexture);
      delete pLoadedTexture;
    }

    if (pMainThreadResult) {
      UTexture* pTexture = static_cast<UTexture*>(pMainThreadResult);
      pTexture->RemoveFromRoot();
      CesiumTextureUtility::destroyTexture(pTexture);
    }
  }

  virtual void attachRasterInMainThread(
      const Cesium3DTilesSelection::Tile& tile,
      int32_t overlayTextureCoordinateID,
      const Cesium3DTilesSelection::RasterOverlayTile& rasterTile,
      void* pMainThreadRendererResources,
      const glm::dvec2& translation,
      const glm::dvec2& scale) override {
    const Cesium3DTilesSelection::TileContent& content = tile.getContent();
    const Cesium3DTilesSelection::TileRenderContent* pRenderContent =
        content.getRenderContent();
    if (pRenderContent) {
      UCesiumGltfComponent* pGltfContent =
          reinterpret_cast<UCesiumGltfComponent*>(
              pRenderContent->getRenderResources());
      if (pGltfContent) {
        pGltfContent->AttachRasterTile(
            tile,
            rasterTile,
            static_cast<UTexture2D*>(pMainThreadRendererResources),
            translation,
            scale,
            overlayTextureCoordinateID);
      }
    }
  }

  virtual void detachRasterInMainThread(
      const Cesium3DTilesSelection::Tile& tile,
      int32_t overlayTextureCoordinateID,
      const Cesium3DTilesSelection::RasterOverlayTile& rasterTile,
      void* pMainThreadRendererResources) noexcept override {
    const Cesium3DTilesSelection::TileContent& content = tile.getContent();
    const Cesium3DTilesSelection::TileRenderContent* pRenderContent =
        content.getRenderContent();
    if (pRenderContent) {
      UCesiumGltfComponent* pGltfContent =
          reinterpret_cast<UCesiumGltfComponent*>(
              pRenderContent->getRenderResources());
      if (pGltfContent) {
        pGltfContent->DetachRasterTile(
            tile,
            rasterTile,
            static_cast<UTexture2D*>(pMainThreadRendererResources));
      }
    }
  }

private:
  ACesium3DTileset* _pActor;
};

void ACesium3DTileset::UpdateLoadStatus() {
  TRACE_CPUPROFILER_EVENT_SCOPE(Cesium::UpdateLoadStatus)

  this->LoadProgress = this->_pTileset->computeLoadProgress();

  if (this->LoadProgress < 100 ||
      this->_lastTilesWaitingForOcclusionResults > 0) {
    this->_activeLoading = true;
  } else if (this->_activeLoading && this->LoadProgress == 100) {

    // There might be a few frames where nothing needs to be loaded as we
    // are waiting for occlusion results to come back, which means we are not
    // done with loading all the tiles in the tileset yet.
    if (this->_lastTilesWaitingForOcclusionResults == 0) {
      TRACE_CPUPROFILER_EVENT_SCOPE(Cesium::BroadcastOnTilesetLoaded)

      // Tileset just finished loading, we broadcast the update
      UE_LOG(LogCesium, Verbose, TEXT("Broadcasting OnTileLoaded"));
      OnTilesetLoaded.Broadcast();

      // Tileset remains 100% loaded if we don't have to reload it
      // so we don't want to keep on sending finished loading updates
      this->_activeLoading = false;
    }
  }
}

namespace {

const TSharedRef<CesiumViewExtension, ESPMode::ThreadSafe>&
getCesiumViewExtension() {
  static TSharedRef<CesiumViewExtension, ESPMode::ThreadSafe>
      cesiumViewExtension =
          GEngine->ViewExtensions->NewExtension<CesiumViewExtension>();
  return cesiumViewExtension;
}

} // namespace

void ACesium3DTileset::LoadTileset() {
  TRACE_CPUPROFILER_EVENT_SCOPE(Cesium::LoadTileset)

  this->RootComponent->SetMobility(Mobility);

  if (this->_pTileset) {
    // Tileset already loaded, do nothing.
    return;
  }

  UWorld* pWorld = this->GetWorld();
  if (!pWorld) {
    return;
  }

  AWorldSettings* pWorldSettings = pWorld->GetWorldSettings();
  if (pWorldSettings && pWorldSettings->bEnableWorldBoundsChecks) {
    UE_LOG(
        LogCesium,
        Warning,
        TEXT(
            "\"Enable World Bounds Checks\" in the world settings is currently enabled. Please consider disabling it to avoid potential issues."),
        *this->Url);
  }

#if ENGINE_MAJOR_VERSION == 5 && ENGINE_MINOR_VERSION == 0
  if (pWorldSettings && !pWorldSettings->bEnableLargeWorlds) {
    pWorldSettings->bEnableLargeWorlds = true;
    UE_LOG(
        LogCesium,
        Warning,
        TEXT(
            "Cesium for Unreal has enabled the \"Enable Large Worlds\" option in this world's settings, as it is required in order to avoid serious culling problems with Cesium3DTilesets in Unreal Engine 5."),
        *this->Url);
  }
#endif

  const TSharedRef<CesiumViewExtension, ESPMode::ThreadSafe>&
      cesiumViewExtension = getCesiumViewExtension();
  const std::shared_ptr<CesiumAsync::IAssetAccessor>& pAssetAccessor =
      getAssetAccessor();
  const CesiumAsync::AsyncSystem& asyncSystem = getAsyncSystem();

  // Both the feature flag and the CesiumViewExtension are global, not owned by
  // the Tileset. We're just applying one to the other here out of convenience.
  cesiumViewExtension->SetEnabled(
      GetDefault<UCesiumRuntimeSettings>()
          ->EnableExperimentalOcclusionCullingFeature);

  TArray<UCesiumRasterOverlay*> rasterOverlays;
  this->GetComponents<UCesiumRasterOverlay>(rasterOverlays);

  const UCesiumFeaturesMetadataComponent* pFeaturesMetadataComponent =
      this->FindComponentByClass<UCesiumFeaturesMetadataComponent>();

  // Check if this component exists for backwards compatibility.
  PRAGMA_DISABLE_DEPRECATION_WARNINGS

  const UDEPRECATED_CesiumEncodedMetadataComponent* pEncodedMetadataComponent =
      this->FindComponentByClass<UDEPRECATED_CesiumEncodedMetadataComponent>();

  this->_featuresMetadataDescription = std::nullopt;
  this->_metadataDescription_DEPRECATED = std::nullopt;

  if (pFeaturesMetadataComponent) {
    FCesiumFeaturesMetadataDescription& description =
        this->_featuresMetadataDescription.emplace();
    description.Features = {pFeaturesMetadataComponent->FeatureIdSets};
    description.ModelMetadata = {pFeaturesMetadataComponent->PropertyTables};
  } else if (pEncodedMetadataComponent) {
    UE_LOG(
        LogCesium,
        Warning,
        TEXT(
            "CesiumEncodedMetadataComponent is deprecated. Use CesiumFeaturesMetadataComponent instead."));
    this->_metadataDescription_DEPRECATED = {
        pEncodedMetadataComponent->FeatureTables,
        pEncodedMetadataComponent->FeatureTextures};
  }

<<<<<<< HEAD
  PRAGMA_ENABLE_DEPRECATION_WARNINGS
  ACesiumCreditSystem* pCreditSystem = this->ResolveCreditSystem();

=======
>>>>>>> bdcbb9af
  this->_cesiumViewExtension = cesiumViewExtension;

  if (GetDefault<UCesiumRuntimeSettings>()
          ->EnableExperimentalOcclusionCullingFeature &&
      this->EnableOcclusionCulling && !this->BoundingVolumePoolComponent) {
    const glm::dmat4& cesiumToUnreal =
        GetCesiumTilesetToUnrealRelativeWorldTransform();
    this->BoundingVolumePoolComponent =
        NewObject<UCesiumBoundingVolumePoolComponent>(this);
    this->BoundingVolumePoolComponent->SetUsingAbsoluteLocation(true);
    this->BoundingVolumePoolComponent->SetFlags(
        RF_Transient | RF_DuplicateTransient | RF_TextExportTransient);
    this->BoundingVolumePoolComponent->RegisterComponent();
    this->BoundingVolumePoolComponent->UpdateTransformFromCesium(
        cesiumToUnreal);
  }

  if (this->BoundingVolumePoolComponent) {
    this->BoundingVolumePoolComponent->initPool(this->OcclusionPoolSize);
  }

  ACesiumCreditSystem* pCreditSystem = this->ResolvedCreditSystem;

  Cesium3DTilesSelection::TilesetExternals externals{
      pAssetAccessor,
      std::make_shared<UnrealResourcePreparer>(this),
      asyncSystem,
      pCreditSystem ? pCreditSystem->GetExternalCreditSystem() : nullptr,
      spdlog::default_logger(),
      (GetDefault<UCesiumRuntimeSettings>()
           ->EnableExperimentalOcclusionCullingFeature &&
       this->EnableOcclusionCulling && this->BoundingVolumePoolComponent)
          ? this->BoundingVolumePoolComponent->getPool()
          : nullptr};

  this->_startTime = std::chrono::high_resolution_clock::now();

  Cesium3DTilesSelection::TilesetOptions options;

  options.enableOcclusionCulling =
      GetDefault<UCesiumRuntimeSettings>()
          ->EnableExperimentalOcclusionCullingFeature &&
      this->EnableOcclusionCulling;
  options.delayRefinementForOcclusion = this->DelayRefinementForOcclusion;

  options.showCreditsOnScreen = ShowCreditsOnScreen;

  options.loadErrorCallback =
      [this](const Cesium3DTilesSelection::TilesetLoadFailureDetails& details) {
        static_assert(
            uint8_t(ECesium3DTilesetLoadType::CesiumIon) ==
            uint8_t(Cesium3DTilesSelection::TilesetLoadType::CesiumIon));
        static_assert(
            uint8_t(ECesium3DTilesetLoadType::TilesetJson) ==
            uint8_t(Cesium3DTilesSelection::TilesetLoadType::TilesetJson));
        static_assert(
            uint8_t(ECesium3DTilesetLoadType::Unknown) ==
            uint8_t(Cesium3DTilesSelection::TilesetLoadType::Unknown));

        uint8_t typeValue = uint8_t(details.type);
        assert(
            uint8_t(details.type) <=
            uint8_t(Cesium3DTilesSelection::TilesetLoadType::TilesetJson));
        assert(this->_pTileset == details.pTileset);

        FCesium3DTilesetLoadFailureDetails ueDetails{};
        ueDetails.Tileset = this;
        ueDetails.Type = ECesium3DTilesetLoadType(typeValue);
        ueDetails.HttpStatusCode = details.statusCode;
        ueDetails.Message = UTF8_TO_TCHAR(details.message.c_str());

        // Broadcast the event from the game thread.
        // Even if we're already in the game thread, let the stack unwind.
        // Otherwise actions that destroy the Tileset will cause a deadlock.
        AsyncTask(
            ENamedThreads::GameThread,
            [ueDetails = std::move(ueDetails)]() {
              OnCesium3DTilesetLoadFailure.Broadcast(ueDetails);
            });
      };

  // Generous per-frame time limits for loading / unloading on main thread.
  options.mainThreadLoadingTimeLimit = 5.0;
  options.tileCacheUnloadTimeLimit = 5.0;

  options.contentOptions.generateMissingNormalsSmooth =
      this->GenerateSmoothNormals;

  // TODO: figure out why water material crashes mac
#if PLATFORM_MAC
#else
  options.contentOptions.enableWaterMask = this->EnableWaterMask;
#endif

  CesiumGltf::SupportedGpuCompressedPixelFormats supportedFormats;
  supportedFormats.ETC1_RGB = GPixelFormats[EPixelFormat::PF_ETC1].Supported;
  supportedFormats.ETC2_RGBA =
      GPixelFormats[EPixelFormat::PF_ETC2_RGBA].Supported;
  supportedFormats.BC1_RGB = GPixelFormats[EPixelFormat::PF_DXT1].Supported;
  supportedFormats.BC3_RGBA = GPixelFormats[EPixelFormat::PF_DXT5].Supported;
  supportedFormats.BC4_R = GPixelFormats[EPixelFormat::PF_BC4].Supported;
  supportedFormats.BC5_RG = GPixelFormats[EPixelFormat::PF_BC5].Supported;
  supportedFormats.BC7_RGBA = GPixelFormats[EPixelFormat::PF_BC7].Supported;
  supportedFormats.ASTC_4x4_RGBA =
      GPixelFormats[EPixelFormat::PF_ASTC_4x4].Supported;
  supportedFormats.PVRTC2_4_RGBA =
      GPixelFormats[EPixelFormat::PF_PVRTC2].Supported;
  supportedFormats.ETC2_EAC_R11 =
      GPixelFormats[EPixelFormat::PF_ETC2_R11_EAC].Supported;
  supportedFormats.ETC2_EAC_RG11 =
      GPixelFormats[EPixelFormat::PF_ETC2_RG11_EAC].Supported;

  options.contentOptions.ktx2TranscodeTargets =
      CesiumGltf::Ktx2TranscodeTargets(supportedFormats, false);

  switch (this->TilesetSource) {
  case ETilesetSource::FromUrl:
    UE_LOG(LogCesium, Log, TEXT("Loading tileset from URL %s"), *this->Url);
    this->_pTileset = MakeUnique<Cesium3DTilesSelection::Tileset>(
        externals,
        TCHAR_TO_UTF8(*this->Url),
        options);
    break;
  case ETilesetSource::FromCesiumIon:
    UE_LOG(
        LogCesium,
        Log,
        TEXT("Loading tileset for asset ID %d"),
        this->IonAssetID);
    FString token =
        this->IonAccessToken.IsEmpty()
            ? GetDefault<UCesiumRuntimeSettings>()->DefaultIonAccessToken
            : this->IonAccessToken;
    if (!IonAssetEndpointUrl.IsEmpty()) {
      this->_pTileset = MakeUnique<Cesium3DTilesSelection::Tileset>(
          externals,
          static_cast<uint32_t>(this->IonAssetID),
          TCHAR_TO_UTF8(*token),
          options,
          TCHAR_TO_UTF8(*IonAssetEndpointUrl));
    } else {
      this->_pTileset = MakeUnique<Cesium3DTilesSelection::Tileset>(
          externals,
          static_cast<uint32_t>(this->IonAssetID),
          TCHAR_TO_UTF8(*token),
          options);
    }
    break;
  }

  for (UCesiumRasterOverlay* pOverlay : rasterOverlays) {
    if (pOverlay->IsActive()) {
      pOverlay->AddToTileset();
    }
  }

  switch (this->TilesetSource) {
  case ETilesetSource::FromUrl:
    UE_LOG(
        LogCesium,
        Log,
        TEXT("Loading tileset from URL %s done"),
        *this->Url);
    break;
  case ETilesetSource::FromCesiumIon:
    UE_LOG(
        LogCesium,
        Log,
        TEXT("Loading tileset for asset ID %d done"),
        this->IonAssetID);
    break;
  }

  switch (ApplyDpiScaling) {
  case (EApplyDpiScaling::UseProjectDefault):
    _scaleUsingDPI =
        GetDefault<UCesiumRuntimeSettings>()->ScaleLevelOfDetailByDPI;
    break;
  case (EApplyDpiScaling::Yes):
    _scaleUsingDPI = true;
    break;
  case (EApplyDpiScaling::No):
    _scaleUsingDPI = false;
    break;
  default:
    _scaleUsingDPI = true;
  }
}

void ACesium3DTileset::DestroyTileset() {
  if (this->_cesiumViewExtension) {
    this->_cesiumViewExtension = nullptr;
  }

  switch (this->TilesetSource) {
  case ETilesetSource::FromUrl:
    UE_LOG(
        LogCesium,
        Verbose,
        TEXT("Destroying tileset from URL %s"),
        *this->Url);
    break;
  case ETilesetSource::FromCesiumIon:
    UE_LOG(
        LogCesium,
        Verbose,
        TEXT("Destroying tileset for asset ID %d"),
        this->IonAssetID);
    break;
  }

  // The way CesiumRasterOverlay::add is currently implemented, destroying the
  // tileset without removing overlays will make it impossible to add it again
  // once a new tileset is created (e.g. when switching between terrain
  // assets)
  TArray<UCesiumRasterOverlay*> rasterOverlays;
  this->GetComponents<UCesiumRasterOverlay>(rasterOverlays);
  for (UCesiumRasterOverlay* pOverlay : rasterOverlays) {
    if (pOverlay->IsActive()) {
      pOverlay->RemoveFromTileset();
    }
  }

  if (!this->_pTileset) {
    return;
  }

  // Don't allow this Cesium3DTileset to be fully destroyed until
  // any cesium-native Tilesets it created have wrapped up any async
  // operations in progress and have been fully destroyed.
  // See IsReadyForFinishDestroy.
  ++this->_tilesetsBeingDestroyed;
  this->_pTileset->getAsyncDestructionCompleteEvent().thenInMainThread(
      [this]() { --this->_tilesetsBeingDestroyed; });
  this->_pTileset.Reset();

  switch (this->TilesetSource) {
  case ETilesetSource::FromUrl:
    UE_LOG(
        LogCesium,
        Verbose,
        TEXT("Destroying tileset from URL %s done"),
        *this->Url);
    break;
  case ETilesetSource::FromCesiumIon:
    UE_LOG(
        LogCesium,
        Verbose,
        TEXT("Destroying tileset for asset ID %d done"),
        this->IonAssetID);
    break;
  }
}

std::vector<FCesiumCamera> ACesium3DTileset::GetCameras() const {
  TRACE_CPUPROFILER_EVENT_SCOPE(Cesium::CollectCameras)
  std::vector<FCesiumCamera> cameras = this->GetPlayerCameras();

  std::vector<FCesiumCamera> sceneCaptures = this->GetSceneCaptures();
  cameras.insert(
      cameras.end(),
      std::make_move_iterator(sceneCaptures.begin()),
      std::make_move_iterator(sceneCaptures.end()));

#if WITH_EDITOR
  std::vector<FCesiumCamera> editorCameras = this->GetEditorCameras();
  cameras.insert(
      cameras.end(),
      std::make_move_iterator(editorCameras.begin()),
      std::make_move_iterator(editorCameras.end()));
#endif

  ACesiumCameraManager* pCameraManager = this->ResolvedCameraManager;
  if (pCameraManager) {
    const TMap<int32, FCesiumCamera>& extraCameras =
        pCameraManager->GetCameras();
    cameras.reserve(cameras.size() + extraCameras.Num());
    for (auto cameraIt : extraCameras) {
      cameras.push_back(cameraIt.Value);
    }
  }

  return cameras;
}

std::vector<FCesiumCamera> ACesium3DTileset::GetPlayerCameras() const {
  UWorld* pWorld = this->GetWorld();
  if (!pWorld) {
    return {};
  }

  double worldToMeters = 100.0;
  AWorldSettings* pWorldSettings = pWorld->GetWorldSettings();
  if (pWorldSettings) {
    worldToMeters = pWorldSettings->WorldToMeters;
  }

  TSharedPtr<IStereoRendering, ESPMode::ThreadSafe> pStereoRendering = nullptr;
  if (GEngine) {
    pStereoRendering = GEngine->StereoRenderingDevice;
  }

  bool useStereoRendering = false;
  if (pStereoRendering && pStereoRendering->IsStereoEnabled()) {
    useStereoRendering = true;
  }

  std::vector<FCesiumCamera> cameras;
  cameras.reserve(pWorld->GetNumPlayerControllers());

  for (auto playerControllerIt = pWorld->GetPlayerControllerIterator();
       playerControllerIt;
       playerControllerIt++) {

    const TWeakObjectPtr<APlayerController> pPlayerController =
        *playerControllerIt;
    if (pPlayerController == nullptr) {
      continue;
    }

    const APlayerCameraManager* pPlayerCameraManager =
        pPlayerController->PlayerCameraManager;

    if (!pPlayerCameraManager) {
      continue;
    }

    double fov = pPlayerCameraManager->GetFOVAngle();

    FVector location;
    FRotator rotation;
    pPlayerController->GetPlayerViewPoint(location, rotation);

    int32 sizeX, sizeY;
    pPlayerController->GetViewportSize(sizeX, sizeY);
    if (sizeX < 1 || sizeY < 1) {
      continue;
    }

    float dpiScalingFactor = 1.0f;
    if (this->_scaleUsingDPI) {
      ULocalPlayer* LocPlayer = Cast<ULocalPlayer>(pPlayerController->Player);
      if (LocPlayer && LocPlayer->ViewportClient) {
        dpiScalingFactor = LocPlayer->ViewportClient->GetDPIScale();
      }
    }

    if (useStereoRendering) {
#if ENGINE_MAJOR_VERSION >= 5
      const auto leftEye = EStereoscopicEye::eSSE_LEFT_EYE;
      const auto rightEye = EStereoscopicEye::eSSE_RIGHT_EYE;
#else
      const auto leftEye = EStereoscopicPass::eSSP_LEFT_EYE;
      const auto rightEye = EStereoscopicPass::eSSP_RIGHT_EYE;
#endif

      uint32 stereoLeftSizeX = static_cast<uint32>(sizeX);
      uint32 stereoLeftSizeY = static_cast<uint32>(sizeY);
      uint32 stereoRightSizeX = static_cast<uint32>(sizeX);
      uint32 stereoRightSizeY = static_cast<uint32>(sizeY);
      if (useStereoRendering) {
        int32 _x;
        int32 _y;

        pStereoRendering
            ->AdjustViewRect(leftEye, _x, _y, stereoLeftSizeX, stereoLeftSizeY);

        pStereoRendering->AdjustViewRect(
            rightEye,
            _x,
            _y,
            stereoRightSizeX,
            stereoRightSizeY);
      }

      FVector2D stereoLeftSize(stereoLeftSizeX, stereoLeftSizeY);
      FVector2D stereoRightSize(stereoRightSizeX, stereoRightSizeY);

      if (stereoLeftSize.X >= 1.0 && stereoLeftSize.Y >= 1.0) {
        FVector leftEyeLocation = location;
        FRotator leftEyeRotation = rotation;
        pStereoRendering->CalculateStereoViewOffset(
            leftEye,
            leftEyeRotation,
            worldToMeters,
            leftEyeLocation);

        FMatrix projection =
            pStereoRendering->GetStereoProjectionMatrix(leftEye);

        // TODO: consider assymetric frustums using 4 fovs
        CesiumReal one_over_tan_half_hfov = projection.M[0][0];

        CesiumReal hfov =
            glm::degrees(2.0 * glm::atan(1.0 / one_over_tan_half_hfov));

        cameras.emplace_back(
            stereoLeftSize,
            leftEyeLocation,
            leftEyeRotation,
            hfov);
      }

      if (stereoRightSize.X >= 1.0 && stereoRightSize.Y >= 1.0) {
        FVector rightEyeLocation = location;
        FRotator rightEyeRotation = rotation;
        pStereoRendering->CalculateStereoViewOffset(
            rightEye,
            rightEyeRotation,
            worldToMeters,
            rightEyeLocation);

        FMatrix projection =
            pStereoRendering->GetStereoProjectionMatrix(rightEye);

        CesiumReal one_over_tan_half_hfov = projection.M[0][0];

        CesiumReal hfov =
            glm::degrees(2.0f * glm::atan(1.0f / one_over_tan_half_hfov));

        cameras.emplace_back(
            stereoRightSize,
            rightEyeLocation,
            rightEyeRotation,
            hfov);
      }
    } else {
      cameras.emplace_back(
          FVector2D(sizeX / dpiScalingFactor, sizeY / dpiScalingFactor),
          location,
          rotation,
          fov);
    }
  }

  return cameras;
}

std::vector<FCesiumCamera> ACesium3DTileset::GetSceneCaptures() const {
  // TODO: really USceneCaptureComponent2D can be attached to any actor, is it
  // worth searching every actor? Might it be better to provide an interface
  // where users can volunteer cameras to be used with the tile selection as
  // needed?
  TArray<AActor*> sceneCaptures;
  static TSubclassOf<ASceneCapture2D> SceneCapture2D =
      ASceneCapture2D::StaticClass();
  UGameplayStatics::GetAllActorsOfClass(this, SceneCapture2D, sceneCaptures);

  std::vector<FCesiumCamera> cameras;
  cameras.reserve(sceneCaptures.Num());

  for (AActor* pActor : sceneCaptures) {
    ASceneCapture2D* pSceneCapture = static_cast<ASceneCapture2D*>(pActor);
    if (!pSceneCapture) {
      continue;
    }

    USceneCaptureComponent2D* pSceneCaptureComponent =
        pSceneCapture->GetCaptureComponent2D();
    if (!pSceneCaptureComponent) {
      continue;
    }

    if (pSceneCaptureComponent->ProjectionType !=
        ECameraProjectionMode::Type::Perspective) {
      continue;
    }

    UTextureRenderTarget2D* pRenderTarget =
        pSceneCaptureComponent->TextureTarget;
    if (!pRenderTarget) {
      continue;
    }

    FVector2D renderTargetSize(pRenderTarget->SizeX, pRenderTarget->SizeY);
    if (renderTargetSize.X < 1.0 || renderTargetSize.Y < 1.0) {
      continue;
    }

    FVector captureLocation = pSceneCaptureComponent->GetComponentLocation();
    FRotator captureRotation = pSceneCaptureComponent->GetComponentRotation();
    double captureFov = pSceneCaptureComponent->FOVAngle;

    cameras.emplace_back(
        renderTargetSize,
        captureLocation,
        captureRotation,
        captureFov);
  }

  return cameras;
}

/*static*/ Cesium3DTilesSelection::ViewState
ACesium3DTileset::CreateViewStateFromViewParameters(
    const FCesiumCamera& camera,
    const glm::dmat4& unrealWorldToTileset) {

  double horizontalFieldOfView =
      FMath::DegreesToRadians(camera.FieldOfViewDegrees);

  double actualAspectRatio;
  glm::dvec2 size(camera.ViewportSize.X, camera.ViewportSize.Y);

  if (camera.OverrideAspectRatio != 0.0f) {
    // Use aspect ratio and recompute effective viewport size after black bars
    // are added.
    actualAspectRatio = camera.OverrideAspectRatio;
    double computedX = actualAspectRatio * camera.ViewportSize.Y;
    double computedY = camera.ViewportSize.Y / actualAspectRatio;

    double barWidth = camera.ViewportSize.X - computedX;
    double barHeight = camera.ViewportSize.Y - computedY;

    if (barWidth > 0.0 && barWidth > barHeight) {
      // Black bars on the sides
      size.x = computedX;
    } else if (barHeight > 0.0 && barHeight > barWidth) {
      // Black bars on the top and bottom
      size.y = computedY;
    }
  } else {
    actualAspectRatio = camera.ViewportSize.X / camera.ViewportSize.Y;
  }

  double verticalFieldOfView =
      atan(tan(horizontalFieldOfView * 0.5) / actualAspectRatio) * 2.0;

  FVector direction = camera.Rotation.RotateVector(FVector(1.0f, 0.0f, 0.0f));
  FVector up = camera.Rotation.RotateVector(FVector(0.0f, 0.0f, 1.0f));

  glm::dvec3 tilesetCameraLocation = glm::dvec3(
      unrealWorldToTileset *
      glm::dvec4(camera.Location.X, camera.Location.Y, camera.Location.Z, 1.0));
  glm::dvec3 tilesetCameraFront = glm::normalize(glm::dvec3(
      unrealWorldToTileset *
      glm::dvec4(direction.X, direction.Y, direction.Z, 0.0)));
  glm::dvec3 tilesetCameraUp = glm::normalize(
      glm::dvec3(unrealWorldToTileset * glm::dvec4(up.X, up.Y, up.Z, 0.0)));

  return Cesium3DTilesSelection::ViewState::create(
      tilesetCameraLocation,
      tilesetCameraFront,
      tilesetCameraUp,
      size,
      horizontalFieldOfView,
      verticalFieldOfView);
}

#if WITH_EDITOR
std::vector<FCesiumCamera> ACesium3DTileset::GetEditorCameras() const {
  if (!GEditor) {
    return {};
  }

  UWorld* pWorld = this->GetWorld();
  if (!IsValid(pWorld)) {
    return {};
  }

  // Do not include editor cameras when running in a game world (which includes
  // Play-in-Editor)
  if (pWorld->IsGameWorld()) {
    return {};
  }

  const TArray<FEditorViewportClient*>& viewportClients =
      GEditor->GetAllViewportClients();

  std::vector<FCesiumCamera> cameras;
  cameras.reserve(viewportClients.Num());

  for (FEditorViewportClient* pEditorViewportClient : viewportClients) {
    if (!pEditorViewportClient) {
      continue;
    }

    if (!pEditorViewportClient->IsVisible() ||
        !pEditorViewportClient->IsRealtime() ||
        !pEditorViewportClient->IsPerspective()) {
      continue;
    }

    FRotator rotation;
    if (pEditorViewportClient->bUsingOrbitCamera) {
      rotation = (pEditorViewportClient->GetLookAtLocation() -
                  pEditorViewportClient->GetViewLocation())
                     .Rotation();
    } else {
      rotation = pEditorViewportClient->GetViewRotation();
    }

    const FVector& location = pEditorViewportClient->GetViewLocation();
    double fov = pEditorViewportClient->ViewFOV;
    FIntPoint offset;
    FIntPoint size;
    pEditorViewportClient->GetViewportDimensions(offset, size);

    if (size.X < 1 || size.Y < 1) {
      continue;
    }

    if (this->_scaleUsingDPI) {
      float dpiScalingFactor = pEditorViewportClient->GetDPIScale();
      size.X = static_cast<float>(size.X) / dpiScalingFactor;
      size.Y = static_cast<float>(size.Y) / dpiScalingFactor;
    }

    if (pEditorViewportClient->IsAspectRatioConstrained()) {
      cameras.emplace_back(
          size,
          location,
          rotation,
          fov,
          pEditorViewportClient->AspectRatio);
    } else {
      cameras.emplace_back(size, location, rotation, fov);
    }
  }

  return cameras;
}
#endif

bool ACesium3DTileset::ShouldTickIfViewportsOnly() const {
  return this->UpdateInEditor;
}

namespace {

PRAGMA_DISABLE_DEPRECATION_WARNINGS

/**
 * @brief Check if the given tile is contained in one of the given exclusion
 * zones.
 *
 * TODO Add details here what that means
 * Old comment:
 * Consider Exclusion zone to drop this tile... Ideally, should be
 * considered in Cesium3DTilesSelection::ViewState to avoid loading the tile
 * first...
 *
 * @param exclusionZones The exclusion zones
 * @param tile The tile
 * @return The result of the test
 */
bool isInExclusionZone(
    const TArray<FCesiumExclusionZone>& exclusionZones,
    Cesium3DTilesSelection::Tile const* tile) {
  if (exclusionZones.Num() == 0) {
    return false;
  }
  // Apparently, only tiles with bounding REGIONS are
  // checked for the exclusion...
  const CesiumGeospatial::BoundingRegion* pRegion =
      std::get_if<CesiumGeospatial::BoundingRegion>(&tile->getBoundingVolume());
  if (!pRegion) {
    return false;
  }
  for (FCesiumExclusionZone ExclusionZone : exclusionZones) {
    CesiumGeospatial::GlobeRectangle cgExclusionZone =
        CesiumGeospatial::GlobeRectangle::fromDegrees(
            ExclusionZone.West,
            ExclusionZone.South,
            ExclusionZone.East,
            ExclusionZone.North);
    if (cgExclusionZone.computeIntersection(pRegion->getRectangle())) {
      return true;
    }
  }
  return false;
}

PRAGMA_ENABLE_DEPRECATION_WARNINGS

void removeVisibleTilesFromList(
    std::vector<Cesium3DTilesSelection::Tile*>& list,
    const std::vector<Cesium3DTilesSelection::Tile*>& visibleTiles) {
  if (list.empty()) {
    return;
  }

  for (Cesium3DTilesSelection::Tile* pTile : visibleTiles) {
    auto it = std::find(list.begin(), list.end(), pTile);
    if (it != list.end()) {
      list.erase(it);
    }
  }
}

/**
 * @brief Hides the visual representations of the given tiles.
 *
 * The visual representations (i.e. the `getRendererResources` of the
 * tiles) are assumed to be `UCesiumGltfComponent` instances that
 * are made invisible by this call.
 *
 * @param tiles The tiles to hide
 */
void hideTiles(const std::vector<Cesium3DTilesSelection::Tile*>& tiles) {
  TRACE_CPUPROFILER_EVENT_SCOPE(Cesium::HideTiles)
  for (Cesium3DTilesSelection::Tile* pTile : tiles) {
    if (pTile->getState() != Cesium3DTilesSelection::TileLoadState::Done) {
      continue;
    }

    const Cesium3DTilesSelection::TileContent& content = pTile->getContent();
    const Cesium3DTilesSelection::TileRenderContent* pRenderContent =
        content.getRenderContent();
    if (!pRenderContent) {
      continue;
    }

    UCesiumGltfComponent* Gltf = static_cast<UCesiumGltfComponent*>(
        pRenderContent->getRenderResources());
    if (Gltf && Gltf->IsVisible()) {
      TRACE_CPUPROFILER_EVENT_SCOPE(Cesium::SetVisibilityFalse)
      Gltf->SetVisibility(false, true);
    } else {
      // TODO: why is this happening?
      UE_LOG(
          LogCesium,
          Verbose,
          TEXT("Tile to no longer render does not have a visible Gltf"));
    }
  }
}

/**
 * @brief Removes collision for tiles that have been removed from the render
 * list. This includes tiles that are fading out.
 */
void removeCollisionForTiles(
    const std::unordered_set<Cesium3DTilesSelection::Tile*>& tiles) {
  TRACE_CPUPROFILER_EVENT_SCOPE(Cesium::RemoveCollisionForTiles)
  for (Cesium3DTilesSelection::Tile* pTile : tiles) {
    if (pTile->getState() != Cesium3DTilesSelection::TileLoadState::Done) {
      continue;
    }

    const Cesium3DTilesSelection::TileContent& content = pTile->getContent();
    const Cesium3DTilesSelection::TileRenderContent* pRenderContent =
        content.getRenderContent();
    if (!pRenderContent) {
      continue;
    }

    UCesiumGltfComponent* Gltf = static_cast<UCesiumGltfComponent*>(
        pRenderContent->getRenderResources());
    if (Gltf) {
      TRACE_CPUPROFILER_EVENT_SCOPE(Cesium::SetCollisionDisabled)
      Gltf->SetCollisionEnabled(ECollisionEnabled::NoCollision);
    }
  }
}

/**
 * @brief Applies the actor collision settings for a newly created glTF
 * component
 *
 * TODO Add details here what that means
 * @param BodyInstance ...
 * @param Gltf ...
 */
void applyActorCollisionSettings(
    const FBodyInstance& BodyInstance,
    UCesiumGltfComponent* Gltf) {
  TRACE_CPUPROFILER_EVENT_SCOPE(Cesium::ApplyActorCollisionSettings)

  const TArray<USceneComponent*>& ChildrenComponents =
      Gltf->GetAttachChildren();

  for (USceneComponent* ChildComponent : ChildrenComponents) {
    UCesiumGltfPrimitiveComponent* PrimitiveComponent =
        Cast<UCesiumGltfPrimitiveComponent>(ChildComponent);
    if (PrimitiveComponent != nullptr) {
      if (PrimitiveComponent->GetCollisionObjectType() !=
          BodyInstance.GetObjectType()) {
        PrimitiveComponent->SetCollisionObjectType(
            BodyInstance.GetObjectType());
      }
      const UEnum* ChannelEnum = StaticEnum<ECollisionChannel>();
      if (ChannelEnum) {
        FCollisionResponseContainer responseContainer =
            BodyInstance.GetResponseToChannels();
        PrimitiveComponent->SetCollisionResponseToChannels(responseContainer);
      }
    }
  }
}
} // namespace

void ACesium3DTileset::updateTilesetOptionsFromProperties() {
  Cesium3DTilesSelection::TilesetOptions& options =
      this->_pTileset->getOptions();
  options.maximumScreenSpaceError =
      static_cast<double>(this->MaximumScreenSpaceError);
  options.maximumCachedBytes = this->MaximumCachedBytes;
  options.preloadAncestors = this->PreloadAncestors;
  options.preloadSiblings = this->PreloadSiblings;
  options.forbidHoles = this->ForbidHoles;
  options.maximumSimultaneousTileLoads = this->MaximumSimultaneousTileLoads;
  options.loadingDescendantLimit = this->LoadingDescendantLimit;
  options.enableFrustumCulling = this->EnableFrustumCulling;
  options.enableOcclusionCulling =
      GetDefault<UCesiumRuntimeSettings>()
          ->EnableExperimentalOcclusionCullingFeature &&
      this->EnableOcclusionCulling;
  options.showCreditsOnScreen = this->ShowCreditsOnScreen;

  options.delayRefinementForOcclusion = this->DelayRefinementForOcclusion;
  options.enableFogCulling = this->EnableFogCulling;
  options.enforceCulledScreenSpaceError = this->EnforceCulledScreenSpaceError;
  options.culledScreenSpaceError =
      static_cast<double>(this->CulledScreenSpaceError);
  options.enableLodTransitionPeriod = this->UseLodTransitions;
  options.lodTransitionLength = this->LodTransitionLength;
  // options.kickDescendantsWhileFadingIn = false;
}

void ACesium3DTileset::updateLastViewUpdateResultState(
    const Cesium3DTilesSelection::ViewUpdateResult& result) {
  TRACE_CPUPROFILER_EVENT_SCOPE(Cesium::updateLastViewUpdateResultState)

  if (!this->LogSelectionStats) {
    return;
  }

  if (result.tilesToRenderThisFrame.size() != this->_lastTilesRendered ||
      result.workerThreadTileLoadQueueLength !=
          this->_lastWorkerThreadTileLoadQueueLength ||
      result.mainThreadTileLoadQueueLength !=
          this->_lastMainThreadTileLoadQueueLength ||
      result.tilesVisited != this->_lastTilesVisited ||
      result.culledTilesVisited != this->_lastCulledTilesVisited ||
      result.tilesCulled != this->_lastTilesCulled ||
      result.tilesOccluded != this->_lastTilesOccluded ||
      result.tilesWaitingForOcclusionResults !=
          this->_lastTilesWaitingForOcclusionResults ||
      result.maxDepthVisited != this->_lastMaxDepthVisited) {

    this->_lastTilesRendered = result.tilesToRenderThisFrame.size();
    this->_lastWorkerThreadTileLoadQueueLength =
        result.workerThreadTileLoadQueueLength;
    this->_lastMainThreadTileLoadQueueLength =
        result.mainThreadTileLoadQueueLength;

    this->_lastTilesVisited = result.tilesVisited;
    this->_lastCulledTilesVisited = result.culledTilesVisited;
    this->_lastTilesCulled = result.tilesCulled;
    this->_lastTilesOccluded = result.tilesOccluded;
    this->_lastTilesWaitingForOcclusionResults =
        result.tilesWaitingForOcclusionResults;
    this->_lastMaxDepthVisited = result.maxDepthVisited;

    UE_LOG(
        LogCesium,
        Display,
        TEXT(
            "%s: %d ms, Visited %d, Culled Visited %d, Rendered %d, Culled %d, Occluded %d, Waiting For Occlusion Results %d, Max Depth Visited: %d, Loading-Worker %d, Loading-Main %d, Loaded tiles %g%%"),
        *this->GetName(),
        (std::chrono::high_resolution_clock::now() - this->_startTime).count() /
            1000000,
        result.tilesVisited,
        result.culledTilesVisited,
        result.tilesToRenderThisFrame.size(),
        result.tilesCulled,
        result.tilesOccluded,
        result.tilesWaitingForOcclusionResults,
        result.maxDepthVisited,
        result.workerThreadTileLoadQueueLength,
        result.mainThreadTileLoadQueueLength,
        this->LoadProgress);
  }
}

void ACesium3DTileset::showTilesToRender(
    const std::vector<Cesium3DTilesSelection::Tile*>& tiles) {
  TRACE_CPUPROFILER_EVENT_SCOPE(Cesium::ShowTilesToRender)

  for (Cesium3DTilesSelection::Tile* pTile : tiles) {
    if (pTile->getState() != Cesium3DTilesSelection::TileLoadState::Done) {
      continue;
    }

    PRAGMA_DISABLE_DEPRECATION_WARNINGS
    if (isInExclusionZone(ExclusionZones_DEPRECATED, pTile)) {
      continue;
    }
    PRAGMA_ENABLE_DEPRECATION_WARNINGS

    // That looks like some reeeally entertaining debug session...:
    // const Cesium3DTilesSelection::TileID& id = pTile->getTileID();
    // const CesiumGeometry::QuadtreeTileID* pQuadtreeID =
    // std::get_if<CesiumGeometry::QuadtreeTileID>(&id); if (!pQuadtreeID ||
    // pQuadtreeID->level != 14 || pQuadtreeID->x != 5503 || pQuadtreeID->y !=
    // 11626) { 	continue;
    //}

    const Cesium3DTilesSelection::TileContent& content = pTile->getContent();
    const Cesium3DTilesSelection::TileRenderContent* pRenderContent =
        content.getRenderContent();
    if (!pRenderContent) {
      continue;
    }

    UCesiumGltfComponent* Gltf = static_cast<UCesiumGltfComponent*>(
        pRenderContent->getRenderResources());
    if (!Gltf) {
      // When a tile does not have render resources (i.e. a glTF), then
      // the resources either have not yet been loaded or prepared,
      // or the tile is from an external tileset and does not directly
      // own renderable content. In both cases, the tile is ignored here.
      continue;
    }

    applyActorCollisionSettings(BodyInstance, Gltf);

    if (Gltf->GetAttachParent() == nullptr) {

      // The AttachToComponent method is ridiculously complex,
      // so print a warning if attaching fails for some reason
      bool attached = Gltf->AttachToComponent(
          this->RootComponent,
          FAttachmentTransformRules::KeepRelativeTransform);
      if (!attached) {
        FString tileIdString(
            Cesium3DTilesSelection::TileIdUtilities::createTileIdString(
                pTile->getTileID())
                .c_str());
        UE_LOG(
            LogCesium,
            Warning,
            TEXT("Tile %s could not be attached to root"),
            *tileIdString);
      }
    }

    if (!Gltf->IsVisible()) {
      TRACE_CPUPROFILER_EVENT_SCOPE(Cesium::SetVisibilityTrue)
      Gltf->SetVisibility(true, true);
    }

    {
      TRACE_CPUPROFILER_EVENT_SCOPE(Cesium::SetCollisionEnabled)
      Gltf->SetCollisionEnabled(ECollisionEnabled::QueryAndPhysics);
    }
  }
}

static void updateTileFade(Cesium3DTilesSelection::Tile* pTile, bool fadingIn) {
  if (!pTile || !pTile->getContent().isRenderContent()) {
    return;
  }

  if (pTile->getState() != Cesium3DTilesSelection::TileLoadState::Done) {
    return;
  }

  const Cesium3DTilesSelection::TileContent& content = pTile->getContent();
  const Cesium3DTilesSelection::TileRenderContent* pRenderContent =
      content.getRenderContent();
  if (!pRenderContent) {
    return;
  }

  UCesiumGltfComponent* pGltf = reinterpret_cast<UCesiumGltfComponent*>(
      pRenderContent->getRenderResources());
  if (!pGltf) {
    return;
  }

  float percentage =
      pTile->getContent().getRenderContent()->getLodTransitionFadePercentage();

  pGltf->UpdateFade(percentage, fadingIn);
}

// Called every frame
void ACesium3DTileset::Tick(float DeltaTime) {
  TRACE_CPUPROFILER_EVENT_SCOPE(Cesium::TilesetTick)

  Super::Tick(DeltaTime);

  this->ResolveGeoreference();
  this->ResolveCameraManager();
  this->ResolveCreditSystem();

  UCesium3DTilesetRoot* pRoot = Cast<UCesium3DTilesetRoot>(this->RootComponent);
  if (!pRoot) {
    return;
  }

  if (this->SuspendUpdate) {
    return;
  }

  if (!this->_pTileset) {
    LoadTileset();

    // In the unlikely event that we _still_ don't have a tileset, stop here so
    // we don't crash below. This shouldn't happen.
    if (!this->_pTileset) {
      assert(false);
      return;
    }
  }

  if (this->BoundingVolumePoolComponent && this->_cesiumViewExtension) {
    TRACE_CPUPROFILER_EVENT_SCOPE(Cesium::UpdateOcclusion)
    const TArray<USceneComponent*>& children =
        this->BoundingVolumePoolComponent->GetAttachChildren();
    for (USceneComponent* pChild : children) {
      UCesiumBoundingVolumeComponent* pBoundingVolume =
          Cast<UCesiumBoundingVolumeComponent>(pChild);

      if (!pBoundingVolume) {
        continue;
      }

      pBoundingVolume->UpdateOcclusion(*this->_cesiumViewExtension.Get());
    }
  }

  updateTilesetOptionsFromProperties();

  std::vector<FCesiumCamera> cameras = this->GetCameras();
  if (cameras.empty()) {
    return;
  }

  glm::dmat4 unrealWorldToTileset = glm::affineInverse(
      this->GetCesiumTilesetToUnrealRelativeWorldTransform());

  std::vector<Cesium3DTilesSelection::ViewState> frustums;
  for (const FCesiumCamera& camera : cameras) {
    frustums.push_back(
        CreateViewStateFromViewParameters(camera, unrealWorldToTileset));
  }

  const Cesium3DTilesSelection::ViewUpdateResult& result =
      this->_captureMovieMode
          ? this->_pTileset->updateViewOffline(frustums)
          : this->_pTileset->updateView(frustums, DeltaTime);
  updateLastViewUpdateResultState(result);
  this->UpdateLoadStatus();

  removeCollisionForTiles(result.tilesFadingOut);

  removeVisibleTilesFromList(
      _tilesToHideNextFrame,
      result.tilesToRenderThisFrame);
  hideTiles(_tilesToHideNextFrame);

  _tilesToHideNextFrame.clear();
  for (Cesium3DTilesSelection::Tile* pTile : result.tilesFadingOut) {
    Cesium3DTilesSelection::TileRenderContent* pRenderContent =
        pTile->getContent().getRenderContent();
    if (!this->UseLodTransitions ||
        (pRenderContent &&
         pRenderContent->getLodTransitionFadePercentage() >= 1.0f)) {
      _tilesToHideNextFrame.push_back(pTile);
    }
  }

  showTilesToRender(result.tilesToRenderThisFrame);

  if (this->UseLodTransitions) {
    TRACE_CPUPROFILER_EVENT_SCOPE(Cesium::UpdateTileFades)

    for (Cesium3DTilesSelection::Tile* pTile : result.tilesToRenderThisFrame) {
      updateTileFade(pTile, true);
    }

    for (Cesium3DTilesSelection::Tile* pTile : result.tilesFadingOut) {
      updateTileFade(pTile, false);
    }
  }
}

void ACesium3DTileset::EndPlay(const EEndPlayReason::Type EndPlayReason) {
  this->DestroyTileset();
  AActor::EndPlay(EndPlayReason);
}

void ACesium3DTileset::PostLoad() {
  BodyInstance.FixupData(this); // We need to call this one after Loading the
                                // actor to have correct BodyInstance values.

  Super::PostLoad();
}

void ACesium3DTileset::Serialize(FArchive& Ar) {
  Super::Serialize(Ar);

  Ar.UsingCustomVersion(FCesiumCustomVersion::GUID);

  const int32 CesiumVersion = Ar.CustomVer(FCesiumCustomVersion::GUID);

  if (CesiumVersion < FCesiumCustomVersion::TilesetExplicitSource) {
    // In previous versions, the tileset source was inferred from the presence
    // of a non-empty URL property, rather than being explicitly specified.
    if (this->Url.Len() > 0) {
      this->TilesetSource = ETilesetSource::FromUrl;
    } else {
      this->TilesetSource = ETilesetSource::FromCesiumIon;
    }
  }
}

#if WITH_EDITOR
void ACesium3DTileset::PostEditChangeProperty(
    FPropertyChangedEvent& PropertyChangedEvent) {
  Super::PostEditChangeProperty(PropertyChangedEvent);

  if (!PropertyChangedEvent.Property) {
    return;
  }

  FName PropName = PropertyChangedEvent.Property->GetFName();
  FString PropNameAsString = PropertyChangedEvent.Property->GetName();

  if (PropName == GET_MEMBER_NAME_CHECKED(ACesium3DTileset, TilesetSource) ||
      PropName == GET_MEMBER_NAME_CHECKED(ACesium3DTileset, Url) ||
      PropName == GET_MEMBER_NAME_CHECKED(ACesium3DTileset, IonAssetID) ||
      PropName == GET_MEMBER_NAME_CHECKED(ACesium3DTileset, IonAccessToken) ||
      PropName ==
          GET_MEMBER_NAME_CHECKED(ACesium3DTileset, IonAssetEndpointUrl) ||
      PropName ==
          GET_MEMBER_NAME_CHECKED(ACesium3DTileset, CreatePhysicsMeshes) ||
      PropName ==
          GET_MEMBER_NAME_CHECKED(ACesium3DTileset, CreateNavCollision) ||
      PropName ==
          GET_MEMBER_NAME_CHECKED(ACesium3DTileset, AlwaysIncludeTangents) ||
      PropName ==
          GET_MEMBER_NAME_CHECKED(ACesium3DTileset, GenerateSmoothNormals) ||
      PropName == GET_MEMBER_NAME_CHECKED(ACesium3DTileset, EnableWaterMask) ||
      PropName ==
          GET_MEMBER_NAME_CHECKED(ACesium3DTileset, IgnoreKhrMaterialsUnlit) ||
      PropName == GET_MEMBER_NAME_CHECKED(ACesium3DTileset, Material) ||
      PropName ==
          GET_MEMBER_NAME_CHECKED(ACesium3DTileset, TranslucentMaterial) ||
      PropName == GET_MEMBER_NAME_CHECKED(ACesium3DTileset, WaterMaterial) ||
      PropName == GET_MEMBER_NAME_CHECKED(ACesium3DTileset, ApplyDpiScaling) ||
      PropName ==
          GET_MEMBER_NAME_CHECKED(ACesium3DTileset, EnableOcclusionCulling) ||
      PropName ==
          GET_MEMBER_NAME_CHECKED(ACesium3DTileset, UseLodTransitions) ||
      PropName == GET_MEMBER_NAME_CHECKED(ACesium3DTileset, Mobility) ||
      PropName ==
          GET_MEMBER_NAME_CHECKED(ACesium3DTileset, ShowCreditsOnScreen) ||
      // For properties nested in structs, GET_MEMBER_NAME_CHECKED will prefix
      // with the struct name, so just do a manual string comparison.
      PropNameAsString == TEXT("RenderCustomDepth") ||
      PropNameAsString == TEXT("CustomDepthStencilValue") ||
      PropNameAsString == TEXT("CustomDepthStencilWriteMask")) {
    this->DestroyTileset();
  } else if (
      PropName == GET_MEMBER_NAME_CHECKED(ACesium3DTileset, Georeference)) {
    this->InvalidateResolvedGeoreference();
  } else if (
      PropName == GET_MEMBER_NAME_CHECKED(ACesium3DTileset, CreditSystem)) {
    this->InvalidateResolvedCreditSystem();
  } else if (
      PropName ==
      GET_MEMBER_NAME_CHECKED(ACesium3DTileset, MaximumScreenSpaceError)) {
    TArray<UCesiumRasterOverlay*> rasterOverlays;
    this->GetComponents<UCesiumRasterOverlay>(rasterOverlays);

    for (UCesiumRasterOverlay* pOverlay : rasterOverlays) {
      pOverlay->Refresh();
    }

    // Maximum Screen Space Error can affect how attenuated points are rendered,
    // so propagate the new value to the render proxies for this tileset.
    FCesiumGltfPointsSceneProxyUpdater::UpdateSettingsInProxies(this);
  }
}

void ACesium3DTileset::PostEditChangeChainProperty(
    FPropertyChangedChainEvent& PropertyChangedChainEvent) {
  Super::PostEditChangeChainProperty(PropertyChangedChainEvent);

  if (!PropertyChangedChainEvent.Property ||
      PropertyChangedChainEvent.PropertyChain.IsEmpty()) {
    return;
  }

  FName PropName =
      PropertyChangedChainEvent.PropertyChain.GetHead()->GetValue()->GetFName();
  if (PropName ==
      GET_MEMBER_NAME_CHECKED(ACesium3DTileset, PointCloudShading)) {
    FCesiumGltfPointsSceneProxyUpdater::UpdateSettingsInProxies(this);
  }
}

void ACesium3DTileset::PostEditUndo() {
  Super::PostEditUndo();

  // It doesn't appear to be possible to get detailed information about what
  // changed in the undo/redo operation, so we have to assume the worst and
  // recreate the tileset.
  this->DestroyTileset();
}

void ACesium3DTileset::PostEditImport() {
  Super::PostEditImport();

  // Recreate the tileset on Paste.
  this->DestroyTileset();
}
#endif

void ACesium3DTileset::BeginDestroy() {
  this->InvalidateResolvedGeoreference();
  this->DestroyTileset();

  AActor::BeginDestroy();
}

bool ACesium3DTileset::IsReadyForFinishDestroy() {
  bool ready = AActor::IsReadyForFinishDestroy();
  ready &= this->_tilesetsBeingDestroyed == 0;

  if (!ready) {
    getAssetAccessor()->tick();
    getAsyncSystem().dispatchMainThreadTasks();
  }

  return ready;
}

void ACesium3DTileset::Destroyed() {
  this->DestroyTileset();

  AActor::Destroyed();
}

#if WITH_EDITOR
void ACesium3DTileset::RuntimeSettingsChanged(
    UObject* pObject,
    struct FPropertyChangedEvent& changed) {
  bool occlusionCullingAvailable =
      GetDefault<UCesiumRuntimeSettings>()
          ->EnableExperimentalOcclusionCullingFeature;
  if (occlusionCullingAvailable != this->CanEnableOcclusionCulling) {
    this->CanEnableOcclusionCulling = occlusionCullingAvailable;
    this->RefreshTileset();
  }
}
#endif<|MERGE_RESOLUTION|>--- conflicted
+++ resolved
@@ -1013,12 +1013,8 @@
         pEncodedMetadataComponent->FeatureTextures};
   }
 
-<<<<<<< HEAD
   PRAGMA_ENABLE_DEPRECATION_WARNINGS
-  ACesiumCreditSystem* pCreditSystem = this->ResolveCreditSystem();
-
-=======
->>>>>>> bdcbb9af
+
   this->_cesiumViewExtension = cesiumViewExtension;
 
   if (GetDefault<UCesiumRuntimeSettings>()
