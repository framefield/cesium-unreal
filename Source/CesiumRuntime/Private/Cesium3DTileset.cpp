// Copyright 2020-2021 CesiumGS, Inc. and Contributors

#include "Cesium3DTileset.h"
#include "Async/Async.h"
#include "Camera/CameraTypes.h"
#include "Camera/PlayerCameraManager.h"
#include "Cesium3DTilesSelection/BingMapsRasterOverlay.h"
#include "Cesium3DTilesSelection/CreditSystem.h"
#include "Cesium3DTilesSelection/GltfContent.h"
#include "Cesium3DTilesSelection/IPrepareRendererResources.h"
#include "Cesium3DTilesSelection/TilesetLoadFailureDetails.h"
#include "Cesium3DTilesSelection/TilesetOptions.h"
#include "Cesium3DTilesetLoadFailureDetails.h"
#include "Cesium3DTilesetRoot.h"
#include "CesiumAsync/CachingAssetAccessor.h"
#include "CesiumAsync/IAssetResponse.h"
#include "CesiumAsync/SqliteCache.h"
#include "CesiumBoundingVolumeComponent.h"
#include "CesiumCamera.h"
#include "CesiumCameraManager.h"
#include "CesiumCommon.h"
#include "CesiumCustomVersion.h"
#include "CesiumGeospatial/Cartographic.h"
#include "CesiumGeospatial/Ellipsoid.h"
#include "CesiumGeospatial/Transforms.h"
#include "CesiumGltf/ImageCesium.h"
#include "CesiumGltf/Ktx2TranscodeTargets.h"
#include "CesiumGltfComponent.h"
#include "CesiumGltfPrimitiveComponent.h"
#include "CesiumLifetime.h"
#include "CesiumRasterOverlay.h"
#include "CesiumRuntime.h"
#include "CesiumRuntimeSettings.h"
#include "CesiumTextureUtility.h"
#include "CesiumTransforms.h"
#include "CesiumViewExtension.h"
#include "Components/SceneCaptureComponent2D.h"
#include "CreateGltfOptions.h"
#include "Engine/Engine.h"
#include "Engine/GameViewportClient.h"
#include "Engine/LocalPlayer.h"
#include "Engine/SceneCapture2D.h"
#include "Engine/Texture.h"
#include "Engine/Texture2D.h"
#include "Engine/TextureRenderTarget2D.h"
#include "Engine/World.h"
#include "EngineUtils.h"
#include "GameFramework/Controller.h"
#include "GameFramework/PlayerController.h"
#include "HAL/FileManager.h"
#include "HttpModule.h"
#include "IPhysXCookingModule.h"
#include "Kismet/GameplayStatics.h"
#include "LevelSequenceActor.h"
#include "Math/UnrealMathUtility.h"
#include "Misc/EnumRange.h"
#include "PhysicsPublicCore.h"
#include "PixelFormat.h"
#include "Runtime/Renderer/Private/ScenePrivate.h"
#include "SceneTypes.h"
#include "StereoRendering.h"
#include "UnrealAssetAccessor.h"
#include "UnrealTaskProcessor.h"
#include <glm/ext/matrix_transform.hpp>
#include <glm/gtc/matrix_inverse.hpp>
#include <glm/trigonometric.hpp>
#include <memory>
#include <spdlog/spdlog.h>

FCesium3DTilesetLoadFailure OnCesium3DTilesetLoadFailure{};

#if WITH_EDITOR
#include "Editor.h"
#include "EditorViewportClient.h"
#include "LevelEditorViewport.h"
#endif

// Sets default values
ACesium3DTileset::ACesium3DTileset()
    : Georeference(nullptr),
      ResolvedGeoreference(nullptr),
      CreditSystem(nullptr),

      _pTileset(nullptr),

      _lastTilesRendered(0),
      _lastTilesLoadingLowPriority(0),
      _lastTilesLoadingMediumPriority(0),
      _lastTilesLoadingHighPriority(0),

      _lastTilesVisited(0),
      _lastTilesCulled(0),
      _lastTilesOccluded(0),
      _lastTilesWaitingForOcclusionResults(0),
      _lastMaxDepthVisited(0),

      _captureMovieMode{false},
      _beforeMoviePreloadAncestors{PreloadAncestors},
      _beforeMoviePreloadSiblings{PreloadSiblings},
      _beforeMovieLoadingDescendantLimit{LoadingDescendantLimit},
      _tilesToNoLongerRenderNextFrame{} {

  PrimaryActorTick.bCanEverTick = true;
  PrimaryActorTick.TickGroup = ETickingGroup::TG_PostUpdateWork;

  this->SetActorEnableCollision(true);

  this->RootComponent =
      CreateDefaultSubobject<UCesium3DTilesetRoot>(TEXT("Tileset"));
  this->RootComponent->SetMobility(EComponentMobility::Static);

  PlatformName = UGameplayStatics::GetPlatformName();
}

ACesium3DTileset::~ACesium3DTileset() { this->DestroyTileset(); }

ACesiumGeoreference* ACesium3DTileset::GetGeoreference() const {
  return this->Georeference;
}

void ACesium3DTileset::SetGeoreference(ACesiumGeoreference* NewGeoreference) {
  this->Georeference = NewGeoreference;
  this->InvalidateResolvedGeoreference();
  this->ResolveGeoreference();
}

ACesiumGeoreference* ACesium3DTileset::ResolveGeoreference() {
  if (IsValid(this->ResolvedGeoreference)) {
    return this->ResolvedGeoreference;
  }

  if (IsValid(this->Georeference)) {
    this->ResolvedGeoreference = this->Georeference;
  } else {
    this->ResolvedGeoreference =
        ACesiumGeoreference::GetDefaultGeoreference(this);
  }

  UCesium3DTilesetRoot* pRoot = Cast<UCesium3DTilesetRoot>(this->RootComponent);
  if (pRoot) {
    this->ResolvedGeoreference->OnGeoreferenceUpdated.AddUniqueDynamic(
        pRoot,
        &UCesium3DTilesetRoot::HandleGeoreferenceUpdated);

    // Update existing tile positions, if any.
    pRoot->HandleGeoreferenceUpdated();
  }

  return this->ResolvedGeoreference;
}

void ACesium3DTileset::InvalidateResolvedGeoreference() {
  if (IsValid(this->ResolvedGeoreference)) {
    this->ResolvedGeoreference->OnGeoreferenceUpdated.RemoveAll(this);
  }
  this->ResolvedGeoreference = nullptr;
}

ACesiumCreditSystem* ACesium3DTileset::GetCreditSystem() const {
  return this->CreditSystem;
}

void ACesium3DTileset::SetCreditSystem(ACesiumCreditSystem* NewCreditSystem) {
  this->CreditSystem = NewCreditSystem;
  this->InvalidateResolvedCreditSystem();
  this->ResolveCreditSystem();
}

ACesiumCreditSystem* ACesium3DTileset::ResolveCreditSystem() {
  if (IsValid(this->ResolvedCreditSystem)) {
    return this->ResolvedCreditSystem;
  }

  if (IsValid(this->CreditSystem)) {
    this->ResolvedCreditSystem = this->CreditSystem;
  } else {
    this->ResolvedCreditSystem =
        ACesiumCreditSystem::GetDefaultCreditSystem(this);
  }

  // Refresh the tileset so it uses the new credit system.
  this->RefreshTileset();

  return this->ResolvedCreditSystem;
}

void ACesium3DTileset::InvalidateResolvedCreditSystem() {
  this->ResolvedCreditSystem = nullptr;
  this->RefreshTileset();
}

void ACesium3DTileset::RefreshTileset() { this->DestroyTileset(); }

void ACesium3DTileset::TroubleshootToken() {
  OnCesium3DTilesetIonTroubleshooting.Broadcast(this);
}

void ACesium3DTileset::AddFocusViewportDelegate() {
#if WITH_EDITOR
  FEditorDelegates::OnFocusViewportOnActors.AddLambda(
      [this](const TArray<AActor*>& actors) {
        if (actors.Num() == 1 && actors[0] == this) {
          this->OnFocusEditorViewportOnThis();
        }
      });
#endif // WITH_EDITOR
}

void ACesium3DTileset::PostInitProperties() {
  UE_LOG(
      LogCesium,
      Verbose,
      TEXT("Called PostInitProperties on actor %s"),
      *this->GetName());

  Super::PostInitProperties();

  AddFocusViewportDelegate();

  UCesiumRuntimeSettings* pSettings =
      GetMutableDefault<UCesiumRuntimeSettings>();
  if (pSettings) {
    CanEnableOcclusionCulling =
        pSettings->EnableExperimentalOcclusionCullingFeature;
#if WITH_EDITOR
    pSettings->OnSettingChanged().AddUObject(
        this,
        &ACesium3DTileset::RuntimeSettingsChanged);
#endif
  }
}

void ACesium3DTileset::SetTilesetSource(ETilesetSource InSource) {
  if (InSource != this->TilesetSource) {
    this->DestroyTileset();
    this->TilesetSource = InSource;
  }
}

void ACesium3DTileset::SetUrl(const FString& InUrl) {
  if (InUrl != this->Url) {
    if (this->TilesetSource == ETilesetSource::FromUrl) {
      this->DestroyTileset();
    }
    this->Url = InUrl;
  }
}

void ACesium3DTileset::SetIonAssetID(int64 InAssetID) {
  if (InAssetID >= 0 && InAssetID != this->IonAssetID) {
    if (this->TilesetSource == ETilesetSource::FromCesiumIon) {
      this->DestroyTileset();
    }
    this->IonAssetID = InAssetID;
  }
}

void ACesium3DTileset::SetIonAccessToken(const FString& InAccessToken) {
  if (this->IonAccessToken != InAccessToken) {
    if (this->TilesetSource == ETilesetSource::FromCesiumIon) {
      this->DestroyTileset();
    }
    this->IonAccessToken = InAccessToken;
  }
}

void ACesium3DTileset::SetIonAssetEndpointUrl(
    const FString& InIonAssetEndpointUrl) {
  if (this->IonAssetEndpointUrl != InIonAssetEndpointUrl) {
    if (this->TilesetSource == ETilesetSource::FromCesiumIon) {
      this->DestroyTileset();
    }
    this->IonAssetEndpointUrl = InIonAssetEndpointUrl;
  }
}

bool ACesium3DTileset::GetEnableOcclusionCulling() const {
  return GetDefault<UCesiumRuntimeSettings>()
             ->EnableExperimentalOcclusionCullingFeature &&
         EnableOcclusionCulling;
}

void ACesium3DTileset::SetEnableOcclusionCulling(bool bEnableOcclusionCulling) {
  if (this->EnableOcclusionCulling != bEnableOcclusionCulling) {
    this->EnableOcclusionCulling = bEnableOcclusionCulling;
    this->DestroyTileset();
  }
}

void ACesium3DTileset::SetOcclusionPoolSize(int32 newOcclusionPoolSize) {
  if (this->OcclusionPoolSize != newOcclusionPoolSize) {
    this->OcclusionPoolSize = newOcclusionPoolSize;
    this->DestroyTileset();
  }
}

void ACesium3DTileset::SetDelayRefinementForOcclusion(
    bool bDelayRefinementForOcclusion) {
  if (this->DelayRefinementForOcclusion != bDelayRefinementForOcclusion) {
    this->DelayRefinementForOcclusion = bDelayRefinementForOcclusion;
    this->DestroyTileset();
  }
}

void ACesium3DTileset::SetCreatePhysicsMeshes(bool bCreatePhysicsMeshes) {
  if (this->CreatePhysicsMeshes != bCreatePhysicsMeshes) {
    this->CreatePhysicsMeshes = bCreatePhysicsMeshes;
    this->DestroyTileset();
  }
}

void ACesium3DTileset::SetAlwaysIncludeTangents(bool bAlwaysIncludeTangents) {
  if (this->AlwaysIncludeTangents != bAlwaysIncludeTangents) {
    this->AlwaysIncludeTangents = bAlwaysIncludeTangents;
    this->DestroyTileset();
  }
}

void ACesium3DTileset::SetGenerateSmoothNormals(bool bGenerateSmoothNormals) {
  if (this->GenerateSmoothNormals != bGenerateSmoothNormals) {
    this->GenerateSmoothNormals = bGenerateSmoothNormals;
    this->DestroyTileset();
  }
}

void ACesium3DTileset::SetEnableWaterMask(bool bEnableMask) {
  if (this->EnableWaterMask != bEnableMask) {
    this->EnableWaterMask = bEnableMask;
    this->DestroyTileset();
  }
}

void ACesium3DTileset::SetMaterial(UMaterialInterface* InMaterial) {
  if (this->Material != InMaterial) {
    this->Material = InMaterial;
    this->DestroyTileset();
  }
}

void ACesium3DTileset::SetWaterMaterial(UMaterialInterface* InMaterial) {
  if (this->WaterMaterial != InMaterial) {
    this->WaterMaterial = InMaterial;
    this->DestroyTileset();
  }
}

void ACesium3DTileset::SetCustomDepthParameters(
    FCustomDepthParameters InCustomDepthParameters) {
  if (this->CustomDepthParameters != InCustomDepthParameters) {
    this->CustomDepthParameters = InCustomDepthParameters;
    this->DestroyTileset();
  }
}

void ACesium3DTileset::PlayMovieSequencer() {
  this->_beforeMoviePreloadAncestors = this->PreloadAncestors;
  this->_beforeMoviePreloadSiblings = this->PreloadSiblings;
  this->_beforeMovieLoadingDescendantLimit = this->LoadingDescendantLimit;

  this->_captureMovieMode = true;
  this->PreloadAncestors = false;
  this->PreloadSiblings = false;
  this->LoadingDescendantLimit = 10000;
}

void ACesium3DTileset::StopMovieSequencer() {
  this->_captureMovieMode = false;
  this->PreloadAncestors = this->_beforeMoviePreloadAncestors;
  this->PreloadSiblings = this->_beforeMoviePreloadSiblings;
  this->LoadingDescendantLimit = this->_beforeMovieLoadingDescendantLimit;
}

void ACesium3DTileset::PauseMovieSequencer() { this->StopMovieSequencer(); }

#if WITH_EDITOR
void ACesium3DTileset::OnFocusEditorViewportOnThis() {

  UE_LOG(
      LogCesium,
      Verbose,
      TEXT("Called OnFocusEditorViewportOnThis on actor %s"),
      *this->GetName());

  struct CalculateECEFCameraPosition {

    const GeoTransforms& localGeoTransforms;

    glm::dvec3 operator()(const CesiumGeometry::BoundingSphere& sphere) {
      const glm::dvec3& center = sphere.getCenter();
      glm::dmat4 ENU =
          glm::dmat4(localGeoTransforms.ComputeEastNorthUpToEcef(center));
      glm::dvec3 offset =
          sphere.getRadius() *
          glm::normalize(
              glm::dvec3(ENU[0]) + glm::dvec3(ENU[1]) + glm::dvec3(ENU[2]));
      glm::dvec3 position = center + offset;
      return position;
    }

    glm::dvec3
    operator()(const CesiumGeometry::OrientedBoundingBox& orientedBoundingBox) {
      const glm::dvec3& center = orientedBoundingBox.getCenter();
      glm::dmat4 ENU =
          glm::dmat4(localGeoTransforms.ComputeEastNorthUpToEcef(center));
      const glm::dmat3& halfAxes = orientedBoundingBox.getHalfAxes();
      glm::dvec3 offset =
          glm::length(halfAxes[0] + halfAxes[1] + halfAxes[2]) *
          glm::normalize(
              glm::dvec3(ENU[0]) + glm::dvec3(ENU[1]) + glm::dvec3(ENU[2]));
      glm::dvec3 position = center + offset;
      return position;
    }

    glm::dvec3
    operator()(const CesiumGeospatial::BoundingRegion& boundingRegion) {
      return (*this)(boundingRegion.getBoundingBox());
    }

    glm::dvec3
    operator()(const CesiumGeospatial::BoundingRegionWithLooseFittingHeights&
                   boundingRegionWithLooseFittingHeights) {
      return (*this)(boundingRegionWithLooseFittingHeights.getBoundingRegion()
                         .getBoundingBox());
    }

    glm::dvec3 operator()(const CesiumGeospatial::S2CellBoundingVolume& s2) {
      return (*this)(s2.computeBoundingRegion());
    }
  };

  const Cesium3DTilesSelection::Tile* pRootTile =
      this->_pTileset->getRootTile();
  if (!pRootTile) {
    return;
  }

  const Cesium3DTilesSelection::BoundingVolume& boundingVolume =
      pRootTile->getBoundingVolume();

  // calculate unreal camera position
  const glm::dmat4& transform =
      this->GetCesiumTilesetToUnrealRelativeWorldTransform();
  glm::dvec3 ecefCameraPosition = std::visit(
      CalculateECEFCameraPosition{
          this->ResolveGeoreference()->GetGeoTransforms()},
      boundingVolume);
  glm::dvec3 unrealCameraPosition =
      glm::dvec3(transform * glm::dvec4(ecefCameraPosition, 1.0));

  // calculate unreal camera orientation
  glm::dvec3 ecefCenter =
      Cesium3DTilesSelection::getBoundingVolumeCenter(boundingVolume);
  glm::dvec3 unrealCenter = glm::dvec3(transform * glm::dvec4(ecefCenter, 1.0));
  glm::dvec3 unrealCameraFront =
      glm::normalize(unrealCenter - unrealCameraPosition);
  glm::dvec3 unrealCameraRight =
      glm::normalize(glm::cross(glm::dvec3(0.0, 0.0, 1.0), unrealCameraFront));
  glm::dvec3 unrealCameraUp =
      glm::normalize(glm::cross(unrealCameraFront, unrealCameraRight));
  FRotator cameraRotator =
      FMatrix(
          FVector(
              unrealCameraFront.x,
              unrealCameraFront.y,
              unrealCameraFront.z),
          FVector(
              unrealCameraRight.x,
              unrealCameraRight.y,
              unrealCameraRight.z),
          FVector(unrealCameraUp.x, unrealCameraUp.y, unrealCameraUp.z),
          FVector(0.0f, 0.0f, 0.0f))
          .Rotator();

  // Update all viewports.
  for (FLevelEditorViewportClient* LinkedViewportClient :
       GEditor->GetLevelViewportClients()) {
    // Dont move camera attach to an actor
    if (!LinkedViewportClient->IsAnyActorLocked()) {
      FViewportCameraTransform& ViewTransform =
          LinkedViewportClient->GetViewTransform();
      LinkedViewportClient->SetViewRotation(cameraRotator);
      LinkedViewportClient->SetViewLocation(FVector(
          unrealCameraPosition.x,
          unrealCameraPosition.y,
          unrealCameraPosition.z));
      LinkedViewportClient->Invalidate();
    }
  }
}
#endif

const glm::dmat4&
ACesium3DTileset::GetCesiumTilesetToUnrealRelativeWorldTransform() const {
  return Cast<UCesium3DTilesetRoot>(this->RootComponent)
      ->GetCesiumTilesetToUnrealRelativeWorldTransform();
}

void ACesium3DTileset::UpdateTransformFromCesium() {

  const glm::dmat4& CesiumToUnreal =
      this->GetCesiumTilesetToUnrealRelativeWorldTransform();
  TArray<UCesiumGltfComponent*> gltfComponents;
  this->GetComponents<UCesiumGltfComponent>(gltfComponents);

  for (UCesiumGltfComponent* pGltf : gltfComponents) {
    pGltf->UpdateTransformFromCesium(CesiumToUnreal);
  }

  if (this->BoundingVolumePoolComponent) {
    this->BoundingVolumePoolComponent->UpdateTransformFromCesium(
        CesiumToUnreal);
  }
}

// Called when the game starts or when spawned
void ACesium3DTileset::BeginPlay() {
  Super::BeginPlay();

  this->LoadTileset();

  // Search for level sequence.
  for (auto sequenceActorIt = TActorIterator<ALevelSequenceActor>(GetWorld());
       sequenceActorIt;
       ++sequenceActorIt) {
    ALevelSequenceActor* sequenceActor = *sequenceActorIt;

    FScriptDelegate playMovieSequencerDelegate;
    playMovieSequencerDelegate.BindUFunction(this, FName("PlayMovieSequencer"));
    sequenceActor->GetSequencePlayer()->OnPlay.Add(playMovieSequencerDelegate);

    FScriptDelegate stopMovieSequencerDelegate;
    stopMovieSequencerDelegate.BindUFunction(this, FName("StopMovieSequencer"));
    sequenceActor->GetSequencePlayer()->OnStop.Add(stopMovieSequencerDelegate);

    FScriptDelegate pauseMovieSequencerDelegate;
    pauseMovieSequencerDelegate.BindUFunction(
        this,
        FName("PauseMovieSequencer"));
    sequenceActor->GetSequencePlayer()->OnPause.Add(
        pauseMovieSequencerDelegate);
  }
}

void ACesium3DTileset::OnConstruction(const FTransform& Transform) {
  this->LoadTileset();

  // Hide all existing tiles. The still-visible ones will be shown next time we
  // tick. But if update is suspended, leave the components in their current
  // state.
  if (!this->SuspendUpdate) {
    TArray<UCesiumGltfComponent*> gltfComponents;
    this->GetComponents<UCesiumGltfComponent>(gltfComponents);

    for (UCesiumGltfComponent* pGltf : gltfComponents) {
      if (pGltf && IsValid(pGltf) && pGltf->IsVisible()) {
        pGltf->SetVisibility(false, true);
        pGltf->SetCollisionEnabled(ECollisionEnabled::NoCollision);
      }
    }
  }
}

void ACesium3DTileset::NotifyHit(
    UPrimitiveComponent* MyComp,
    AActor* Other,
    UPrimitiveComponent* OtherComp,
    bool bSelfMoved,
    FVector HitLocation,
    FVector HitNormal,
    FVector NormalImpulse,
    const FHitResult& Hit) {
  // std::cout << "Hit face index: " << Hit.FaceIndex << std::endl;

  // FHitResult detailedHit;
  // FCollisionQueryParams params;
  // params.bReturnFaceIndex = true;
  // params.bTraceComplex = true;
  // MyComp->LineTraceComponent(detailedHit, Hit.TraceStart, Hit.TraceEnd,
  // params);

  // std::cout << "Hit face index 2: " << detailedHit.FaceIndex << std::endl;
}

class UnrealResourcePreparer
    : public Cesium3DTilesSelection::IPrepareRendererResources {
public:
  UnrealResourcePreparer(ACesium3DTileset* pActor)
      : _pActor(pActor)
#if PHYSICS_INTERFACE_PHYSX
        ,
        _pPhysXCookingModule(
            pActor->GetCreatePhysicsMeshes() ? GetPhysXCookingModule()
                                             : nullptr)
#endif
  {
  }

  virtual void* prepareInLoadThread(
      const CesiumGltf::Model& model,
      const glm::dmat4& transform) override {

    CreateGltfOptions::CreateModelOptions options;
    options.pModel = &model;
    options.alwaysIncludeTangents = this->_pActor->GetAlwaysIncludeTangents();
    options.createPhysicsMeshes = this->_pActor->GetCreatePhysicsMeshes();

#if PHYSICS_INTERFACE_PHYSX
    options.pPhysXCookingModule = this->_pPhysXCookingModule;
#endif

    options.pEncodedMetadataDescription =
        &this->_pActor->_encodedMetadataDescription;

    TUniquePtr<UCesiumGltfComponent::HalfConstructed> pHalf =
        UCesiumGltfComponent::CreateOffGameThread(transform, options);
    return pHalf.Release();
  }

  virtual void* prepareInMainThread(
      Cesium3DTilesSelection::Tile& tile,
      void* pLoadThreadResult) override {
    const Cesium3DTilesSelection::TileContentLoadResult* pContent =
        tile.getContent();
    if (pContent && pContent->model) {
      TUniquePtr<UCesiumGltfComponent::HalfConstructed> pHalf(
          reinterpret_cast<UCesiumGltfComponent::HalfConstructed*>(
              pLoadThreadResult));
      return UCesiumGltfComponent::CreateOnGameThread(
          this->_pActor,
          std::move(pHalf),
          _pActor->GetCesiumTilesetToUnrealRelativeWorldTransform(),
          this->_pActor->GetMaterial(),
          this->_pActor->GetWaterMaterial(),
          this->_pActor->GetCustomDepthParameters(),
          tile.getContentBoundingVolume().value_or(tile.getBoundingVolume()));
    }
    // UE_LOG(LogCesium, VeryVerbose, TEXT("No content for tile"));
    return nullptr;
  }

  virtual void free(
      Cesium3DTilesSelection::Tile& tile,
      void* pLoadThreadResult,
      void* pMainThreadResult) noexcept override {
    if (pLoadThreadResult) {
      UCesiumGltfComponent::HalfConstructed* pHalf =
          reinterpret_cast<UCesiumGltfComponent::HalfConstructed*>(
              pLoadThreadResult);
      delete pHalf;
    } else if (pMainThreadResult) {
      UCesiumGltfComponent* pGltf =
          reinterpret_cast<UCesiumGltfComponent*>(pMainThreadResult);
      CesiumLifetime::destroyComponentRecursively(pGltf);
    }
  }

  virtual void* prepareRasterInLoadThread(
      const CesiumGltf::ImageCesium& image,
      const std::any& rendererOptions) override {
    auto ppOptions =
        std::any_cast<FRasterOverlayRendererOptions*>(&rendererOptions);
    check(ppOptions != nullptr && *ppOptions != nullptr);
    if (ppOptions == nullptr || *ppOptions == nullptr) {
      return nullptr;
    }

    auto pOptions = *ppOptions;

    auto texture = CesiumTextureUtility::loadTextureAnyThreadPart(
        image,
        TextureAddress::TA_Clamp,
        TextureAddress::TA_Clamp,
        pOptions->filter,
        pOptions->group,
        pOptions->useMipmaps,
        true); // TODO: sRGB should probably be configurable on the raster
               // overlay
    return texture.Release();
  }

  virtual void* prepareRasterInMainThread(
      const Cesium3DTilesSelection::RasterOverlayTile& /*rasterTile*/,
      void* pLoadThreadResult) override {

    TUniquePtr<CesiumTextureUtility::LoadedTextureResult> pLoadedTexture{
        static_cast<CesiumTextureUtility::LoadedTextureResult*>(
            pLoadThreadResult)};

    UTexture2D* pTexture =
        CesiumTextureUtility::loadTextureGameThreadPart(pLoadedTexture.Get());
    if (!pLoadedTexture || !pTexture) {
      return nullptr;
    }

    pTexture->AddToRoot();
    return pTexture;
  }

  virtual void freeRaster(
      const Cesium3DTilesSelection::RasterOverlayTile& rasterTile,
      void* pLoadThreadResult,
      void* pMainThreadResult) noexcept override {
    if (pLoadThreadResult) {
      CesiumTextureUtility::LoadedTextureResult* pLoadedTexture =
          static_cast<CesiumTextureUtility::LoadedTextureResult*>(
              pLoadThreadResult);
      delete pLoadedTexture;
    }

    if (pMainThreadResult) {
      UTexture2D* pTexture = static_cast<UTexture2D*>(pMainThreadResult);
      pTexture->RemoveFromRoot();
      CesiumLifetime::destroy(pTexture);
    }
  }

  virtual void attachRasterInMainThread(
      const Cesium3DTilesSelection::Tile& tile,
      int32_t overlayTextureCoordinateID,
      const Cesium3DTilesSelection::RasterOverlayTile& rasterTile,
      void* pMainThreadRendererResources,
      const glm::dvec2& translation,
      const glm::dvec2& scale) override {
    const Cesium3DTilesSelection::TileContentLoadResult* pContent =
        tile.getContent();
    if (pContent && pContent->model) {
      UCesiumGltfComponent* pGltfContent =
          reinterpret_cast<UCesiumGltfComponent*>(tile.getRendererResources());
      if (pGltfContent) {
        pGltfContent->AttachRasterTile(
            tile,
            rasterTile,
            static_cast<UTexture2D*>(pMainThreadRendererResources),
            translation,
            scale,
            overlayTextureCoordinateID);
      }
    }
  }

  virtual void detachRasterInMainThread(
      const Cesium3DTilesSelection::Tile& tile,
      int32_t overlayTextureCoordinateID,
      const Cesium3DTilesSelection::RasterOverlayTile& rasterTile,
      void* pMainThreadRendererResources) noexcept override {
    const Cesium3DTilesSelection::TileContentLoadResult* pContent =
        tile.getContent();
    if (pContent && pContent->model) {
      UCesiumGltfComponent* pGltfContent =
          reinterpret_cast<UCesiumGltfComponent*>(tile.getRendererResources());
      if (pGltfContent) {
        pGltfContent->DetachRasterTile(
            tile,
            rasterTile,
            static_cast<UTexture2D*>(pMainThreadRendererResources));
      }
    }
  }

private:
  ACesium3DTileset* _pActor;
#if PHYSICS_INTERFACE_PHYSX
  IPhysXCookingModule* _pPhysXCookingModule;
#endif
};

static std::string getCacheDatabaseName() {
#if PLATFORM_ANDROID
  FString BaseDirectory = FPaths::ProjectPersistentDownloadDir();
#elif PLATFORM_IOS
  FString BaseDirectory =
      FPaths::Combine(*FPaths::ProjectSavedDir(), TEXT("Cesium"));
  if (!IFileManager::Get().DirectoryExists(*BaseDirectory)) {
    IFileManager::Get().MakeDirectory(*BaseDirectory, true);
  }
#else
  FString BaseDirectory = FPaths::EngineUserDir();
#endif

  FString CesiumDBFile =
      FPaths::Combine(*BaseDirectory, TEXT("cesium-request-cache.sqlite"));
  FString PlatformAbsolutePath =
      IFileManager::Get().ConvertToAbsolutePathForExternalAppForWrite(
          *CesiumDBFile);

  UE_LOG(
      LogCesium,
      Display,
      TEXT("Caching Cesium requests in %s"),
      *PlatformAbsolutePath);

  return TCHAR_TO_UTF8(*PlatformAbsolutePath);
}

void ACesium3DTileset::UpdateLoadStatus() {
  this->LoadProgress = this->_pTileset->computeLoadProgress();

  if (this->LoadProgress < 100 ||
      this->_lastTilesWaitingForOcclusionResults > 0) {
    this->_activeLoading = true;
  } else if (this->_activeLoading && this->LoadProgress == 100) {

    // There might be a few frames where nothing needs to be loaded as we
    // are waiting for occlusion results to come back, which means we are not
    // done with loading all the tiles in the tileset yet.
    if (this->_lastTilesWaitingForOcclusionResults == 0) {

      // Tileset just finished loading, we broadcast the update
      UE_LOG(LogCesium, Verbose, TEXT("Broadcasting OnTileLoaded"));
      OnTilesetLoaded.Broadcast();

      // Tileset remains 100% loaded if we don't have to reload it
      // so we don't want to keep on sending finished loading updates
      this->_activeLoading = false;
    }
  }
}

void ACesium3DTileset::LoadTileset() {
  static std::shared_ptr<CesiumAsync::IAssetAccessor> pAssetAccessor =
      std::make_shared<CesiumAsync::CachingAssetAccessor>(
          spdlog::default_logger(),
          std::make_shared<UnrealAssetAccessor>(),
          std::make_shared<CesiumAsync::SqliteCache>(
              spdlog::default_logger(),
              getCacheDatabaseName()));
  static CesiumAsync::AsyncSystem asyncSystem(
      std::make_shared<UnrealTaskProcessor>());
  static TSharedRef<CesiumViewExtension, ESPMode::ThreadSafe>
      cesiumViewExtension =
          GEngine->ViewExtensions->NewExtension<CesiumViewExtension>();

  if (this->_pTileset) {
    // Tileset already loaded, do nothing.
    return;
  }

<<<<<<< HEAD
  UWorld* pWorld = this->GetWorld();
  if (!pWorld) {
    return;
  }

  AWorldSettings* pWorldSettings = pWorld->GetWorldSettings();
  if (pWorldSettings && !pWorldSettings->bEnableLargeWorlds) {
    pWorldSettings->bEnableLargeWorlds = true;
    UE_LOG(
        LogCesium,
        Warning,
        TEXT(
            "Cesium for Unreal has enabled the \"Enable Large Worlds\" option in this world's settings, as it is required in order to avoid serious culling problems with Cesium3DTilesets in Unreal Engine 5."),
        *this->Url);
  }
=======
  // Both the feature flag and the CesiumViewExtension are global, not owned by
  // the Tileset. We're just applying one to the other here out of convenience.
  cesiumViewExtension->SetEnabled(
      GetDefault<UCesiumRuntimeSettings>()
          ->EnableExperimentalOcclusionCullingFeature);
>>>>>>> f5c3bf28

  TArray<UCesiumRasterOverlay*> rasterOverlays;
  this->GetComponents<UCesiumRasterOverlay>(rasterOverlays);

  const UCesiumEncodedMetadataComponent* pEncodedMetadataDescriptionComponent =
      this->FindComponentByClass<UCesiumEncodedMetadataComponent>();
  if (pEncodedMetadataDescriptionComponent) {
    this->_encodedMetadataDescription = {
        pEncodedMetadataDescriptionComponent->FeatureTables,
        pEncodedMetadataDescriptionComponent->FeatureTextures};
  } else {
    this->_encodedMetadataDescription = {};
  }

  ACesiumCreditSystem* pCreditSystem = this->ResolveCreditSystem();

  this->_cesiumViewExtension = cesiumViewExtension;

  if (GetDefault<UCesiumRuntimeSettings>()
          ->EnableExperimentalOcclusionCullingFeature &&
      this->EnableOcclusionCulling && !this->BoundingVolumePoolComponent) {
    const glm::dmat4& cesiumToUnreal =
        GetCesiumTilesetToUnrealRelativeWorldTransform();
    this->BoundingVolumePoolComponent =
        NewObject<UCesiumBoundingVolumePoolComponent>(this);
    this->BoundingVolumePoolComponent->SetUsingAbsoluteLocation(true);
    this->BoundingVolumePoolComponent->SetFlags(
        RF_Transient | RF_DuplicateTransient | RF_TextExportTransient);
    this->BoundingVolumePoolComponent->RegisterComponent();
    this->BoundingVolumePoolComponent->UpdateTransformFromCesium(
        cesiumToUnreal);
  }

  if (this->BoundingVolumePoolComponent) {
    this->BoundingVolumePoolComponent->initPool(this->OcclusionPoolSize);
  }

  Cesium3DTilesSelection::TilesetExternals externals{
      pAssetAccessor,
      std::make_shared<UnrealResourcePreparer>(this),
      asyncSystem,
      pCreditSystem ? pCreditSystem->GetExternalCreditSystem() : nullptr,
      spdlog::default_logger(),
      (GetDefault<UCesiumRuntimeSettings>()
           ->EnableExperimentalOcclusionCullingFeature &&
       this->EnableOcclusionCulling && this->BoundingVolumePoolComponent)
          ? this->BoundingVolumePoolComponent->getPool()
          : nullptr};

  this->_startTime = std::chrono::high_resolution_clock::now();

  Cesium3DTilesSelection::TilesetOptions options;

  options.enableOcclusionCulling =
      GetDefault<UCesiumRuntimeSettings>()
          ->EnableExperimentalOcclusionCullingFeature &&
      this->EnableOcclusionCulling;
  options.delayRefinementForOcclusion = this->DelayRefinementForOcclusion;

  options.showCreditsOnScreen = ShowCreditsOnScreen;

  options.loadErrorCallback =
      [this](const Cesium3DTilesSelection::TilesetLoadFailureDetails& details) {
        static_assert(
            uint8_t(ECesium3DTilesetLoadType::CesiumIon) ==
            uint8_t(Cesium3DTilesSelection::TilesetLoadType::CesiumIon));
        static_assert(
            uint8_t(ECesium3DTilesetLoadType::TilesetJson) ==
            uint8_t(Cesium3DTilesSelection::TilesetLoadType::TilesetJson));
        static_assert(
            uint8_t(ECesium3DTilesetLoadType::Unknown) ==
            uint8_t(Cesium3DTilesSelection::TilesetLoadType::Unknown));

        uint8_t typeValue = uint8_t(details.type);
        assert(
            uint8_t(details.type) <=
            uint8_t(Cesium3DTilesSelection::TilesetLoadType::TilesetJson));
        assert(this->_pTileset == details.pTileset);

        FCesium3DTilesetLoadFailureDetails ueDetails{};
        ueDetails.Tileset = this;
        ueDetails.Type = ECesium3DTilesetLoadType(typeValue);
        ueDetails.HttpStatusCode =
            details.pRequest && details.pRequest->response()
                ? details.pRequest->response()->statusCode()
                : 0;
        ueDetails.Message = UTF8_TO_TCHAR(details.message.c_str());

        // Broadcast the event from the game thread.
        // Even if we're already in the game thread, let the stack unwind.
        // Otherwise actions that destroy the Tileset will cause a deadlock.
        AsyncTask(
            ENamedThreads::GameThread,
            [ueDetails = std::move(ueDetails)]() {
              OnCesium3DTilesetLoadFailure.Broadcast(ueDetails);
            });
      };

  options.contentOptions.generateMissingNormalsSmooth =
      this->GenerateSmoothNormals;

  // TODO: figure out why water material crashes mac
#if PLATFORM_MAC
#else
  options.contentOptions.enableWaterMask = this->EnableWaterMask;
#endif

  CesiumGltf::SupportedGpuCompressedPixelFormats supportedFormats;
  supportedFormats.ETC1_RGB = GPixelFormats[EPixelFormat::PF_ETC1].Supported;
  supportedFormats.ETC2_RGBA =
      GPixelFormats[EPixelFormat::PF_ETC2_RGBA].Supported;
  supportedFormats.BC1_RGB = GPixelFormats[EPixelFormat::PF_DXT1].Supported;
  supportedFormats.BC3_RGBA = GPixelFormats[EPixelFormat::PF_DXT5].Supported;
  supportedFormats.BC4_R = GPixelFormats[EPixelFormat::PF_BC4].Supported;
  supportedFormats.BC5_RG = GPixelFormats[EPixelFormat::PF_BC5].Supported;
  supportedFormats.BC7_RGBA = GPixelFormats[EPixelFormat::PF_BC7].Supported;
  supportedFormats.ASTC_4x4_RGBA =
      GPixelFormats[EPixelFormat::PF_ASTC_4x4].Supported;
  supportedFormats.PVRTC2_4_RGBA =
      GPixelFormats[EPixelFormat::PF_PVRTC2].Supported;
  supportedFormats.ETC2_EAC_R11 =
      GPixelFormats[EPixelFormat::PF_ETC2_R11_EAC].Supported;
  supportedFormats.ETC2_EAC_RG11 =
      GPixelFormats[EPixelFormat::PF_ETC2_RG11_EAC].Supported;

  options.contentOptions.ktx2TranscodeTargets =
      CesiumGltf::Ktx2TranscodeTargets(supportedFormats, false);

  switch (this->TilesetSource) {
  case ETilesetSource::FromUrl:
    UE_LOG(LogCesium, Log, TEXT("Loading tileset from URL %s"), *this->Url);
    this->_pTileset = MakeUnique<Cesium3DTilesSelection::Tileset>(
        externals,
        TCHAR_TO_UTF8(*this->Url),
        options);
    break;
  case ETilesetSource::FromCesiumIon:
    UE_LOG(
        LogCesium,
        Log,
        TEXT("Loading tileset for asset ID %d"),
        this->IonAssetID);
    FString token =
        this->IonAccessToken.IsEmpty()
            ? GetDefault<UCesiumRuntimeSettings>()->DefaultIonAccessToken
            : this->IonAccessToken;
    if (!IonAssetEndpointUrl.IsEmpty()) {
      this->_pTileset = MakeUnique<Cesium3DTilesSelection::Tileset>(
          externals,
          static_cast<uint32_t>(this->IonAssetID),
          TCHAR_TO_UTF8(*token),
          options,
          TCHAR_TO_UTF8(*IonAssetEndpointUrl));
    } else {
      this->_pTileset = MakeUnique<Cesium3DTilesSelection::Tileset>(
          externals,
          static_cast<uint32_t>(this->IonAssetID),
          TCHAR_TO_UTF8(*token),
          options);
    }
    break;
  }

  for (UCesiumRasterOverlay* pOverlay : rasterOverlays) {
    if (pOverlay->IsActive()) {
      pOverlay->AddToTileset();
    }
  }

  switch (this->TilesetSource) {
  case ETilesetSource::FromUrl:
    UE_LOG(
        LogCesium,
        Log,
        TEXT("Loading tileset from URL %s done"),
        *this->Url);
    break;
  case ETilesetSource::FromCesiumIon:
    UE_LOG(
        LogCesium,
        Log,
        TEXT("Loading tileset for asset ID %d done"),
        this->IonAssetID);
    break;
  }

  switch (ApplyDpiScaling) {
  case (EApplyDpiScaling::UseProjectDefault):
    _scaleUsingDPI =
        GetDefault<UCesiumRuntimeSettings>()->ScaleLevelOfDetailByDPI;
    break;
  case (EApplyDpiScaling::Yes):
    _scaleUsingDPI = true;
    break;
  case (EApplyDpiScaling::No):
    _scaleUsingDPI = false;
    break;
  default:
    _scaleUsingDPI = true;
  }
}

void ACesium3DTileset::DestroyTileset() {
  if (this->_cesiumViewExtension) {
    this->_cesiumViewExtension = nullptr;
  }

  switch (this->TilesetSource) {
  case ETilesetSource::FromUrl:
    UE_LOG(
        LogCesium,
        Verbose,
        TEXT("Destroying tileset from URL %s"),
        *this->Url);
    break;
  case ETilesetSource::FromCesiumIon:
    UE_LOG(
        LogCesium,
        Verbose,
        TEXT("Destroying tileset for asset ID %d"),
        this->IonAssetID);
    break;
  }

  // The way CesiumRasterOverlay::add is currently implemented, destroying the
  // tileset without removing overlays will make it impossible to add it again
  // once a new tileset is created (e.g. when switching between terrain
  // assets)
  TArray<UCesiumRasterOverlay*> rasterOverlays;
  this->GetComponents<UCesiumRasterOverlay>(rasterOverlays);
  for (UCesiumRasterOverlay* pOverlay : rasterOverlays) {
    if (pOverlay->IsActive()) {
      pOverlay->RemoveFromTileset();
    }
  }

  if (!this->_pTileset) {
    return;
  }

  this->_pTileset.Reset();

  switch (this->TilesetSource) {
  case ETilesetSource::FromUrl:
    UE_LOG(
        LogCesium,
        Verbose,
        TEXT("Destroying tileset from URL %s done"),
        *this->Url);
    break;
  case ETilesetSource::FromCesiumIon:
    UE_LOG(
        LogCesium,
        Verbose,
        TEXT("Destroying tileset for asset ID %d done"),
        this->IonAssetID);
    break;
  }
}

std::vector<FCesiumCamera> ACesium3DTileset::GetCameras() const {
  std::vector<FCesiumCamera> cameras = this->GetPlayerCameras();

  std::vector<FCesiumCamera> sceneCaptures = this->GetSceneCaptures();
  cameras.insert(
      cameras.end(),
      std::make_move_iterator(sceneCaptures.begin()),
      std::make_move_iterator(sceneCaptures.end()));

#if WITH_EDITOR
  std::vector<FCesiumCamera> editorCameras = this->GetEditorCameras();
  cameras.insert(
      cameras.end(),
      std::make_move_iterator(editorCameras.begin()),
      std::make_move_iterator(editorCameras.end()));
#endif

  ACesiumCameraManager* pCameraManager =
      ACesiumCameraManager::GetDefaultCameraManager(this->GetWorld());
  if (pCameraManager) {
    const TMap<int32, FCesiumCamera>& extraCameras =
        pCameraManager->GetCameras();
    cameras.reserve(cameras.size() + extraCameras.Num());
    for (auto cameraIt : extraCameras) {
      cameras.push_back(cameraIt.Value);
    }
  }

  return cameras;
}

std::vector<FCesiumCamera> ACesium3DTileset::GetPlayerCameras() const {
  UWorld* pWorld = this->GetWorld();
  if (!pWorld) {
    return {};
  }

  double worldToMeters = 100.0;
  AWorldSettings* pWorldSettings = pWorld->GetWorldSettings();
  if (pWorldSettings) {
    worldToMeters = pWorldSettings->WorldToMeters;
  }

  TSharedPtr<IStereoRendering, ESPMode::ThreadSafe> pStereoRendering = nullptr;
  if (GEngine) {
    pStereoRendering = GEngine->StereoRenderingDevice;
  }

  bool useStereoRendering = false;
  if (pStereoRendering && pStereoRendering->IsStereoEnabled()) {
    useStereoRendering = true;
  }

  std::vector<FCesiumCamera> cameras;
  cameras.reserve(pWorld->GetNumPlayerControllers());

  for (auto playerControllerIt = pWorld->GetPlayerControllerIterator();
       playerControllerIt;
       playerControllerIt++) {

    const TWeakObjectPtr<APlayerController> pPlayerController =
        *playerControllerIt;
    if (pPlayerController == nullptr) {
      continue;
    }

    const APlayerCameraManager* pPlayerCameraManager =
        pPlayerController->PlayerCameraManager;

    if (!pPlayerCameraManager) {
      continue;
    }

    double fov = pPlayerCameraManager->GetFOVAngle();

    FVector location;
    FRotator rotation;
    pPlayerController->GetPlayerViewPoint(location, rotation);

    int32 sizeX, sizeY;
    pPlayerController->GetViewportSize(sizeX, sizeY);
    if (sizeX < 1 || sizeY < 1) {
      continue;
    }

    float dpiScalingFactor = 1.0f;
    if (this->_scaleUsingDPI) {
      ULocalPlayer* LocPlayer = Cast<ULocalPlayer>(pPlayerController->Player);
      if (LocPlayer && LocPlayer->ViewportClient) {
        dpiScalingFactor = LocPlayer->ViewportClient->GetDPIScale();
      }
    }

    if (useStereoRendering) {
#if ENGINE_MAJOR_VERSION >= 5
      const auto leftEye = EStereoscopicEye::eSSE_LEFT_EYE;
      const auto rightEye = EStereoscopicEye::eSSE_RIGHT_EYE;
#else
      const auto leftEye = EStereoscopicPass::eSSP_LEFT_EYE;
      const auto rightEye = EStereoscopicPass::eSSP_RIGHT_EYE;
#endif

      uint32 stereoLeftSizeX = static_cast<uint32>(sizeX);
      uint32 stereoLeftSizeY = static_cast<uint32>(sizeY);
      uint32 stereoRightSizeX = static_cast<uint32>(sizeX);
      uint32 stereoRightSizeY = static_cast<uint32>(sizeY);
      if (useStereoRendering) {
        int32 _x;
        int32 _y;

        pStereoRendering
            ->AdjustViewRect(leftEye, _x, _y, stereoLeftSizeX, stereoLeftSizeY);

        pStereoRendering->AdjustViewRect(
            rightEye,
            _x,
            _y,
            stereoRightSizeX,
            stereoRightSizeY);
      }

      FVector2D stereoLeftSize(stereoLeftSizeX, stereoLeftSizeY);
      FVector2D stereoRightSize(stereoRightSizeX, stereoRightSizeY);

      if (stereoLeftSize.X >= 1.0 && stereoLeftSize.Y >= 1.0) {
        FVector leftEyeLocation = location;
        FRotator leftEyeRotation = rotation;
        pStereoRendering->CalculateStereoViewOffset(
            leftEye,
            leftEyeRotation,
            worldToMeters,
            leftEyeLocation);

        FMatrix projection =
            pStereoRendering->GetStereoProjectionMatrix(leftEye);

        // TODO: consider assymetric frustums using 4 fovs
        CesiumReal one_over_tan_half_hfov = projection.M[0][0];

        CesiumReal hfov =
            glm::degrees(2.0 * glm::atan(1.0 / one_over_tan_half_hfov));

        cameras.emplace_back(
            stereoLeftSize,
            leftEyeLocation,
            leftEyeRotation,
            hfov);
      }

      if (stereoRightSize.X >= 1.0 && stereoRightSize.Y >= 1.0) {
        FVector rightEyeLocation = location;
        FRotator rightEyeRotation = rotation;
        pStereoRendering->CalculateStereoViewOffset(
            rightEye,
            rightEyeRotation,
            worldToMeters,
            rightEyeLocation);

        FMatrix projection =
            pStereoRendering->GetStereoProjectionMatrix(rightEye);

        CesiumReal one_over_tan_half_hfov = projection.M[0][0];

        CesiumReal hfov =
            glm::degrees(2.0f * glm::atan(1.0f / one_over_tan_half_hfov));

        cameras.emplace_back(
            stereoRightSize,
            rightEyeLocation,
            rightEyeRotation,
            hfov);
      }
    } else {
      cameras.emplace_back(
          FVector2D(sizeX / dpiScalingFactor, sizeY / dpiScalingFactor),
          location,
          rotation,
          fov);
    }
  }

  return cameras;
}

std::vector<FCesiumCamera> ACesium3DTileset::GetSceneCaptures() const {
  // TODO: really USceneCaptureComponent2D can be attached to any actor, is it
  // worth searching every actor? Might it be better to provide an interface
  // where users can volunteer cameras to be used with the tile selection as
  // needed?
  TArray<AActor*> sceneCaptures;
  static TSubclassOf<ASceneCapture2D> SceneCapture2D =
      ASceneCapture2D::StaticClass();
  UGameplayStatics::GetAllActorsOfClass(this, SceneCapture2D, sceneCaptures);

  std::vector<FCesiumCamera> cameras;
  cameras.reserve(sceneCaptures.Num());

  for (AActor* pActor : sceneCaptures) {
    ASceneCapture2D* pSceneCapture = static_cast<ASceneCapture2D*>(pActor);
    if (!pSceneCapture) {
      continue;
    }

    USceneCaptureComponent2D* pSceneCaptureComponent =
        pSceneCapture->GetCaptureComponent2D();
    if (!pSceneCaptureComponent) {
      continue;
    }

    if (pSceneCaptureComponent->ProjectionType !=
        ECameraProjectionMode::Type::Perspective) {
      continue;
    }

    UTextureRenderTarget2D* pRenderTarget =
        pSceneCaptureComponent->TextureTarget;
    if (!pRenderTarget) {
      continue;
    }

    FVector2D renderTargetSize(pRenderTarget->SizeX, pRenderTarget->SizeY);
    if (renderTargetSize.X < 1.0 || renderTargetSize.Y < 1.0) {
      continue;
    }

    FVector captureLocation = pSceneCaptureComponent->GetComponentLocation();
    FRotator captureRotation = pSceneCaptureComponent->GetComponentRotation();
    double captureFov = pSceneCaptureComponent->FOVAngle;

    cameras.emplace_back(
        renderTargetSize,
        captureLocation,
        captureRotation,
        captureFov);
  }

  return cameras;
}

/*static*/ Cesium3DTilesSelection::ViewState
ACesium3DTileset::CreateViewStateFromViewParameters(
    const FCesiumCamera& camera,
    const glm::dmat4& unrealWorldToTileset) {

  double horizontalFieldOfView =
      FMath::DegreesToRadians(camera.FieldOfViewDegrees);

  double actualAspectRatio;
  glm::dvec2 size(camera.ViewportSize.X, camera.ViewportSize.Y);

  if (camera.OverrideAspectRatio != 0.0f) {
    // Use aspect ratio and recompute effective viewport size after black bars
    // are added.
    actualAspectRatio = camera.OverrideAspectRatio;
    double computedX = actualAspectRatio * camera.ViewportSize.Y;
    double computedY = camera.ViewportSize.Y / actualAspectRatio;

    double barWidth = camera.ViewportSize.X - computedX;
    double barHeight = camera.ViewportSize.Y - computedY;

    if (barWidth > 0.0 && barWidth > barHeight) {
      // Black bars on the sides
      size.x = computedX;
    } else if (barHeight > 0.0 && barHeight > barWidth) {
      // Black bars on the top and bottom
      size.y = computedY;
    }
  } else {
    actualAspectRatio = camera.ViewportSize.X / camera.ViewportSize.Y;
  }

  double verticalFieldOfView =
      atan(tan(horizontalFieldOfView * 0.5) / actualAspectRatio) * 2.0;

  FVector direction = camera.Rotation.RotateVector(FVector(1.0f, 0.0f, 0.0f));
  FVector up = camera.Rotation.RotateVector(FVector(0.0f, 0.0f, 1.0f));

  glm::dvec3 tilesetCameraLocation = glm::dvec3(
      unrealWorldToTileset *
      glm::dvec4(camera.Location.X, camera.Location.Y, camera.Location.Z, 1.0));
  glm::dvec3 tilesetCameraFront = glm::normalize(glm::dvec3(
      unrealWorldToTileset *
      glm::dvec4(direction.X, direction.Y, direction.Z, 0.0)));
  glm::dvec3 tilesetCameraUp = glm::normalize(
      glm::dvec3(unrealWorldToTileset * glm::dvec4(up.X, up.Y, up.Z, 0.0)));

  return Cesium3DTilesSelection::ViewState::create(
      tilesetCameraLocation,
      tilesetCameraFront,
      tilesetCameraUp,
      size,
      horizontalFieldOfView,
      verticalFieldOfView);
}

#if WITH_EDITOR
std::vector<FCesiumCamera> ACesium3DTileset::GetEditorCameras() const {
  if (!GEditor) {
    return {};
  }

  UWorld* pWorld = this->GetWorld();
  if (!IsValid(pWorld)) {
    return {};
  }

  // Do not include editor cameras when running in a game world (which includes
  // Play-in-Editor)
  if (pWorld->IsGameWorld()) {
    return {};
  }

  const TArray<FEditorViewportClient*>& viewportClients =
      GEditor->GetAllViewportClients();

  std::vector<FCesiumCamera> cameras;
  cameras.reserve(viewportClients.Num());

  for (FEditorViewportClient* pEditorViewportClient : viewportClients) {
    if (!pEditorViewportClient) {
      continue;
    }

    const FVector& location = pEditorViewportClient->GetViewLocation();
    const FRotator& rotation = pEditorViewportClient->GetViewRotation();
    double fov = pEditorViewportClient->ViewFOV;
    FIntPoint offset;
    FIntPoint size;
    pEditorViewportClient->GetViewportDimensions(offset, size);

    if (size.X < 1 || size.Y < 1) {
      continue;
    }

    if (this->_scaleUsingDPI) {
      float dpiScalingFactor = pEditorViewportClient->GetDPIScale();
      size /= dpiScalingFactor;
    }

    if (pEditorViewportClient->IsAspectRatioConstrained()) {
      cameras.emplace_back(
          size,
          location,
          rotation,
          fov,
          pEditorViewportClient->AspectRatio);
    } else {
      cameras.emplace_back(size, location, rotation, fov);
    }
  }

  return cameras;
}
#endif

bool ACesium3DTileset::ShouldTickIfViewportsOnly() const {
  return this->UpdateInEditor;
}

namespace {

PRAGMA_DISABLE_DEPRECATION_WARNINGS

/**
 * @brief Check if the given tile is contained in one of the given exclusion
 * zones.
 *
 * TODO Add details here what that means
 * Old comment:
 * Consider Exclusion zone to drop this tile... Ideally, should be
 * considered in Cesium3DTilesSelection::ViewState to avoid loading the tile
 * first...
 *
 * @param exclusionZones The exclusion zones
 * @param tile The tile
 * @return The result of the test
 */
bool isInExclusionZone(
    const TArray<FCesiumExclusionZone>& exclusionZones,
    Cesium3DTilesSelection::Tile const* tile) {
  if (exclusionZones.Num() == 0) {
    return false;
  }
  // Apparently, only tiles with bounding REGIONS are
  // checked for the exclusion...
  const CesiumGeospatial::BoundingRegion* pRegion =
      std::get_if<CesiumGeospatial::BoundingRegion>(&tile->getBoundingVolume());
  if (!pRegion) {
    return false;
  }
  for (FCesiumExclusionZone ExclusionZone : exclusionZones) {
    CesiumGeospatial::GlobeRectangle cgExclusionZone =
        CesiumGeospatial::GlobeRectangle::fromDegrees(
            ExclusionZone.West,
            ExclusionZone.South,
            ExclusionZone.East,
            ExclusionZone.North);
    if (cgExclusionZone.computeIntersection(pRegion->getRectangle())) {
      return true;
    }
  }
  return false;
}

PRAGMA_ENABLE_DEPRECATION_WARNINGS

void removeVisibleTilesFromList(
    std::vector<Cesium3DTilesSelection::Tile*>& list,
    const std::vector<Cesium3DTilesSelection::Tile*>& visibleTiles) {
  if (list.empty()) {
    return;
  }

  for (Cesium3DTilesSelection::Tile* pTile : visibleTiles) {
    auto it = std::find(list.begin(), list.end(), pTile);
    if (it != list.end()) {
      list.erase(it);
    }
  }
}

/**
 * @brief Hides the visual representations of the given tiles.
 *
 * The visual representations (i.e. the `getRendererResources` of the
 * tiles) are assumed to be `UCesiumGltfComponent` instances that
 * are made invisible by this call.
 *
 * @param tiles The tiles to hide
 */
void hideTilesToNoLongerRender(
    const std::vector<Cesium3DTilesSelection::Tile*>& tiles) {
  for (Cesium3DTilesSelection::Tile* pTile : tiles) {
    if (pTile->getState() != Cesium3DTilesSelection::Tile::LoadState::Done) {
      continue;
    }

    UCesiumGltfComponent* Gltf =
        static_cast<UCesiumGltfComponent*>(pTile->getRendererResources());
    if (Gltf && Gltf->IsVisible()) {
      Gltf->SetVisibility(false, true);
      Gltf->SetCollisionEnabled(ECollisionEnabled::NoCollision);
    } else {
      // TODO: why is this happening?
      UE_LOG(
          LogCesium,
          Verbose,
          TEXT("Tile to no longer render does not have a visible Gltf"));
    }
  }
}

/**
 * @brief Applies the actor collision settings for a newly created glTF
 * component
 *
 * TODO Add details here what that means
 * @param BodyInstance ...
 * @param Gltf ...
 */
void applyActorCollisionSettings(
    const FBodyInstance& BodyInstance,
    UCesiumGltfComponent* Gltf) {
  UCesiumGltfPrimitiveComponent* PrimitiveComponent =
      static_cast<UCesiumGltfPrimitiveComponent*>(Gltf->GetChildComponent(0));
  if (PrimitiveComponent != nullptr) {
    if (PrimitiveComponent->GetCollisionObjectType() !=
        BodyInstance.GetObjectType()) {
      PrimitiveComponent->SetCollisionObjectType(BodyInstance.GetObjectType());
    }
    const UEnum* ChannelEnum = StaticEnum<ECollisionChannel>();
    if (ChannelEnum) {
      FCollisionResponseContainer responseContainer =
          BodyInstance.GetResponseToChannels();
      PrimitiveComponent->SetCollisionResponseToChannels(responseContainer);
    }
  }
}
} // namespace

void ACesium3DTileset::updateTilesetOptionsFromProperties() {
  Cesium3DTilesSelection::TilesetOptions& options =
      this->_pTileset->getOptions();
  options.maximumScreenSpaceError =
      static_cast<double>(this->MaximumScreenSpaceError);
  options.maximumCachedBytes = this->MaximumCachedBytes;
  options.preloadAncestors = this->PreloadAncestors;
  options.preloadSiblings = this->PreloadSiblings;
  options.forbidHoles = this->ForbidHoles;
  options.maximumSimultaneousTileLoads = this->MaximumSimultaneousTileLoads;
  options.loadingDescendantLimit = this->LoadingDescendantLimit;
  options.enableFrustumCulling = this->EnableFrustumCulling;
  options.enableOcclusionCulling =
      GetDefault<UCesiumRuntimeSettings>()
          ->EnableExperimentalOcclusionCullingFeature &&
      this->EnableOcclusionCulling;

  options.delayRefinementForOcclusion = this->DelayRefinementForOcclusion;
  options.enableFogCulling = this->EnableFogCulling;
  options.enforceCulledScreenSpaceError = this->EnforceCulledScreenSpaceError;
  options.culledScreenSpaceError =
      static_cast<double>(this->CulledScreenSpaceError);
}

void ACesium3DTileset::updateLastViewUpdateResultState(
    const Cesium3DTilesSelection::ViewUpdateResult& result) {
  if (!this->LogSelectionStats) {
    return;
  }

  if (result.tilesToRenderThisFrame.size() != this->_lastTilesRendered ||
      result.tilesLoadingLowPriority != this->_lastTilesLoadingLowPriority ||
      result.tilesLoadingMediumPriority !=
          this->_lastTilesLoadingMediumPriority ||
      result.tilesLoadingHighPriority != this->_lastTilesLoadingHighPriority ||
      result.tilesVisited != this->_lastTilesVisited ||
      result.culledTilesVisited != this->_lastCulledTilesVisited ||
      result.tilesCulled != this->_lastTilesCulled ||
      result.tilesOccluded != this->_lastTilesOccluded ||
      result.tilesWaitingForOcclusionResults !=
          this->_lastTilesWaitingForOcclusionResults ||
      result.maxDepthVisited != this->_lastMaxDepthVisited) {

    this->_lastTilesRendered = result.tilesToRenderThisFrame.size();
    this->_lastTilesLoadingLowPriority = result.tilesLoadingLowPriority;
    this->_lastTilesLoadingMediumPriority = result.tilesLoadingMediumPriority;
    this->_lastTilesLoadingHighPriority = result.tilesLoadingHighPriority;

    this->_lastTilesVisited = result.tilesVisited;
    this->_lastCulledTilesVisited = result.culledTilesVisited;
    this->_lastTilesCulled = result.tilesCulled;
    this->_lastTilesOccluded = result.tilesOccluded;
    this->_lastTilesWaitingForOcclusionResults =
        result.tilesWaitingForOcclusionResults;
    this->_lastMaxDepthVisited = result.maxDepthVisited;

    UE_LOG(
        LogCesium,
        Display,
        TEXT(
            "%s: %d ms, Visited %d, Culled Visited %d, Rendered %d, Culled %d, Occluded %d, Waiting For Occlusion Results %d, Max Depth Visited: %d, Loading-Low %d, Loading-Medium %d, Loading-High %d, Loaded tiles %g%%"),
        *this->GetName(),
        (std::chrono::high_resolution_clock::now() - this->_startTime).count() /
            1000000,
        result.tilesVisited,
        result.culledTilesVisited,
        result.tilesToRenderThisFrame.size(),
        result.tilesCulled,
        result.tilesOccluded,
        result.tilesWaitingForOcclusionResults,
        result.maxDepthVisited,
        result.tilesLoadingLowPriority,
        result.tilesLoadingMediumPriority,
        result.tilesLoadingHighPriority,
        this->LoadProgress);
  }
}

void ACesium3DTileset::showTilesToRender(
    const std::vector<Cesium3DTilesSelection::Tile*>& tiles) {
  for (Cesium3DTilesSelection::Tile* pTile : tiles) {
    if (pTile->getState() != Cesium3DTilesSelection::Tile::LoadState::Done) {
      continue;
    }

    PRAGMA_DISABLE_DEPRECATION_WARNINGS
    if (isInExclusionZone(ExclusionZones_DEPRECATED, pTile)) {
      continue;
    }
    PRAGMA_ENABLE_DEPRECATION_WARNINGS

    // That looks like some reeeally entertaining debug session...:
    // const Cesium3DTilesSelection::TileID& id = pTile->getTileID();
    // const CesiumGeometry::QuadtreeTileID* pQuadtreeID =
    // std::get_if<CesiumGeometry::QuadtreeTileID>(&id); if (!pQuadtreeID ||
    // pQuadtreeID->level != 14 || pQuadtreeID->x != 5503 || pQuadtreeID->y !=
    // 11626) { 	continue;
    //}

    UCesiumGltfComponent* Gltf =
        static_cast<UCesiumGltfComponent*>(pTile->getRendererResources());
    if (!Gltf) {
      // When a tile does not have render resources (i.e. a glTF), then
      // the resources either have not yet been loaded or prepared,
      // or the tile is from an external tileset and does not directly
      // own renderable content. In both cases, the tile is ignored here.
      continue;
    }

    applyActorCollisionSettings(BodyInstance, Gltf);

    if (Gltf->GetAttachParent() == nullptr) {

      // The AttachToComponent method is ridiculously complex,
      // so print a warning if attaching fails for some reason
      bool attached = Gltf->AttachToComponent(
          this->RootComponent,
          FAttachmentTransformRules::KeepRelativeTransform);
      if (!attached) {
        FString tileIdString(
            Cesium3DTilesSelection::TileIdUtilities::createTileIdString(
                pTile->getTileID())
                .c_str());
        UE_LOG(
            LogCesium,
            Warning,
            TEXT("Tile %s could not be attached to root"),
            *tileIdString);
      }
    }

    if (!Gltf->IsVisible()) {
      Gltf->SetVisibility(true, true);
      Gltf->SetCollisionEnabled(ECollisionEnabled::QueryAndPhysics);
    }
  }
}

// Called every frame
void ACesium3DTileset::Tick(float DeltaTime) {
  Super::Tick(DeltaTime);

  UCesium3DTilesetRoot* pRoot = Cast<UCesium3DTilesetRoot>(this->RootComponent);
  if (!pRoot) {
    return;
  }

  if (this->SuspendUpdate) {
    return;
  }

  if (!this->_pTileset) {
    LoadTileset();

    // In the unlikely event that we _still_ don't have a tileset, stop here so
    // we don't crash below. This shouldn't happen.
    if (!this->_pTileset) {
      assert(false);
      return;
    }
  }

  if (this->BoundingVolumePoolComponent && this->_cesiumViewExtension) {
    const TArray<USceneComponent*>& children =
        this->BoundingVolumePoolComponent->GetAttachChildren();
    for (USceneComponent* pChild : children) {
      UCesiumBoundingVolumeComponent* pBoundingVolume =
          Cast<UCesiumBoundingVolumeComponent>(pChild);

      if (!pBoundingVolume) {
        continue;
      }

      pBoundingVolume->UpdateOcclusion(*this->_cesiumViewExtension.Get());
    }
  }

  updateTilesetOptionsFromProperties();

  std::vector<FCesiumCamera> cameras = this->GetCameras();
  if (cameras.empty()) {
    return;
  }

  glm::dmat4 unrealWorldToTileset = glm::affineInverse(
      this->GetCesiumTilesetToUnrealRelativeWorldTransform());

  std::vector<Cesium3DTilesSelection::ViewState> frustums;
  for (const FCesiumCamera& camera : cameras) {
    frustums.push_back(
        CreateViewStateFromViewParameters(camera, unrealWorldToTileset));
  }

  const Cesium3DTilesSelection::ViewUpdateResult& result =
      this->_captureMovieMode ? this->_pTileset->updateViewOffline(frustums)
                              : this->_pTileset->updateView(frustums);
  updateLastViewUpdateResultState(result);
  this->UpdateLoadStatus();

  removeVisibleTilesFromList(
      this->_tilesToNoLongerRenderNextFrame,
      result.tilesToRenderThisFrame);
  hideTilesToNoLongerRender(this->_tilesToNoLongerRenderNextFrame);
  this->_tilesToNoLongerRenderNextFrame = result.tilesToNoLongerRenderThisFrame;
  showTilesToRender(result.tilesToRenderThisFrame);
}

void ACesium3DTileset::EndPlay(const EEndPlayReason::Type EndPlayReason) {
  this->DestroyTileset();
  AActor::EndPlay(EndPlayReason);
}

void ACesium3DTileset::PostLoad() {
  BodyInstance.FixupData(this); // We need to call this one after Loading the
                                // actor to have correct BodyInstance values.

  Super::PostLoad();
}

void ACesium3DTileset::Serialize(FArchive& Ar) {
  Super::Serialize(Ar);

  Ar.UsingCustomVersion(FCesiumCustomVersion::GUID);

  const int32 CesiumVersion = Ar.CustomVer(FCesiumCustomVersion::GUID);

  if (CesiumVersion < FCesiumCustomVersion::TilesetExplicitSource) {
    // In previous versions, the tileset source was inferred from the presence
    // of a non-empty URL property, rather than being explicitly specified.
    if (this->Url.Len() > 0) {
      this->TilesetSource = ETilesetSource::FromUrl;
    } else {
      this->TilesetSource = ETilesetSource::FromCesiumIon;
    }
  }
}

#if WITH_EDITOR
void ACesium3DTileset::PostEditChangeProperty(
    FPropertyChangedEvent& PropertyChangedEvent) {
  Super::PostEditChangeProperty(PropertyChangedEvent);

  if (!PropertyChangedEvent.Property) {
    return;
  }

  FName PropName = PropertyChangedEvent.Property->GetFName();
  FString PropNameAsString = PropertyChangedEvent.Property->GetName();

  if (PropName == GET_MEMBER_NAME_CHECKED(ACesium3DTileset, TilesetSource) ||
      PropName == GET_MEMBER_NAME_CHECKED(ACesium3DTileset, Url) ||
      PropName == GET_MEMBER_NAME_CHECKED(ACesium3DTileset, IonAssetID) ||
      PropName == GET_MEMBER_NAME_CHECKED(ACesium3DTileset, IonAccessToken) ||
      PropName ==
          GET_MEMBER_NAME_CHECKED(ACesium3DTileset, IonAssetEndpointUrl) ||
      PropName ==
          GET_MEMBER_NAME_CHECKED(ACesium3DTileset, CreatePhysicsMeshes) ||
      PropName ==
          GET_MEMBER_NAME_CHECKED(ACesium3DTileset, AlwaysIncludeTangents) ||
      PropName ==
          GET_MEMBER_NAME_CHECKED(ACesium3DTileset, GenerateSmoothNormals) ||
      PropName == GET_MEMBER_NAME_CHECKED(ACesium3DTileset, EnableWaterMask) ||
      PropName == GET_MEMBER_NAME_CHECKED(ACesium3DTileset, Material) ||
      PropName == GET_MEMBER_NAME_CHECKED(ACesium3DTileset, WaterMaterial) ||
      PropName == GET_MEMBER_NAME_CHECKED(ACesium3DTileset, ApplyDpiScaling) ||
      PropName ==
          GET_MEMBER_NAME_CHECKED(ACesium3DTileset, EnableOcclusionCulling) ||
      // For properties nested in structs, GET_MEMBER_NAME_CHECKED will prefix
      // with the struct name, so just do a manual string comparison.
      PropNameAsString == TEXT("RenderCustomDepth") ||
      PropNameAsString == TEXT("CustomDepthStencilValue") ||
      PropNameAsString == TEXT("CustomDepthStencilWriteMask")) {
    this->DestroyTileset();
  } else if (
      PropName == GET_MEMBER_NAME_CHECKED(ACesium3DTileset, Georeference)) {
    this->InvalidateResolvedGeoreference();
  } else if (
      PropName == GET_MEMBER_NAME_CHECKED(ACesium3DTileset, CreditSystem)) {
    this->InvalidateResolvedCreditSystem();
  } else if (
      PropName ==
      GET_MEMBER_NAME_CHECKED(ACesium3DTileset, MaximumScreenSpaceError)) {
    TArray<UCesiumRasterOverlay*> rasterOverlays;
    this->GetComponents<UCesiumRasterOverlay>(rasterOverlays);

    for (UCesiumRasterOverlay* pOverlay : rasterOverlays) {
      pOverlay->Refresh();
    }
  }
}

void ACesium3DTileset::PostEditUndo() {
  Super::PostEditUndo();

  // It doesn't appear to be possible to get detailed information about what
  // changed in the undo/redo operation, so we have to assume the worst and
  // recreate the tileset.
  this->DestroyTileset();
}

void ACesium3DTileset::PostEditImport() {
  Super::PostEditImport();

  // Recreate the tileset on Paste.
  this->DestroyTileset();
}
#endif

void ACesium3DTileset::BeginDestroy() {
  this->InvalidateResolvedGeoreference();
  this->DestroyTileset();

  AActor::BeginDestroy();
}

void ACesium3DTileset::Destroyed() {
  this->DestroyTileset();

  AActor::Destroyed();
}

#if WITH_EDITOR
void ACesium3DTileset::RuntimeSettingsChanged(
    UObject* pObject,
    struct FPropertyChangedEvent& changed) {
  bool occlusionCullingAvailable =
      GetDefault<UCesiumRuntimeSettings>()
          ->EnableExperimentalOcclusionCullingFeature;
  if (occlusionCullingAvailable != this->CanEnableOcclusionCulling) {
    this->CanEnableOcclusionCulling = occlusionCullingAvailable;
    this->RefreshTileset();
  }
}
#endif<|MERGE_RESOLUTION|>--- conflicted
+++ resolved
@@ -835,7 +835,6 @@
     return;
   }
 
-<<<<<<< HEAD
   UWorld* pWorld = this->GetWorld();
   if (!pWorld) {
     return;
@@ -851,13 +850,12 @@
             "Cesium for Unreal has enabled the \"Enable Large Worlds\" option in this world's settings, as it is required in order to avoid serious culling problems with Cesium3DTilesets in Unreal Engine 5."),
         *this->Url);
   }
-=======
+
   // Both the feature flag and the CesiumViewExtension are global, not owned by
   // the Tileset. We're just applying one to the other here out of convenience.
   cesiumViewExtension->SetEnabled(
       GetDefault<UCesiumRuntimeSettings>()
           ->EnableExperimentalOcclusionCullingFeature);
->>>>>>> f5c3bf28
 
   TArray<UCesiumRasterOverlay*> rasterOverlays;
   this->GetComponents<UCesiumRasterOverlay>(rasterOverlays);
