// Copyright 2020-2021 CesiumGS, Inc. and Contributors

#include "Cesium3DTileset.h"
#include "Async/Async.h"
#include "Camera/CameraTypes.h"
#include "Camera/PlayerCameraManager.h"
#include "Cesium3DTilesSelection/BingMapsRasterOverlay.h"
#include "Cesium3DTilesSelection/CreditSystem.h"
#include "Cesium3DTilesSelection/GltfContent.h"
#include "Cesium3DTilesSelection/IPrepareRendererResources.h"
#include "Cesium3DTilesSelection/TilesetLoadFailureDetails.h"
#include "Cesium3DTilesSelection/TilesetOptions.h"
#include "Cesium3DTilesetLoadFailureDetails.h"
#include "Cesium3DTilesetRoot.h"
#include "CesiumAsync/CachingAssetAccessor.h"
#include "CesiumAsync/IAssetResponse.h"
#include "CesiumAsync/SqliteCache.h"
#include "CesiumCamera.h"
#include "CesiumCameraManager.h"
#include "CesiumCustomVersion.h"
#include "CesiumEncodedMetadataComponent.h"
#include "CesiumGeospatial/Cartographic.h"
#include "CesiumGeospatial/Ellipsoid.h"
#include "CesiumGeospatial/Transforms.h"
#include "CesiumGltf/ImageCesium.h"
#include "CesiumGltf/Ktx2TranscodeTargets.h"
#include "CesiumGltfComponent.h"
#include "CesiumGltfPrimitiveComponent.h"
#include "CesiumLifetime.h"
#include "CesiumRasterOverlay.h"
#include "CesiumRuntime.h"
#include "CesiumRuntimeSettings.h"
#include "CesiumTextureUtility.h"
#include "CesiumTransforms.h"
#include "Components/SceneCaptureComponent2D.h"
#include "CreateGltfOptions.h"
#include "Engine/Engine.h"
#include "Engine/GameViewportClient.h"
#include "Engine/SceneCapture2D.h"
#include "Engine/Texture.h"
#include "Engine/Texture2D.h"
#include "Engine/TextureRenderTarget2D.h"
#include "Engine/World.h"
#include "EngineUtils.h"
#include "GameFramework/Controller.h"
#include "GameFramework/PlayerController.h"
#include "HAL/FileManager.h"
#include "HttpModule.h"
#include "IPhysXCookingModule.h"
#include "Kismet/GameplayStatics.h"
#include "LevelSequenceActor.h"
#include "Math/UnrealMathUtility.h"
#include "Misc/EnumRange.h"
#include "PhysicsPublicCore.h"
#include "PixelFormat.h"
#include "StereoRendering.h"
#include "UnrealAssetAccessor.h"
#include "UnrealTaskProcessor.h"
#include <glm/ext/matrix_transform.hpp>
#include <glm/gtc/matrix_inverse.hpp>
#include <glm/trigonometric.hpp>
#include <memory>
#include <spdlog/spdlog.h>

FCesium3DTilesetLoadFailure OnCesium3DTilesetLoadFailure{};

#if WITH_EDITOR
#include "Editor.h"
#include "EditorViewportClient.h"
#include "LevelEditorViewport.h"
#endif

// Sets default values
ACesium3DTileset::ACesium3DTileset()
    : Georeference(nullptr),
      ResolvedGeoreference(nullptr),
      CreditSystem(nullptr),

      _pTileset(nullptr),

      _lastTilesRendered(0),
      _lastTilesLoadingLowPriority(0),
      _lastTilesLoadingMediumPriority(0),
      _lastTilesLoadingHighPriority(0),

      _lastTilesVisited(0),
      _lastTilesCulled(0),
      _lastMaxDepthVisited(0),

      _captureMovieMode{false},
      _beforeMoviePreloadAncestors{PreloadAncestors},
      _beforeMoviePreloadSiblings{PreloadSiblings},
      _beforeMovieLoadingDescendantLimit{LoadingDescendantLimit},
      _beforeMovieKeepWorldOriginNearCamera{true},
      _tilesToNoLongerRenderNextFrame{} {

  PrimaryActorTick.bCanEverTick = true;
  PrimaryActorTick.TickGroup = ETickingGroup::TG_PostUpdateWork;

  this->SetActorEnableCollision(true);

  this->RootComponent =
      CreateDefaultSubobject<UCesium3DTilesetRoot>(TEXT("Tileset"));
  this->RootComponent->SetMobility(EComponentMobility::Static);

  PlatformName = UGameplayStatics::GetPlatformName();
}

ACesium3DTileset::~ACesium3DTileset() { this->DestroyTileset(); }

ACesiumGeoreference* ACesium3DTileset::GetGeoreference() const {
  return this->Georeference;
}

void ACesium3DTileset::SetGeoreference(ACesiumGeoreference* NewGeoreference) {
  this->Georeference = NewGeoreference;
  this->InvalidateResolvedGeoreference();
  this->ResolveGeoreference();
}

ACesiumGeoreference* ACesium3DTileset::ResolveGeoreference() {
  if (IsValid(this->ResolvedGeoreference)) {
    return this->ResolvedGeoreference;
  }

  if (IsValid(this->Georeference)) {
    this->ResolvedGeoreference = this->Georeference;
  } else {
    this->ResolvedGeoreference =
        ACesiumGeoreference::GetDefaultGeoreference(this);
  }

  UCesium3DTilesetRoot* pRoot = Cast<UCesium3DTilesetRoot>(this->RootComponent);
  if (pRoot) {
    this->ResolvedGeoreference->OnGeoreferenceUpdated.AddUniqueDynamic(
        pRoot,
        &UCesium3DTilesetRoot::HandleGeoreferenceUpdated);

    // Update existing tile positions, if any.
    pRoot->HandleGeoreferenceUpdated();
  }

  return this->ResolvedGeoreference;
}

void ACesium3DTileset::InvalidateResolvedGeoreference() {
  if (IsValid(this->ResolvedGeoreference)) {
    this->ResolvedGeoreference->OnGeoreferenceUpdated.RemoveAll(this);
  }
  this->ResolvedGeoreference = nullptr;
}

ACesiumCreditSystem* ACesium3DTileset::GetCreditSystem() const {
  return this->CreditSystem;
}

void ACesium3DTileset::SetCreditSystem(ACesiumCreditSystem* NewCreditSystem) {
  this->CreditSystem = NewCreditSystem;
  this->InvalidateResolvedCreditSystem();
  this->ResolveCreditSystem();
}

ACesiumCreditSystem* ACesium3DTileset::ResolveCreditSystem() {
  if (IsValid(this->ResolvedCreditSystem)) {
    return this->ResolvedCreditSystem;
  }

  if (IsValid(this->CreditSystem)) {
    this->ResolvedCreditSystem = this->CreditSystem;
  } else {
    this->ResolvedCreditSystem =
        ACesiumCreditSystem::GetDefaultCreditSystem(this);
  }

  // Refresh the tileset so it uses the new credit system.
  this->RefreshTileset();

  return this->ResolvedCreditSystem;
}

void ACesium3DTileset::InvalidateResolvedCreditSystem() {
  this->ResolvedCreditSystem = nullptr;
  this->RefreshTileset();
}

void ACesium3DTileset::RefreshTileset() { this->DestroyTileset(); }

void ACesium3DTileset::TroubleshootToken() {
  OnCesium3DTilesetIonTroubleshooting.Broadcast(this);
}

void ACesium3DTileset::AddFocusViewportDelegate() {
#if WITH_EDITOR
  FEditorDelegates::OnFocusViewportOnActors.AddLambda(
      [this](const TArray<AActor*>& actors) {
        if (actors.Num() == 1 && actors[0] == this) {
          this->OnFocusEditorViewportOnThis();
        }
      });
#endif // WITH_EDITOR
}

void ACesium3DTileset::PostInitProperties() {
  UE_LOG(
      LogCesium,
      Verbose,
      TEXT("Called PostInitProperties on actor %s"),
      *this->GetName());

  Super::PostInitProperties();

  AddFocusViewportDelegate();
}

void ACesium3DTileset::SetTilesetSource(ETilesetSource InSource) {
  if (InSource != this->TilesetSource) {
    this->TilesetSource = InSource;
    this->DestroyTileset();
  }
}

void ACesium3DTileset::SetUrl(const FString& InUrl) {
  if (InUrl != this->Url) {
    this->Url = InUrl;
    if (this->TilesetSource == ETilesetSource::FromUrl) {
      this->DestroyTileset();
    }
  }
}

void ACesium3DTileset::SetIonAssetID(int64 InAssetID) {
  if (InAssetID >= 0 && InAssetID != this->IonAssetID) {
    this->IonAssetID = InAssetID;
    if (this->TilesetSource == ETilesetSource::FromCesiumIon) {
      this->DestroyTileset();
    }
  }
}

void ACesium3DTileset::SetIonAccessToken(const FString& InAccessToken) {
  if (this->IonAccessToken != InAccessToken) {
    this->IonAccessToken = InAccessToken;
    if (this->TilesetSource == ETilesetSource::FromCesiumIon) {
      this->DestroyTileset();
    }
  }
}

void ACesium3DTileset::SetIonAssetEndpointUrl(
    const FString& InIonAssetEndpointUrl) {
  if (this->IonAssetEndpointUrl != InIonAssetEndpointUrl) {
    this->IonAssetEndpointUrl = InIonAssetEndpointUrl;
    if (this->TilesetSource == ETilesetSource::FromCesiumIon) {
      this->DestroyTileset();
    }
  }
}

void ACesium3DTileset::SetCreatePhysicsMeshes(bool bCreatePhysicsMeshes) {
  if (this->CreatePhysicsMeshes != bCreatePhysicsMeshes) {
    this->CreatePhysicsMeshes = bCreatePhysicsMeshes;
    this->DestroyTileset();
  }
}

void ACesium3DTileset::SetAlwaysIncludeTangents(bool bAlwaysIncludeTangents) {
  if (this->AlwaysIncludeTangents != bAlwaysIncludeTangents) {
    this->AlwaysIncludeTangents = bAlwaysIncludeTangents;
    this->DestroyTileset();
  }
}

void ACesium3DTileset::SetGenerateSmoothNormals(bool bGenerateSmoothNormals) {
  if (this->GenerateSmoothNormals != bGenerateSmoothNormals) {
    this->GenerateSmoothNormals = bGenerateSmoothNormals;
    this->DestroyTileset();
  }
}

void ACesium3DTileset::SetEnableWaterMask(bool bEnableMask) {
  if (this->EnableWaterMask != bEnableMask) {
    this->EnableWaterMask = bEnableMask;
    this->DestroyTileset();
  }
}

void ACesium3DTileset::SetMaterial(UMaterialInterface* InMaterial) {
  if (this->Material != InMaterial) {
    this->Material = InMaterial;
    this->DestroyTileset();
  }
}

void ACesium3DTileset::SetWaterMaterial(UMaterialInterface* InMaterial) {
  if (this->WaterMaterial != InMaterial) {
    this->WaterMaterial = InMaterial;
    this->DestroyTileset();
  }
}

void ACesium3DTileset::SetCustomDepthParameters(
    FCustomDepthParameters InCustomDepthParameters) {
  if (this->CustomDepthParameters != InCustomDepthParameters) {
    this->CustomDepthParameters = InCustomDepthParameters;
    this->DestroyTileset();
  }
}

void ACesium3DTileset::PlayMovieSequencer() {
  this->_beforeMoviePreloadAncestors = this->PreloadAncestors;
  this->_beforeMoviePreloadSiblings = this->PreloadSiblings;
  this->_beforeMovieLoadingDescendantLimit = this->LoadingDescendantLimit;
  if (IsValid(this->ResolveGeoreference())) {
    this->_beforeMovieKeepWorldOriginNearCamera =
        this->ResolveGeoreference()->KeepWorldOriginNearCamera;
  }

  this->_captureMovieMode = true;
  this->PreloadAncestors = false;
  this->PreloadSiblings = false;
  this->LoadingDescendantLimit = 10000;
  if (IsValid(this->ResolveGeoreference())) {
    this->ResolveGeoreference()->KeepWorldOriginNearCamera = false;
  }
}

void ACesium3DTileset::StopMovieSequencer() {
  this->_captureMovieMode = false;
  this->PreloadAncestors = this->_beforeMoviePreloadAncestors;
  this->PreloadSiblings = this->_beforeMoviePreloadSiblings;
  this->LoadingDescendantLimit = this->_beforeMovieLoadingDescendantLimit;
  if (IsValid(this->ResolveGeoreference())) {
    this->ResolveGeoreference()->KeepWorldOriginNearCamera =
        this->_beforeMovieKeepWorldOriginNearCamera;
  }
}

void ACesium3DTileset::PauseMovieSequencer() { this->StopMovieSequencer(); }

#if WITH_EDITOR
void ACesium3DTileset::OnFocusEditorViewportOnThis() {

  UE_LOG(
      LogCesium,
      Verbose,
      TEXT("Called OnFocusEditorViewportOnThis on actor %s"),
      *this->GetName());

  struct CalculateECEFCameraPosition {

    const GeoTransforms& localGeoTransforms;

    glm::dvec3 operator()(const CesiumGeometry::BoundingSphere& sphere) {
      const glm::dvec3& center = sphere.getCenter();
      glm::dmat4 ENU =
          glm::dmat4(localGeoTransforms.ComputeEastNorthUpToEcef(center));
      glm::dvec3 offset =
          sphere.getRadius() *
          glm::normalize(
              glm::dvec3(ENU[0]) + glm::dvec3(ENU[1]) + glm::dvec3(ENU[2]));
      glm::dvec3 position = center + offset;
      return position;
    }

    glm::dvec3
    operator()(const CesiumGeometry::OrientedBoundingBox& orientedBoundingBox) {
      const glm::dvec3& center = orientedBoundingBox.getCenter();
      glm::dmat4 ENU =
          glm::dmat4(localGeoTransforms.ComputeEastNorthUpToEcef(center));
      const glm::dmat3& halfAxes = orientedBoundingBox.getHalfAxes();
      glm::dvec3 offset =
          glm::length(halfAxes[0] + halfAxes[1] + halfAxes[2]) *
          glm::normalize(
              glm::dvec3(ENU[0]) + glm::dvec3(ENU[1]) + glm::dvec3(ENU[2]));
      glm::dvec3 position = center + offset;
      return position;
    }

    glm::dvec3
    operator()(const CesiumGeospatial::BoundingRegion& boundingRegion) {
      return (*this)(boundingRegion.getBoundingBox());
    }

    glm::dvec3
    operator()(const CesiumGeospatial::BoundingRegionWithLooseFittingHeights&
                   boundingRegionWithLooseFittingHeights) {
      return (*this)(boundingRegionWithLooseFittingHeights.getBoundingRegion()
                         .getBoundingBox());
    }

    glm::dvec3 operator()(const CesiumGeospatial::S2CellBoundingVolume& s2) {
      return (*this)(s2.computeBoundingRegion());
    }
  };

  const Cesium3DTilesSelection::Tile* pRootTile =
      this->_pTileset->getRootTile();
  if (!pRootTile) {
    return;
  }

  const Cesium3DTilesSelection::BoundingVolume& boundingVolume =
      pRootTile->getBoundingVolume();

  // calculate unreal camera position
  const glm::dmat4& transform =
      this->GetCesiumTilesetToUnrealRelativeWorldTransform();
  glm::dvec3 ecefCameraPosition = std::visit(
      CalculateECEFCameraPosition{
          this->ResolveGeoreference()->GetGeoTransforms()},
      boundingVolume);
  glm::dvec3 unrealCameraPosition =
      glm::dvec3(transform * glm::dvec4(ecefCameraPosition, 1.0));

  // calculate unreal camera orientation
  glm::dvec3 ecefCenter =
      Cesium3DTilesSelection::getBoundingVolumeCenter(boundingVolume);
  glm::dvec3 unrealCenter = glm::dvec3(transform * glm::dvec4(ecefCenter, 1.0));
  glm::dvec3 unrealCameraFront =
      glm::normalize(unrealCenter - unrealCameraPosition);
  glm::dvec3 unrealCameraRight =
      glm::normalize(glm::cross(glm::dvec3(0.0, 0.0, 1.0), unrealCameraFront));
  glm::dvec3 unrealCameraUp =
      glm::normalize(glm::cross(unrealCameraFront, unrealCameraRight));
  FRotator cameraRotator =
      FMatrix(
          FVector(
              unrealCameraFront.x,
              unrealCameraFront.y,
              unrealCameraFront.z),
          FVector(
              unrealCameraRight.x,
              unrealCameraRight.y,
              unrealCameraRight.z),
          FVector(unrealCameraUp.x, unrealCameraUp.y, unrealCameraUp.z),
          FVector(0.0f, 0.0f, 0.0f))
          .Rotator();

  // Update all viewports.
  for (FLevelEditorViewportClient* LinkedViewportClient :
       GEditor->GetLevelViewportClients()) {
    // Dont move camera attach to an actor
    if (!LinkedViewportClient->IsAnyActorLocked()) {
      FViewportCameraTransform& ViewTransform =
          LinkedViewportClient->GetViewTransform();
      LinkedViewportClient->SetViewRotation(cameraRotator);
      LinkedViewportClient->SetViewLocation(FVector(
          unrealCameraPosition.x,
          unrealCameraPosition.y,
          unrealCameraPosition.z));
      LinkedViewportClient->Invalidate();
    }
  }
}
#endif

const glm::dmat4&
ACesium3DTileset::GetCesiumTilesetToUnrealRelativeWorldTransform() const {
  return Cast<UCesium3DTilesetRoot>(this->RootComponent)
      ->GetCesiumTilesetToUnrealRelativeWorldTransform();
}

void ACesium3DTileset::UpdateTransformFromCesium() {

  const glm::dmat4& CesiumToUnreal =
      this->GetCesiumTilesetToUnrealRelativeWorldTransform();
  TArray<UCesiumGltfComponent*> gltfComponents;
  this->GetComponents<UCesiumGltfComponent>(gltfComponents);

  for (UCesiumGltfComponent* pGltf : gltfComponents) {
    pGltf->UpdateTransformFromCesium(CesiumToUnreal);
  }
}

// Called when the game starts or when spawned
void ACesium3DTileset::BeginPlay() {
  Super::BeginPlay();

  this->LoadTileset();

  // Search for level sequence.
  for (auto sequenceActorIt = TActorIterator<ALevelSequenceActor>(GetWorld());
       sequenceActorIt;
       ++sequenceActorIt) {
    ALevelSequenceActor* sequenceActor = *sequenceActorIt;

    FScriptDelegate playMovieSequencerDelegate;
    playMovieSequencerDelegate.BindUFunction(this, FName("PlayMovieSequencer"));
    sequenceActor->GetSequencePlayer()->OnPlay.Add(playMovieSequencerDelegate);

    FScriptDelegate stopMovieSequencerDelegate;
    stopMovieSequencerDelegate.BindUFunction(this, FName("StopMovieSequencer"));
    sequenceActor->GetSequencePlayer()->OnStop.Add(stopMovieSequencerDelegate);

    FScriptDelegate pauseMovieSequencerDelegate;
    pauseMovieSequencerDelegate.BindUFunction(
        this,
        FName("PauseMovieSequencer"));
    sequenceActor->GetSequencePlayer()->OnPause.Add(
        pauseMovieSequencerDelegate);
  }
}

void ACesium3DTileset::OnConstruction(const FTransform& Transform) {
  this->LoadTileset();

  // Hide all existing tiles. The still-visible ones will be shown next time we
  // tick. But if update is suspended, leave the components in their current
  // state.
  if (!this->SuspendUpdate) {
    TArray<UCesiumGltfComponent*> gltfComponents;
    this->GetComponents<UCesiumGltfComponent>(gltfComponents);

    for (UCesiumGltfComponent* pGltf : gltfComponents) {
      if (pGltf && IsValid(pGltf) && pGltf->IsVisible()) {
        pGltf->SetVisibility(false, true);
        pGltf->SetCollisionEnabled(ECollisionEnabled::NoCollision);
      }
    }
  }
}

void ACesium3DTileset::NotifyHit(
    UPrimitiveComponent* MyComp,
    AActor* Other,
    UPrimitiveComponent* OtherComp,
    bool bSelfMoved,
    FVector HitLocation,
    FVector HitNormal,
    FVector NormalImpulse,
    const FHitResult& Hit) {
  // std::cout << "Hit face index: " << Hit.FaceIndex << std::endl;

  // FHitResult detailedHit;
  // FCollisionQueryParams params;
  // params.bReturnFaceIndex = true;
  // params.bTraceComplex = true;
  // MyComp->LineTraceComponent(detailedHit, Hit.TraceStart, Hit.TraceEnd,
  // params);

  // std::cout << "Hit face index 2: " << detailedHit.FaceIndex << std::endl;
}

class UnrealResourcePreparer
    : public Cesium3DTilesSelection::IPrepareRendererResources {
public:
  UnrealResourcePreparer(ACesium3DTileset* pActor)
      : _pActor(pActor)
#if PHYSICS_INTERFACE_PHYSX
        ,
        _pPhysXCookingModule(
            pActor->GetCreatePhysicsMeshes() ? GetPhysXCookingModule()
                                             : nullptr)
#endif
  {
  }

  virtual void* prepareInLoadThread(
      const CesiumGltf::Model& model,
      const glm::dmat4& transform) override {

    CreateGltfOptions::CreateModelOptions options;
    options.pModel = &model;
    options.alwaysIncludeTangents = this->_pActor->GetAlwaysIncludeTangents();

#if PHYSICS_INTERFACE_PHYSX
    options.pPhysXCookingModule = this->_pPhysXCookingModule;
#endif

<<<<<<< HEAD
    options.pEncodeMetadataInstructions =
        this->_pActor->_pEncodeMetadataInstructions;

    std::unique_ptr<UCesiumGltfComponent::HalfConstructed> pHalf =
=======
    TUniquePtr<UCesiumGltfComponent::HalfConstructed> pHalf =
>>>>>>> 1d9d7c21
        UCesiumGltfComponent::CreateOffGameThread(transform, options);
    return pHalf.Release();
  }

  virtual void* prepareInMainThread(
      Cesium3DTilesSelection::Tile& tile,
      void* pLoadThreadResult) override {
    const Cesium3DTilesSelection::TileContentLoadResult* pContent =
        tile.getContent();
    if (pContent && pContent->model) {
      TUniquePtr<UCesiumGltfComponent::HalfConstructed> pHalf(
          reinterpret_cast<UCesiumGltfComponent::HalfConstructed*>(
              pLoadThreadResult));
      return UCesiumGltfComponent::CreateOnGameThread(
          this->_pActor,
          std::move(pHalf),
          _pActor->GetCesiumTilesetToUnrealRelativeWorldTransform(),
          this->_pActor->GetMaterial(),
          this->_pActor->GetWaterMaterial(),
          this->_pActor->GetCustomDepthParameters());
    }
    // UE_LOG(LogCesium, VeryVerbose, TEXT("No content for tile"));
    return nullptr;
  }

  virtual void free(
      Cesium3DTilesSelection::Tile& tile,
      void* pLoadThreadResult,
      void* pMainThreadResult) noexcept override {
    if (pLoadThreadResult) {
      UCesiumGltfComponent::HalfConstructed* pHalf =
          reinterpret_cast<UCesiumGltfComponent::HalfConstructed*>(
              pLoadThreadResult);
      delete pHalf;
    } else if (pMainThreadResult) {
      UCesiumGltfComponent* pGltf =
          reinterpret_cast<UCesiumGltfComponent*>(pMainThreadResult);
      this->destroyRecursively(pGltf);
    }
  }

  virtual void*
  prepareRasterInLoadThread(const CesiumGltf::ImageCesium& image) override {
    auto texture = CesiumTextureUtility::loadTextureAnyThreadPart(
        image,
        TextureAddress::TA_Clamp,
        TextureAddress::TA_Clamp,
        TextureFilter::TF_Bilinear);
    return texture.Release();
  }

  virtual void* prepareRasterInMainThread(
      const Cesium3DTilesSelection::RasterOverlayTile& /*rasterTile*/,
      void* pLoadThreadResult) override {

    TUniquePtr<CesiumTextureUtility::LoadedTextureResult> pLoadedTexture{
        static_cast<CesiumTextureUtility::LoadedTextureResult*>(
            pLoadThreadResult)};

    UTexture2D* pTexture =
        CesiumTextureUtility::loadTextureGameThreadPart(pLoadedTexture.Get());
    if (!pLoadedTexture || !pTexture) {
      return nullptr;
    }

    pTexture->AddToRoot();
    return pTexture;
  }

  virtual void freeRaster(
      const Cesium3DTilesSelection::RasterOverlayTile& rasterTile,
      void* pLoadThreadResult,
      void* pMainThreadResult) noexcept override {
    if (pLoadThreadResult) {
      CesiumTextureUtility::LoadedTextureResult* pLoadedTexture =
          static_cast<CesiumTextureUtility::LoadedTextureResult*>(
              pLoadThreadResult);
      delete pLoadedTexture;
    }

    if (pMainThreadResult) {
      UTexture2D* pTexture = static_cast<UTexture2D*>(pMainThreadResult);
      pTexture->RemoveFromRoot();
      CesiumLifetime::destroy(pTexture);
    }
  }

  virtual void attachRasterInMainThread(
      const Cesium3DTilesSelection::Tile& tile,
      int32_t overlayTextureCoordinateID,
      const Cesium3DTilesSelection::RasterOverlayTile& rasterTile,
      void* pMainThreadRendererResources,
      const glm::dvec2& translation,
      const glm::dvec2& scale) override {
    const Cesium3DTilesSelection::TileContentLoadResult* pContent =
        tile.getContent();
    if (pContent && pContent->model) {
      UCesiumGltfComponent* pGltfContent =
          reinterpret_cast<UCesiumGltfComponent*>(tile.getRendererResources());
      if (pGltfContent) {
        pGltfContent->AttachRasterTile(
            tile,
            rasterTile,
            static_cast<UTexture2D*>(pMainThreadRendererResources),
            translation,
            scale,
            overlayTextureCoordinateID);
      }
    }
  }

  virtual void detachRasterInMainThread(
      const Cesium3DTilesSelection::Tile& tile,
      int32_t overlayTextureCoordinateID,
      const Cesium3DTilesSelection::RasterOverlayTile& rasterTile,
      void* pMainThreadRendererResources) noexcept override {
    const Cesium3DTilesSelection::TileContentLoadResult* pContent =
        tile.getContent();
    if (pContent && pContent->model) {
      UCesiumGltfComponent* pGltfContent =
          reinterpret_cast<UCesiumGltfComponent*>(tile.getRendererResources());
      if (pGltfContent) {
        pGltfContent->DetachRasterTile(
            tile,
            rasterTile,
            static_cast<UTexture2D*>(pMainThreadRendererResources));
      }
    }
  }

private:
  void destroyRecursively(USceneComponent* pComponent) {

    UE_LOG(
        LogCesium,
        VeryVerbose,
        TEXT("Destroying scene component recursively"));

    if (!pComponent) {
      return;
    }

    if (pComponent->IsRegistered()) {
      pComponent->UnregisterComponent();
    }

    TArray<USceneComponent*> children = pComponent->GetAttachChildren();
    for (USceneComponent* pChild : children) {
      this->destroyRecursively(pChild);
    }

    pComponent->DestroyPhysicsState();
    pComponent->DestroyComponent();
    pComponent->ConditionalBeginDestroy();

    UE_LOG(LogCesium, VeryVerbose, TEXT("Destroying scene component done"));
  }

  ACesium3DTileset* _pActor;
#if PHYSICS_INTERFACE_PHYSX
  IPhysXCookingModule* _pPhysXCookingModule;
#endif
};

static std::string getCacheDatabaseName() {
#if PLATFORM_ANDROID
  FString BaseDirectory = FPaths::ProjectPersistentDownloadDir();
#elif PLATFORM_IOS
  FString BaseDirectory =
      FPaths::Combine(*FPaths::ProjectSavedDir(), TEXT("Cesium"));
  if (!IFileManager::Get().DirectoryExists(*BaseDirectory)) {
    IFileManager::Get().MakeDirectory(*BaseDirectory, true);
  }
#else
  FString BaseDirectory = FPaths::EngineUserDir();
#endif

  FString CesiumDBFile =
      FPaths::Combine(*BaseDirectory, TEXT("cesium-request-cache.sqlite"));
  FString PlatformAbsolutePath =
      IFileManager::Get().ConvertToAbsolutePathForExternalAppForWrite(
          *CesiumDBFile);

  UE_LOG(
      LogCesium,
      Display,
      TEXT("Caching Cesium requests in %s"),
      *PlatformAbsolutePath);

  return TCHAR_TO_UTF8(*PlatformAbsolutePath);
}

void ACesium3DTileset::LoadTileset() {
  static std::shared_ptr<CesiumAsync::IAssetAccessor> pAssetAccessor =
      std::make_shared<CesiumAsync::CachingAssetAccessor>(
          spdlog::default_logger(),
          std::make_shared<UnrealAssetAccessor>(),
          std::make_shared<CesiumAsync::SqliteCache>(
              spdlog::default_logger(),
              getCacheDatabaseName()));
  static CesiumAsync::AsyncSystem asyncSystem(
      std::make_shared<UnrealTaskProcessor>());

  if (this->_pTileset) {
    // Tileset already loaded, do nothing.
    return;
  }

  TArray<UCesiumRasterOverlay*> rasterOverlays;
  this->GetComponents<UCesiumRasterOverlay>(rasterOverlays);

  this->_pEncodeMetadataInstructions =
      this->FindComponentByClass<UCesiumEncodedMetadataComponent>();

  ACesiumCreditSystem* pCreditSystem = this->ResolveCreditSystem();

  Cesium3DTilesSelection::TilesetExternals externals{
      pAssetAccessor,
      std::make_shared<UnrealResourcePreparer>(this),
      asyncSystem,
      pCreditSystem ? pCreditSystem->GetExternalCreditSystem() : nullptr,
      spdlog::default_logger()};

  this->_startTime = std::chrono::high_resolution_clock::now();

  Cesium3DTilesSelection::TilesetOptions options;

  options.loadErrorCallback =
      [this](const Cesium3DTilesSelection::TilesetLoadFailureDetails& details) {
        static_assert(
            uint8_t(ECesium3DTilesetLoadType::CesiumIon) ==
            uint8_t(Cesium3DTilesSelection::TilesetLoadType::CesiumIon));
        static_assert(
            uint8_t(ECesium3DTilesetLoadType::TilesetJson) ==
            uint8_t(Cesium3DTilesSelection::TilesetLoadType::TilesetJson));
        static_assert(
            uint8_t(ECesium3DTilesetLoadType::Unknown) ==
            uint8_t(Cesium3DTilesSelection::TilesetLoadType::Unknown));

        uint8_t typeValue = uint8_t(details.type);
        assert(
            uint8_t(details.type) <=
            uint8_t(Cesium3DTilesSelection::TilesetLoadType::TilesetJson));
        assert(this->_pTileset == details.pTileset);

        FCesium3DTilesetLoadFailureDetails ueDetails;
        ueDetails.Tileset = this;
        ueDetails.Type = ECesium3DTilesetLoadType(typeValue);
        ueDetails.HttpStatusCode =
            details.pRequest && details.pRequest->response()
                ? details.pRequest->response()->statusCode()
                : 0;
        ueDetails.Message = UTF8_TO_TCHAR(details.message.c_str());

        // Broadcast the event from the game thread.
        // Even if we're already in the game thread, let the stack unwind.
        // Otherwise actions that destroy the Tileset will cause a deadlock.
        AsyncTask(
            ENamedThreads::GameThread,
            [ueDetails = std::move(ueDetails)]() {
              OnCesium3DTilesetLoadFailure.Broadcast(ueDetails);
            });
      };

  options.contentOptions.generateMissingNormalsSmooth =
      this->GenerateSmoothNormals;

  // TODO: figure out why water material crashes mac
#if PLATFORM_MAC
#else
  options.contentOptions.enableWaterMask = this->EnableWaterMask;
#endif

  CesiumGltf::SupportedGpuCompressedPixelFormats supportedFormats;
  supportedFormats.ETC1_RGB = GPixelFormats[EPixelFormat::PF_ETC1].Supported;
  supportedFormats.ETC2_RGBA =
      GPixelFormats[EPixelFormat::PF_ETC2_RGBA].Supported;
  supportedFormats.BC1_RGB = GPixelFormats[EPixelFormat::PF_DXT1].Supported;
  supportedFormats.BC3_RGBA = GPixelFormats[EPixelFormat::PF_DXT5].Supported;
  supportedFormats.BC4_R = GPixelFormats[EPixelFormat::PF_BC4].Supported;
  supportedFormats.BC5_RG = GPixelFormats[EPixelFormat::PF_BC5].Supported;
  supportedFormats.BC7_RGBA = GPixelFormats[EPixelFormat::PF_BC7].Supported;
  supportedFormats.ASTC_4x4_RGBA =
      GPixelFormats[EPixelFormat::PF_ASTC_4x4].Supported;
  supportedFormats.PVRTC2_4_RGBA =
      GPixelFormats[EPixelFormat::PF_PVRTC2].Supported;
  supportedFormats.ETC2_EAC_R11 =
      GPixelFormats[EPixelFormat::PF_ETC2_R11_EAC].Supported;
  supportedFormats.ETC2_EAC_RG11 =
      GPixelFormats[EPixelFormat::PF_ETC2_RG11_EAC].Supported;

  options.contentOptions.ktx2TranscodeTargets =
      CesiumGltf::Ktx2TranscodeTargets(supportedFormats, false);

  switch (this->TilesetSource) {
  case ETilesetSource::FromUrl:
    UE_LOG(LogCesium, Log, TEXT("Loading tileset from URL %s"), *this->Url);
    this->_pTileset = MakeUnique<Cesium3DTilesSelection::Tileset>(
        externals,
        TCHAR_TO_UTF8(*this->Url),
        options);
    break;
  case ETilesetSource::FromCesiumIon:
    UE_LOG(
        LogCesium,
        Log,
        TEXT("Loading tileset for asset ID %d"),
        this->IonAssetID);
    FString token =
        this->IonAccessToken.IsEmpty()
            ? GetDefault<UCesiumRuntimeSettings>()->DefaultIonAccessToken
            : this->IonAccessToken;
    if (!IonAssetEndpointUrl.IsEmpty()) {
      this->_pTileset = MakeUnique<Cesium3DTilesSelection::Tileset>(
          externals,
          static_cast<uint32_t>(this->IonAssetID),
          TCHAR_TO_UTF8(*token),
          options,
          TCHAR_TO_UTF8(*IonAssetEndpointUrl));
    } else {
      this->_pTileset = MakeUnique<Cesium3DTilesSelection::Tileset>(
          externals,
          static_cast<uint32_t>(this->IonAssetID),
          TCHAR_TO_UTF8(*token),
          options);
    }
    break;
  }

  for (UCesiumRasterOverlay* pOverlay : rasterOverlays) {
    if (pOverlay->IsActive()) {
      pOverlay->AddToTileset();
    }
  }

  if (this->Url.Len() > 0) {
    UE_LOG(
        LogCesium,
        Log,
        TEXT("Loading tileset from URL %s done"),
        *this->Url);
  } else {
    UE_LOG(
        LogCesium,
        Log,
        TEXT("Loading tileset for asset ID %d done"),
        this->IonAssetID);
  }
}

void ACesium3DTileset::DestroyTileset() {

  if (this->Url.Len() > 0) {
    UE_LOG(
        LogCesium,
        Verbose,
        TEXT("Destroying tileset from URL %s"),
        *this->Url);
  } else {
    UE_LOG(
        LogCesium,
        Verbose,
        TEXT("Destroying tileset for asset ID %d"),
        this->IonAssetID);
  }

  // The way CesiumRasterOverlay::add is currently implemented, destroying the
  // tileset without removing overlays will make it impossible to add it again
  // once a new tileset is created (e.g. when switching between terrain
  // assets)
  TArray<UCesiumRasterOverlay*> rasterOverlays;
  this->GetComponents<UCesiumRasterOverlay>(rasterOverlays);
  for (UCesiumRasterOverlay* pOverlay : rasterOverlays) {
    if (pOverlay->IsActive()) {
      pOverlay->RemoveFromTileset();
    }
  }

  if (!this->_pTileset) {
    return;
  }

  this->_pTileset.Reset();

  if (this->Url.Len() > 0) {
    UE_LOG(
        LogCesium,
        Verbose,
        TEXT("Destroying tileset from URL %s done"),
        *this->Url);
  } else {
    UE_LOG(
        LogCesium,
        Verbose,
        TEXT("Destroying tileset for asset ID %d done"),
        this->IonAssetID);
  }
}

std::vector<FCesiumCamera> ACesium3DTileset::GetCameras() const {
  std::vector<FCesiumCamera> cameras = this->GetPlayerCameras();

  std::vector<FCesiumCamera> sceneCaptures = this->GetSceneCaptures();
  cameras.insert(
      cameras.end(),
      std::make_move_iterator(sceneCaptures.begin()),
      std::make_move_iterator(sceneCaptures.end()));

#if WITH_EDITOR
  std::vector<FCesiumCamera> editorCameras = this->GetEditorCameras();
  cameras.insert(
      cameras.end(),
      std::make_move_iterator(editorCameras.begin()),
      std::make_move_iterator(editorCameras.end()));
#endif

  ACesiumCameraManager* pCameraManager =
      ACesiumCameraManager::GetDefaultCameraManager(this->GetWorld());
  if (pCameraManager) {
    const TMap<int32, FCesiumCamera>& extraCameras =
        pCameraManager->GetCameras();
    cameras.reserve(cameras.size() + extraCameras.Num());
    for (auto cameraIt : extraCameras) {
      cameras.push_back(cameraIt.Value);
    }
  }

  return cameras;
}

std::vector<FCesiumCamera> ACesium3DTileset::GetPlayerCameras() const {
  UWorld* pWorld = this->GetWorld();
  if (!pWorld) {
    return {};
  }

  float worldToMeters = 100.0f;
  AWorldSettings* pWorldSettings = pWorld->GetWorldSettings();
  if (pWorldSettings) {
    worldToMeters = pWorldSettings->WorldToMeters;
  }

  TSharedPtr<IStereoRendering, ESPMode::ThreadSafe> pStereoRendering = nullptr;
  if (GEngine) {
    pStereoRendering = GEngine->StereoRenderingDevice;
  }

  bool useStereoRendering = false;
  if (pStereoRendering && pStereoRendering->IsStereoEnabled()) {
    useStereoRendering = true;
  }

  std::vector<FCesiumCamera> cameras;
  cameras.reserve(pWorld->GetNumPlayerControllers());

  for (auto playerControllerIt = pWorld->GetPlayerControllerIterator();
       playerControllerIt;
       playerControllerIt++) {

    const TWeakObjectPtr<APlayerController> pPlayerController =
        *playerControllerIt;
    if (pPlayerController == nullptr) {
      continue;
    }

    const APlayerCameraManager* pPlayerCameraManager =
        pPlayerController->PlayerCameraManager;

    if (!pPlayerCameraManager) {
      continue;
    }

    float fov = pPlayerCameraManager->GetFOVAngle();

    FVector location;
    FRotator rotation;
    pPlayerController->GetPlayerViewPoint(location, rotation);

    int32 sizeX, sizeY;
    pPlayerController->GetViewportSize(sizeX, sizeY);
    if (sizeX < 1 || sizeY < 1) {
      continue;
    }

    if (useStereoRendering) {
#if ENGINE_MAJOR_VERSION >= 5
      const auto leftEye = EStereoscopicEye::eSSE_LEFT_EYE;
      const auto rightEye = EStereoscopicEye::eSSE_RIGHT_EYE;
#else
      const auto leftEye = EStereoscopicPass::eSSP_LEFT_EYE;
      const auto rightEye = EStereoscopicPass::eSSP_RIGHT_EYE;
#endif

      uint32 stereoLeftSizeX = static_cast<uint32>(sizeX);
      uint32 stereoLeftSizeY = static_cast<uint32>(sizeY);
      uint32 stereoRightSizeX = static_cast<uint32>(sizeX);
      uint32 stereoRightSizeY = static_cast<uint32>(sizeY);
      if (useStereoRendering) {
        int32 _x;
        int32 _y;

        pStereoRendering
            ->AdjustViewRect(leftEye, _x, _y, stereoLeftSizeX, stereoLeftSizeY);

        pStereoRendering->AdjustViewRect(
            rightEye,
            _x,
            _y,
            stereoRightSizeX,
            stereoRightSizeY);
      }

      FVector2D stereoLeftSize(stereoLeftSizeX, stereoLeftSizeY);
      FVector2D stereoRightSize(stereoRightSizeX, stereoRightSizeY);

      if (stereoLeftSize.X >= 1.0 && stereoLeftSize.Y >= 1.0) {
        FVector leftEyeLocation = location;
        FRotator leftEyeRotation = rotation;
        pStereoRendering->CalculateStereoViewOffset(
            leftEye,
            leftEyeRotation,
            worldToMeters,
            leftEyeLocation);

        FMatrix projection =
            pStereoRendering->GetStereoProjectionMatrix(leftEye);

        // TODO: consider assymetric frustums using 4 fovs
        float one_over_tan_half_hfov = projection.M[0][0];

        float hfov =
            glm::degrees(2.0f * glm::atan(1.0f / one_over_tan_half_hfov));

        cameras.emplace_back(
            stereoLeftSize,
            leftEyeLocation,
            leftEyeRotation,
            hfov);
      }

      if (stereoRightSize.X >= 1.0 && stereoRightSize.Y >= 1.0) {
        FVector rightEyeLocation = location;
        FRotator rightEyeRotation = rotation;
        pStereoRendering->CalculateStereoViewOffset(
            rightEye,
            rightEyeRotation,
            worldToMeters,
            rightEyeLocation);

        FMatrix projection =
            pStereoRendering->GetStereoProjectionMatrix(rightEye);

        float one_over_tan_half_hfov = projection.M[0][0];

        float hfov =
            glm::degrees(2.0f * glm::atan(1.0f / one_over_tan_half_hfov));

        cameras.emplace_back(
            stereoRightSize,
            rightEyeLocation,
            rightEyeRotation,
            hfov);
      }
    } else {
      cameras.emplace_back(FVector2D(sizeX, sizeY), location, rotation, fov);
    }
  }

  return cameras;
}

std::vector<FCesiumCamera> ACesium3DTileset::GetSceneCaptures() const {
  // TODO: really USceneCaptureComponent2D can be attached to any actor, is it
  // worth searching every actor? Might it be better to provide an interface
  // where users can volunteer cameras to be used with the tile selection as
  // needed?
  TArray<AActor*> sceneCaptures;
  static TSubclassOf<ASceneCapture2D> SceneCapture2D =
      ASceneCapture2D::StaticClass();
  UGameplayStatics::GetAllActorsOfClass(this, SceneCapture2D, sceneCaptures);

  std::vector<FCesiumCamera> cameras;
  cameras.reserve(sceneCaptures.Num());

  for (AActor* pActor : sceneCaptures) {
    ASceneCapture2D* pSceneCapture = static_cast<ASceneCapture2D*>(pActor);
    if (!pSceneCapture) {
      continue;
    }

    USceneCaptureComponent2D* pSceneCaptureComponent =
        pSceneCapture->GetCaptureComponent2D();
    if (!pSceneCaptureComponent) {
      continue;
    }

    if (pSceneCaptureComponent->ProjectionType !=
        ECameraProjectionMode::Type::Perspective) {
      continue;
    }

    UTextureRenderTarget2D* pRenderTarget =
        pSceneCaptureComponent->TextureTarget;
    if (!pRenderTarget) {
      continue;
    }

    FVector2D renderTargetSize(pRenderTarget->SizeX, pRenderTarget->SizeY);
    if (renderTargetSize.X < 1.0 || renderTargetSize.Y < 1.0) {
      continue;
    }

    FVector captureLocation = pSceneCaptureComponent->GetComponentLocation();
    FRotator captureRotation = pSceneCaptureComponent->GetComponentRotation();
    float captureFov = pSceneCaptureComponent->FOVAngle;

    cameras.emplace_back(
        renderTargetSize,
        captureLocation,
        captureRotation,
        captureFov);
  }

  return cameras;
}

/*static*/ Cesium3DTilesSelection::ViewState
ACesium3DTileset::CreateViewStateFromViewParameters(
    const FCesiumCamera& camera,
    const glm::dmat4& unrealWorldToTileset) {

  double horizontalFieldOfView =
      FMath::DegreesToRadians(camera.FieldOfViewDegrees);

  double actualAspectRatio;
  glm::dvec2 size(camera.ViewportSize.X, camera.ViewportSize.Y);

  if (camera.OverrideAspectRatio != 0.0f) {
    // Use aspect ratio and recompute effective viewport size after black bars
    // are added.
    actualAspectRatio = camera.OverrideAspectRatio;
    double computedX = actualAspectRatio * camera.ViewportSize.Y;
    double computedY = camera.ViewportSize.Y / actualAspectRatio;

    double barWidth = camera.ViewportSize.X - computedX;
    double barHeight = camera.ViewportSize.Y - computedY;

    if (barWidth > 0.0 && barWidth > barHeight) {
      // Black bars on the sides
      size.x = computedX;
    } else if (barHeight > 0.0 && barHeight > barWidth) {
      // Black bars on the top and bottom
      size.y = computedY;
    }
  } else {
    actualAspectRatio = camera.ViewportSize.X / camera.ViewportSize.Y;
  }

  double verticalFieldOfView =
      atan(tan(horizontalFieldOfView * 0.5) / actualAspectRatio) * 2.0;

  FVector direction = camera.Rotation.RotateVector(FVector(1.0f, 0.0f, 0.0f));
  FVector up = camera.Rotation.RotateVector(FVector(0.0f, 0.0f, 1.0f));

  glm::dvec3 tilesetCameraLocation = glm::dvec3(
      unrealWorldToTileset *
      glm::dvec4(camera.Location.X, camera.Location.Y, camera.Location.Z, 1.0));
  glm::dvec3 tilesetCameraFront = glm::normalize(glm::dvec3(
      unrealWorldToTileset *
      glm::dvec4(direction.X, direction.Y, direction.Z, 0.0)));
  glm::dvec3 tilesetCameraUp = glm::normalize(
      glm::dvec3(unrealWorldToTileset * glm::dvec4(up.X, up.Y, up.Z, 0.0)));

  return Cesium3DTilesSelection::ViewState::create(
      tilesetCameraLocation,
      tilesetCameraFront,
      tilesetCameraUp,
      size,
      horizontalFieldOfView,
      verticalFieldOfView);
}

#if WITH_EDITOR
std::vector<FCesiumCamera> ACesium3DTileset::GetEditorCameras() const {
  if (!GEditor) {
    return {};
  }

  UWorld* pWorld = this->GetWorld();
  if (!IsValid(pWorld)) {
    return {};
  }

  // Do not include editor cameras when running in a game world (which includes
  // Play-in-Editor)
  if (pWorld->IsGameWorld()) {
    return {};
  }

  const TArray<FEditorViewportClient*>& viewportClients =
      GEditor->GetAllViewportClients();

  std::vector<FCesiumCamera> cameras;
  cameras.reserve(viewportClients.Num());

  for (FEditorViewportClient* pEditorViewportClient : viewportClients) {
    if (!pEditorViewportClient) {
      continue;
    }

    const FVector& location = pEditorViewportClient->GetViewLocation();
    const FRotator& rotation = pEditorViewportClient->GetViewRotation();
    float fov = pEditorViewportClient->ViewFOV;
    FIntPoint offset;
    FIntPoint size;
    pEditorViewportClient->GetViewportDimensions(offset, size);

    if (size.X < 1 || size.Y < 1) {
      continue;
    }

    if (pEditorViewportClient->IsAspectRatioConstrained()) {
      cameras.emplace_back(
          size,
          location,
          rotation,
          fov,
          pEditorViewportClient->AspectRatio);
    } else {
      cameras.emplace_back(size, location, rotation, fov);
    }
  }

  return cameras;
}
#endif

bool ACesium3DTileset::ShouldTickIfViewportsOnly() const {
  return this->UpdateInEditor;
}

namespace {

// TODO These could or should be members, but extracted here as a first step:

/**
 * @brief Check if the given tile is contained in one of the given exclusion
 * zones.
 *
 * TODO Add details here what that means
 * Old comment:
 * Consider Exclusion zone to drop this tile... Ideally, should be
 * considered in Cesium3DTilesSelection::ViewState to avoid loading the tile
 * first...
 *
 * @param exclusionZones The exclusion zones
 * @param tile The tile
 * @return The result of the test
 */
bool isInExclusionZone(
    const TArray<FCesiumExclusionZone>& exclusionZones,
    Cesium3DTilesSelection::Tile const* tile) {
  if (exclusionZones.Num() == 0) {
    return false;
  }
  // Apparently, only tiles with bounding REGIONS are
  // checked for the exclusion...
  const CesiumGeospatial::BoundingRegion* pRegion =
      std::get_if<CesiumGeospatial::BoundingRegion>(&tile->getBoundingVolume());
  if (!pRegion) {
    return false;
  }
  for (FCesiumExclusionZone ExclusionZone : exclusionZones) {
    CesiumGeospatial::GlobeRectangle cgExclusionZone =
        CesiumGeospatial::GlobeRectangle::fromDegrees(
            ExclusionZone.West,
            ExclusionZone.South,
            ExclusionZone.East,
            ExclusionZone.North);
    if (cgExclusionZone.computeIntersection(pRegion->getRectangle())) {
      return true;
    }
  }
  return false;
}

void removeVisibleTilesFromList(
    std::vector<Cesium3DTilesSelection::Tile*>& list,
    const std::vector<Cesium3DTilesSelection::Tile*>& visibleTiles) {
  if (list.empty()) {
    return;
  }

  for (Cesium3DTilesSelection::Tile* pTile : visibleTiles) {
    auto it = std::find(list.begin(), list.end(), pTile);
    if (it != list.end()) {
      list.erase(it);
    }
  }
}

/**
 * @brief Hides the visual representations of the given tiles.
 *
 * The visual representations (i.e. the `getRendererResources` of the
 * tiles) are assumed to be `UCesiumGltfComponent` instances that
 * are made invisible by this call.
 *
 * @param tiles The tiles to hide
 */
void hideTilesToNoLongerRender(
    const std::vector<Cesium3DTilesSelection::Tile*>& tiles) {
  for (Cesium3DTilesSelection::Tile* pTile : tiles) {
    if (pTile->getState() != Cesium3DTilesSelection::Tile::LoadState::Done) {
      continue;
    }

    UCesiumGltfComponent* Gltf =
        static_cast<UCesiumGltfComponent*>(pTile->getRendererResources());
    if (Gltf && Gltf->IsVisible()) {
      Gltf->SetVisibility(false, true);
      Gltf->SetCollisionEnabled(ECollisionEnabled::NoCollision);
    } else {
      // TODO: why is this happening?
      UE_LOG(
          LogCesium,
          Verbose,
          TEXT("Tile to no longer render does not have a visible Gltf"));
    }
  }
}

/**
 * @brief Applies the actor collision settings for a newly created glTF
 * component
 *
 * TODO Add details here what that means
 * @param BodyInstance ...
 * @param Gltf ...
 */
void applyActorCollisionSettings(
    const FBodyInstance& BodyInstance,
    UCesiumGltfComponent* Gltf) {
  UCesiumGltfPrimitiveComponent* PrimitiveComponent =
      static_cast<UCesiumGltfPrimitiveComponent*>(Gltf->GetChildComponent(0));
  if (PrimitiveComponent != nullptr) {
    if (PrimitiveComponent->GetCollisionObjectType() !=
        BodyInstance.GetObjectType()) {
      PrimitiveComponent->SetCollisionObjectType(BodyInstance.GetObjectType());
    }
    const UEnum* ChannelEnum = StaticEnum<ECollisionChannel>();
    if (ChannelEnum) {
      FCollisionResponseContainer responseContainer =
          BodyInstance.GetResponseToChannels();
      PrimitiveComponent->SetCollisionResponseToChannels(responseContainer);
    }
  }
}
} // namespace

void ACesium3DTileset::updateTilesetOptionsFromProperties() {
  Cesium3DTilesSelection::TilesetOptions& options =
      this->_pTileset->getOptions();
  options.maximumScreenSpaceError =
      static_cast<double>(this->MaximumScreenSpaceError);
  options.maximumCachedBytes = this->MaximumCachedBytes;
  options.preloadAncestors = this->PreloadAncestors;
  options.preloadSiblings = this->PreloadSiblings;
  options.forbidHoles = this->ForbidHoles;
  options.maximumSimultaneousTileLoads = this->MaximumSimultaneousTileLoads;
  options.loadingDescendantLimit = this->LoadingDescendantLimit;

  options.enableFrustumCulling = this->EnableFrustumCulling;
  options.enableFogCulling = this->EnableFogCulling;
  options.enforceCulledScreenSpaceError = this->EnforceCulledScreenSpaceError;
  options.culledScreenSpaceError =
      static_cast<double>(this->CulledScreenSpaceError);
}

void ACesium3DTileset::updateLastViewUpdateResultState(
    const Cesium3DTilesSelection::ViewUpdateResult& result) {
  if (!this->LogSelectionStats) {
    return;
  }

  if (result.tilesToRenderThisFrame.size() != this->_lastTilesRendered ||
      result.tilesLoadingLowPriority != this->_lastTilesLoadingLowPriority ||
      result.tilesLoadingMediumPriority !=
          this->_lastTilesLoadingMediumPriority ||
      result.tilesLoadingHighPriority != this->_lastTilesLoadingHighPriority ||
      result.tilesVisited != this->_lastTilesVisited ||
      result.culledTilesVisited != this->_lastCulledTilesVisited ||
      result.tilesCulled != this->_lastTilesCulled ||
      result.maxDepthVisited != this->_lastMaxDepthVisited) {

    this->_lastTilesRendered = result.tilesToRenderThisFrame.size();
    this->_lastTilesLoadingLowPriority = result.tilesLoadingLowPriority;
    this->_lastTilesLoadingMediumPriority = result.tilesLoadingMediumPriority;
    this->_lastTilesLoadingHighPriority = result.tilesLoadingHighPriority;

    this->_lastTilesVisited = result.tilesVisited;
    this->_lastCulledTilesVisited = result.culledTilesVisited;
    this->_lastTilesCulled = result.tilesCulled;
    this->_lastMaxDepthVisited = result.maxDepthVisited;

    UE_LOG(
        LogCesium,
        Display,
        TEXT(
            "%s: %d ms, Visited %d, Culled Visited %d, Rendered %d, Culled %d, Max Depth Visited: %d, Loading-Low %d, Loading-Medium %d, Loading-High %d"),
        *this->GetName(),
        (std::chrono::high_resolution_clock::now() - this->_startTime).count() /
            1000000,
        result.tilesVisited,
        result.culledTilesVisited,
        result.tilesToRenderThisFrame.size(),
        result.tilesCulled,
        result.maxDepthVisited,
        result.tilesLoadingLowPriority,
        result.tilesLoadingMediumPriority,
        result.tilesLoadingHighPriority);
  }
}

void ACesium3DTileset::showTilesToRender(
    const std::vector<Cesium3DTilesSelection::Tile*>& tiles) {
  for (Cesium3DTilesSelection::Tile* pTile : tiles) {
    if (pTile->getState() != Cesium3DTilesSelection::Tile::LoadState::Done) {
      continue;
    }

    if (isInExclusionZone(ExclusionZones_DEPRECATED, pTile)) {
      continue;
    }

    // That looks like some reeeally entertaining debug session...:
    // const Cesium3DTilesSelection::TileID& id = pTile->getTileID();
    // const CesiumGeometry::QuadtreeTileID* pQuadtreeID =
    // std::get_if<CesiumGeometry::QuadtreeTileID>(&id); if (!pQuadtreeID ||
    // pQuadtreeID->level != 14 || pQuadtreeID->x != 5503 || pQuadtreeID->y !=
    // 11626) { 	continue;
    //}

    UCesiumGltfComponent* Gltf =
        static_cast<UCesiumGltfComponent*>(pTile->getRendererResources());
    if (!Gltf) {
      // When a tile does not have render resources (i.e. a glTF), then
      // the resources either have not yet been loaded or prepared,
      // or the tile is from an external tileset and does not directly
      // own renderable content. In both cases, the tile is ignored here.
      continue;
    }

    applyActorCollisionSettings(BodyInstance, Gltf);

    if (Gltf->GetAttachParent() == nullptr) {

      // The AttachToComponent method is ridiculously complex,
      // so print a warning if attaching fails for some reason
      bool attached = Gltf->AttachToComponent(
          this->RootComponent,
          FAttachmentTransformRules::KeepRelativeTransform);
      if (!attached) {
        FString tileIdString(
            Cesium3DTilesSelection::TileIdUtilities::createTileIdString(
                pTile->getTileID())
                .c_str());
        UE_LOG(
            LogCesium,
            Warning,
            TEXT("Tile %s could not be attached to root"),
            *tileIdString);
      }
    }

    if (!Gltf->IsVisible()) {
      Gltf->SetVisibility(true, true);
      Gltf->SetCollisionEnabled(ECollisionEnabled::QueryAndPhysics);
    }
  }
}

// Called every frame
void ACesium3DTileset::Tick(float DeltaTime) {
  Super::Tick(DeltaTime);

  UCesium3DTilesetRoot* pRoot = Cast<UCesium3DTilesetRoot>(this->RootComponent);
  if (!pRoot) {
    return;
  }

  if (this->SuspendUpdate) {
    return;
  }

  if (!this->_pTileset) {
    LoadTileset();

    // In the unlikely event that we _still_ don't have a tileset, stop here so
    // we don't crash below. This shouldn't happen.
    if (!this->_pTileset) {
      assert(false);
      return;
    }
  }

  updateTilesetOptionsFromProperties();

  std::vector<FCesiumCamera> cameras = this->GetCameras();
  if (cameras.empty()) {
    return;
  }

  glm::dmat4 unrealWorldToTileset = glm::affineInverse(
      this->GetCesiumTilesetToUnrealRelativeWorldTransform());

  std::vector<Cesium3DTilesSelection::ViewState> frustums;
  for (const FCesiumCamera& camera : cameras) {
    frustums.push_back(
        CreateViewStateFromViewParameters(camera, unrealWorldToTileset));
  }

  const Cesium3DTilesSelection::ViewUpdateResult& result =
      this->_captureMovieMode ? this->_pTileset->updateViewOffline(frustums)
                              : this->_pTileset->updateView(frustums);
  updateLastViewUpdateResultState(result);

  removeVisibleTilesFromList(
      this->_tilesToNoLongerRenderNextFrame,
      result.tilesToRenderThisFrame);
  hideTilesToNoLongerRender(this->_tilesToNoLongerRenderNextFrame);
  this->_tilesToNoLongerRenderNextFrame = result.tilesToNoLongerRenderThisFrame;
  showTilesToRender(result.tilesToRenderThisFrame);
}

void ACesium3DTileset::EndPlay(const EEndPlayReason::Type EndPlayReason) {
  this->DestroyTileset();
  AActor::EndPlay(EndPlayReason);
}

void ACesium3DTileset::PostLoad() {
  BodyInstance.FixupData(this); // We need to call this one after Loading the
                                // actor to have correct BodyInstance values.

  Super::PostLoad();
}

void ACesium3DTileset::Serialize(FArchive& Ar) {
  Super::Serialize(Ar);

  Ar.UsingCustomVersion(FCesiumCustomVersion::GUID);

  const int32 CesiumVersion = Ar.CustomVer(FCesiumCustomVersion::GUID);

  if (CesiumVersion < FCesiumCustomVersion::TilesetExplicitSource) {
    // In previous versions, the tileset source was inferred from the presence
    // of a non-empty URL property, rather than being explicitly specified.
    if (this->Url.Len() > 0) {
      this->TilesetSource = ETilesetSource::FromUrl;
    } else {
      this->TilesetSource = ETilesetSource::FromCesiumIon;
    }
  }
}

#if WITH_EDITOR
void ACesium3DTileset::PostEditChangeProperty(
    FPropertyChangedEvent& PropertyChangedEvent) {
  Super::PostEditChangeProperty(PropertyChangedEvent);

  if (!PropertyChangedEvent.Property) {
    return;
  }

  FName PropName = PropertyChangedEvent.Property->GetFName();
  FString PropNameAsString = PropertyChangedEvent.Property->GetName();

  if (PropName == GET_MEMBER_NAME_CHECKED(ACesium3DTileset, TilesetSource) ||
      PropName == GET_MEMBER_NAME_CHECKED(ACesium3DTileset, Url) ||
      PropName == GET_MEMBER_NAME_CHECKED(ACesium3DTileset, IonAssetID) ||
      PropName == GET_MEMBER_NAME_CHECKED(ACesium3DTileset, IonAccessToken) ||
      PropName ==
          GET_MEMBER_NAME_CHECKED(ACesium3DTileset, IonAssetEndpointUrl) ||
      PropName ==
          GET_MEMBER_NAME_CHECKED(ACesium3DTileset, CreatePhysicsMeshes) ||
      PropName ==
          GET_MEMBER_NAME_CHECKED(ACesium3DTileset, AlwaysIncludeTangents) ||
      PropName ==
          GET_MEMBER_NAME_CHECKED(ACesium3DTileset, GenerateSmoothNormals) ||
      PropName == GET_MEMBER_NAME_CHECKED(ACesium3DTileset, EnableWaterMask) ||
      PropName == GET_MEMBER_NAME_CHECKED(ACesium3DTileset, Material) ||
      PropName == GET_MEMBER_NAME_CHECKED(ACesium3DTileset, WaterMaterial) ||
      // For properties nested in structs, GET_MEMBER_NAME_CHECKED will prefix
      // with the struct name, so just do a manual string comparison.
      PropNameAsString == TEXT("RenderCustomDepth") ||
      PropNameAsString == TEXT("CustomDepthStencilValue") ||
      PropNameAsString == TEXT("CustomDepthStencilWriteMask")) {
    this->DestroyTileset();
  } else if (
      PropName == GET_MEMBER_NAME_CHECKED(ACesium3DTileset, Georeference)) {
    this->InvalidateResolvedGeoreference();
  } else if (
      PropName == GET_MEMBER_NAME_CHECKED(ACesium3DTileset, CreditSystem)) {
    this->InvalidateResolvedCreditSystem();
  } else if (
      PropName ==
      GET_MEMBER_NAME_CHECKED(ACesium3DTileset, MaximumScreenSpaceError)) {
    TArray<UCesiumRasterOverlay*> rasterOverlays;
    this->GetComponents<UCesiumRasterOverlay>(rasterOverlays);

    for (UCesiumRasterOverlay* pOverlay : rasterOverlays) {
      pOverlay->Refresh();
    }
  }
}

void ACesium3DTileset::PostEditUndo() {
  Super::PostEditUndo();

  // It doesn't appear to be possible to get detailed information about what
  // changed in the undo/redo operation, so we have to assume the worst and
  // recreate the tileset.
  this->DestroyTileset();
}

void ACesium3DTileset::PostEditImport() {
  Super::PostEditImport();

  // Recreate the tileset on Paste.
  this->DestroyTileset();
}
#endif

void ACesium3DTileset::BeginDestroy() {
  this->InvalidateResolvedGeoreference();
  this->DestroyTileset();

  AActor::BeginDestroy();
}

void ACesium3DTileset::Destroyed() {
  this->DestroyTileset();

  AActor::Destroyed();
}<|MERGE_RESOLUTION|>--- conflicted
+++ resolved
@@ -567,14 +567,10 @@
     options.pPhysXCookingModule = this->_pPhysXCookingModule;
 #endif
 
-<<<<<<< HEAD
     options.pEncodeMetadataInstructions =
         this->_pActor->_pEncodeMetadataInstructions;
 
-    std::unique_ptr<UCesiumGltfComponent::HalfConstructed> pHalf =
-=======
     TUniquePtr<UCesiumGltfComponent::HalfConstructed> pHalf =
->>>>>>> 1d9d7c21
         UCesiumGltfComponent::CreateOffGameThread(transform, options);
     return pHalf.Release();
   }
