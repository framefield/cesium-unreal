--- conflicted
+++ resolved
@@ -2,23 +2,14 @@
 
 #include "Cesium3DTileset.h"
 #include "Camera/PlayerCameraManager.h"
-<<<<<<< HEAD
-#include "Cesium3DTiles/BingMapsRasterOverlay.h"
-#include "Cesium3DTiles/CartographicSelection.h"
-#include "Cesium3DTiles/CreditSystem.h"
-#include "Cesium3DTiles/GltfContent.h"
-#include "Cesium3DTiles/IPrepareRendererResources.h"
-#include "Cesium3DTiles/RasterizedPolygonsOverlay.h"
-#include "Cesium3DTiles/Tileset.h"
-#include "Cesium3DTiles/TilesetOptions.h"
-=======
 #include "Cesium3DTilesSelection/BingMapsRasterOverlay.h"
+#include "Cesium3DTilesSelection/CartographicSelection.h"
 #include "Cesium3DTilesSelection/CreditSystem.h"
 #include "Cesium3DTilesSelection/GltfContent.h"
 #include "Cesium3DTilesSelection/IPrepareRendererResources.h"
+#include "Cesium3DTilesSelection/RasterizedPolygonsOverlay.h"
 #include "Cesium3DTilesSelection/Tileset.h"
 #include "Cesium3DTilesSelection/TilesetOptions.h"
->>>>>>> 7bb30ff8
 #include "Cesium3DTilesetRoot.h"
 #include "CesiumAsync/CachingAssetAccessor.h"
 #include "CesiumAsync/SqliteCache.h"
@@ -707,8 +698,7 @@
 
   this->_startTime = std::chrono::high_resolution_clock::now();
 
-<<<<<<< HEAD
-  Cesium3DTiles::TilesetOptions options;
+  Cesium3DTilesSelection::TilesetOptions options;
   /*
   for (ACesiumCartographicSelection* pCartographicSelection :
        this->CartographicSelections) {
@@ -718,9 +708,6 @@
           pCartographicSelection->CreateCesiumCartographicSelection());
     }
   }*/
-=======
-  Cesium3DTilesSelection::TilesetOptions options;
->>>>>>> 7bb30ff8
   // TODO: figure out why water material crashes mac
 #if PLATFORM_MAC
 #else
@@ -759,7 +746,7 @@
     }
 
     FString textureName = pCartographicSelection->TargetTexture;
-    std::vector<Cesium3DTiles::CartographicSelection> polygons;
+    std::vector<Cesium3DTilesSelection::CartographicSelection> polygons;
 
     for (int j = i; j < this->CartographicSelections.Num(); ++j) {
       ACesiumCartographicSelection* pCartographicSelection2 =
@@ -775,7 +762,7 @@
     }
 
     this->_pTileset->getOverlays().add(
-        std::make_unique<Cesium3DTiles::RasterizedPolygonsOverlay>(
+        std::make_unique<Cesium3DTilesSelection::RasterizedPolygonsOverlay>(
             TCHAR_TO_UTF8(*textureName),
             polygons,
             CesiumGeospatial::Ellipsoid::WGS84,
@@ -1094,7 +1081,7 @@
  * TODO Add details here what that means
  * Old comment:
  * Consider Exclusion zone to drop this tile... Ideally, should be
- * considered in Cesium3DTiles::ViewState to avoid loading the tile
+ * considered in Cesium3DTilesSelection::ViewState to avoid loading the tile
  * first...
  *
  * @param exclusionZones The exclusion zones
@@ -1276,7 +1263,7 @@
     }
 
     // That looks like some reeeally entertaining debug session...:
-    // const Cesium3DTiles::TileID& id = pTile->getTileID();
+    // const Cesium3DTilesSelection::TileID& id = pTile->getTileID();
     // const CesiumGeometry::QuadtreeTileID* pQuadtreeID =
     // std::get_if<CesiumGeometry::QuadtreeTileID>(&id); if (!pQuadtreeID ||
     // pQuadtreeID->level != 14 || pQuadtreeID->x != 5503 || pQuadtreeID->y !=
