// Copyright 2020-2021 CesiumGS, Inc. and Contributors

#include "Cesium3DTileset.h"
#include "Camera/PlayerCameraManager.h"
#include "Cesium3DTiles/BingMapsRasterOverlay.h"
#include "Cesium3DTiles/CreditSystem.h"
#include "Cesium3DTiles/GltfContent.h"
#include "Cesium3DTiles/IPrepareRendererResources.h"
#include "Cesium3DTiles/Tileset.h"
#include "Cesium3DTiles/TilesetOptions.h"
#include "Cesium3DTilesetRoot.h"
#include "CesiumAsync/CachingAssetAccessor.h"
#include "CesiumAsync/SqliteCache.h"
#include "CesiumCustomVersion.h"
#include "CesiumGeospatial/Cartographic.h"
#include "CesiumGeospatial/Ellipsoid.h"
#include "CesiumGeospatial/Transforms.h"
#include "CesiumGltfComponent.h"
#include "CesiumGltfPrimitiveComponent.h"
#include "CesiumRasterOverlay.h"
#include "CesiumRuntime.h"
#include "CesiumTransforms.h"
#include "CreateModelOptions.h"
#include "Engine/Engine.h"
#include "Engine/GameViewportClient.h"
#include "Engine/Texture2D.h"
#include "Engine/World.h"
#include "EngineUtils.h"
#include "GameFramework/Controller.h"
#include "GameFramework/PlayerController.h"
#include "HttpModule.h"
#include "IPhysXCookingModule.h"
#include "Kismet/GameplayStatics.h"
#include "LevelSequenceActor.h"
#include "Math/UnrealMathUtility.h"
#include "Misc/EnumRange.h"
#include "PhysicsPublicCore.h"
#include "StereoRendering.h"
#include "UnrealAssetAccessor.h"
#include "UnrealTaskProcessor.h"
#include <glm/ext/matrix_transform.hpp>
#include <glm/gtc/matrix_inverse.hpp>
#include <glm/trigonometric.hpp>
#include <memory>
#include <spdlog/spdlog.h>

#if WITH_EDITOR
#include "Editor.h"
#include "EditorViewportClient.h"
#include "LevelEditorViewport.h"
#endif

// Sets default values
ACesium3DTileset::ACesium3DTileset()
    : Georeference(nullptr),
      CreditSystem(nullptr),

      _pTileset(nullptr),

      _lastTilesRendered(0),
      _lastTilesLoadingLowPriority(0),
      _lastTilesLoadingMediumPriority(0),
      _lastTilesLoadingHighPriority(0),

      _lastTilesVisited(0),
      _lastTilesCulled(0),
      _lastMaxDepthVisited(0),

      _captureMovieMode{false},
      _beforeMoviePreloadAncestors{PreloadAncestors},
      _beforeMoviePreloadSiblings{PreloadSiblings},
      _beforeMovieLoadingDescendantLimit{LoadingDescendantLimit},
      _beforeMovieKeepWorldOriginNearCamera{true},
      _tilesToNoLongerRenderNextFrame{} {

  PrimaryActorTick.bCanEverTick = true;
  PrimaryActorTick.TickGroup = ETickingGroup::TG_PostUpdateWork;

  this->SetActorEnableCollision(true);

  this->RootComponent =
      CreateDefaultSubobject<UCesium3DTilesetRoot>(TEXT("Tileset"));
  this->RootComponent->SetMobility(EComponentMobility::Static);

  PlatformName = UGameplayStatics::GetPlatformName();
}

ACesium3DTileset::~ACesium3DTileset() { this->DestroyTileset(); }

void ACesium3DTileset::AddFocusViewportDelegate() {
#if WITH_EDITOR
  FEditorDelegates::OnFocusViewportOnActors.AddLambda(
      [this](const TArray<AActor*>& actors) {
        if (actors.Num() == 1 && actors[0] == this) {
          this->OnFocusEditorViewportOnThis();
        }
      });
#endif // WITH_EDITOR
}

void ACesium3DTileset::PostInitProperties() {
  UE_LOG(
      LogCesium,
      Verbose,
      TEXT("Called PostInitProperties on actor %s"),
      *this->GetName());

  Super::PostInitProperties();

  if (!this->Georeference) {
    this->Georeference = ACesiumGeoreference::GetDefaultGeoreference(this);
  }

  AddFocusViewportDelegate();
}

void ACesium3DTileset::SetTilesetSource(ETilesetSource InSource) {
  if (InSource != this->TilesetSource) {
    this->TilesetSource = InSource;
    this->DestroyTileset();
  }
}

void ACesium3DTileset::SetUrl(FString InUrl) {
  if (InUrl != this->Url) {
    this->Url = InUrl;
    if (this->TilesetSource == ETilesetSource::FromUrl) {
      this->DestroyTileset();
    }
  }
}

void ACesium3DTileset::SetIonAssetID(int32 InAssetID) {
  if (InAssetID >= 0 && InAssetID != this->IonAssetID) {
    this->IonAssetID = InAssetID;
    if (this->TilesetSource == ETilesetSource::FromCesiumIon) {
      this->DestroyTileset();
    }
  }
}

void ACesium3DTileset::SetIonAccessToken(FString InAccessToken) {
  if (this->IonAccessToken != InAccessToken) {
    this->IonAccessToken = InAccessToken;
    if (this->TilesetSource == ETilesetSource::FromCesiumIon) {
      this->DestroyTileset();
    }
  }
}

void ACesium3DTileset::SetAlwaysIncludeTangents(bool bAlwaysIncludeTangents) {
  if (this->AlwaysIncludeTangents != bAlwaysIncludeTangents) {
    this->AlwaysIncludeTangents = bAlwaysIncludeTangents;
    this->DestroyTileset();
  }
}

void ACesium3DTileset::SetEnableWaterMask(bool bEnableMask) {
  if (this->EnableWaterMask != bEnableMask) {
    this->EnableWaterMask = bEnableMask;
    this->DestroyTileset();
  }
}

void ACesium3DTileset::SetMaterial(UMaterialInterface* InMaterial) {
  if (this->Material != InMaterial) {
    this->Material = InMaterial;
    this->DestroyTileset();
  }
}

void ACesium3DTileset::SetWaterMaterial(UMaterialInterface* InMaterial) {
  if (this->WaterMaterial != InMaterial) {
    this->WaterMaterial = InMaterial;
    this->DestroyTileset();
  }
}

void ACesium3DTileset::SetOpacityMaskMaterial(UMaterialInterface* InMaterial) {
  if (this->OpacityMaskMaterial != InMaterial) {
    this->OpacityMaskMaterial = InMaterial;
    this->DestroyTileset();
  }
}

void ACesium3DTileset::PlayMovieSequencer() {
  // TODO GEOREF_REFACTORING: This should proably use the
  // actual Georeference, and not obtain a new one, to make
  // sure that the behavior in the sequencer is the
  // same as in the non-sequencer run
  ACesiumGeoreference* cesiumGeoreference =
      ACesiumGeoreference::GetDefaultGeoreference(this);

  this->_beforeMoviePreloadAncestors = this->PreloadAncestors;
  this->_beforeMoviePreloadSiblings = this->PreloadSiblings;
  this->_beforeMovieLoadingDescendantLimit = this->LoadingDescendantLimit;
  this->_beforeMovieKeepWorldOriginNearCamera =
      cesiumGeoreference->KeepWorldOriginNearCamera;

  this->_captureMovieMode = true;
  this->PreloadAncestors = false;
  this->PreloadSiblings = false;
  this->LoadingDescendantLimit = 10000;
  cesiumGeoreference->KeepWorldOriginNearCamera = false;
}

void ACesium3DTileset::StopMovieSequencer() {
  // TODO GEOREF_REFACTORING: This should proably use the
  // actual Georeference, and not obtain a new one, to make
  // sure that the behavior in the sequencer is the
  // same as in the non-sequencer run
  ACesiumGeoreference* cesiumGeoreference =
      ACesiumGeoreference::GetDefaultGeoreference(this);
  this->_captureMovieMode = false;
  this->PreloadAncestors = this->_beforeMoviePreloadAncestors;
  this->PreloadSiblings = this->_beforeMoviePreloadSiblings;
  this->LoadingDescendantLimit = this->_beforeMovieLoadingDescendantLimit;
  cesiumGeoreference->KeepWorldOriginNearCamera =
      this->_beforeMovieKeepWorldOriginNearCamera;
}

void ACesium3DTileset::PauseMovieSequencer() { this->StopMovieSequencer(); }

#if WITH_EDITOR
void ACesium3DTileset::OnFocusEditorViewportOnThis() {

  UE_LOG(
      LogCesium,
      Verbose,
      TEXT("Called OnFocusEditorViewportOnThis on actor %s"),
      *this->GetName());

  struct CalculateECEFCameraPosition {

    const GeoTransforms& localGeoTransforms;

    glm::dvec3 operator()(const CesiumGeometry::BoundingSphere& sphere) {
      const glm::dvec3& center = sphere.getCenter();
      glm::dmat4 ENU = localGeoTransforms.ComputeEastNorthUpToEcef(center);
      glm::dvec3 offset =
          sphere.getRadius() * glm::normalize(ENU[0] + ENU[1] + ENU[2]);
      glm::dvec3 position = center + offset;
      return position;
    }

    glm::dvec3
    operator()(const CesiumGeometry::OrientedBoundingBox& orientedBoundingBox) {
      const glm::dvec3& center = orientedBoundingBox.getCenter();
      glm::dmat4 ENU = localGeoTransforms.ComputeEastNorthUpToEcef(center);
      const glm::dmat3& halfAxes = orientedBoundingBox.getHalfAxes();
      glm::dvec3 offset = glm::length(halfAxes[0] + halfAxes[1] + halfAxes[2]) *
                          glm::normalize(ENU[0] + ENU[1] + ENU[2]);
      glm::dvec3 position = center + offset;
      return position;
    }

    glm::dvec3
    operator()(const CesiumGeospatial::BoundingRegion& boundingRegion) {
      return (*this)(boundingRegion.getBoundingBox());
    }

    glm::dvec3
    operator()(const CesiumGeospatial::BoundingRegionWithLooseFittingHeights&
                   boundingRegionWithLooseFittingHeights) {
      return (*this)(boundingRegionWithLooseFittingHeights.getBoundingRegion()
                         .getBoundingBox());
    }
  };

  const Cesium3DTiles::Tile* pRootTile = this->_pTileset->getRootTile();
  if (!pRootTile) {
    return;
  }

  const Cesium3DTiles::BoundingVolume& boundingVolume =
      pRootTile->getBoundingVolume();

  // calculate unreal camera position
  const glm::dmat4& transform =
      this->GetCesiumTilesetToUnrealRelativeWorldTransform();
  glm::dvec3 ecefCameraPosition = std::visit(
      CalculateECEFCameraPosition{this->Georeference->getGeoTransforms()},
      boundingVolume);
  glm::dvec3 unrealCameraPosition =
      transform * glm::dvec4(ecefCameraPosition, 1.0);

  // calculate unreal camera orientation
  glm::dvec3 ecefCenter =
      Cesium3DTiles::getBoundingVolumeCenter(boundingVolume);
  glm::dvec3 unrealCenter = transform * glm::dvec4(ecefCenter, 1.0);
  glm::dvec3 unrealCameraFront =
      glm::normalize(unrealCenter - unrealCameraPosition);
  glm::dvec3 unrealCameraRight =
      glm::normalize(glm::cross(glm::dvec3(0.0, 0.0, 1.0), unrealCameraFront));
  glm::dvec3 unrealCameraUp =
      glm::normalize(glm::cross(unrealCameraFront, unrealCameraRight));
  FRotator cameraRotator =
      FMatrix(
          FVector(
              unrealCameraFront.x,
              unrealCameraFront.y,
              unrealCameraFront.z),
          FVector(
              unrealCameraRight.x,
              unrealCameraRight.y,
              unrealCameraRight.z),
          FVector(unrealCameraUp.x, unrealCameraUp.y, unrealCameraUp.z),
          FVector(0.0f, 0.0f, 0.0f))
          .Rotator();

  // Update all viewports.
  for (FLevelEditorViewportClient* LinkedViewportClient :
       GEditor->GetLevelViewportClients()) {
    // Dont move camera attach to an actor
    if (!LinkedViewportClient->IsAnyActorLocked()) {
      FViewportCameraTransform& ViewTransform =
          LinkedViewportClient->GetViewTransform();
      LinkedViewportClient->SetViewRotation(cameraRotator);
      LinkedViewportClient->SetViewLocation(FVector(
          unrealCameraPosition.x,
          unrealCameraPosition.y,
          unrealCameraPosition.z));
      LinkedViewportClient->Invalidate();
    }
  }
}
#endif

const glm::dmat4&
ACesium3DTileset::GetCesiumTilesetToUnrealRelativeWorldTransform() const {
  return Cast<UCesium3DTilesetRoot>(this->RootComponent)
      ->GetCesiumTilesetToUnrealRelativeWorldTransform();
}

void ACesium3DTileset::UpdateTransformFromCesium(
    const glm::dmat4& CesiumToUnreal) {
  TArray<UCesiumGltfComponent*> gltfComponents;
  this->GetComponents<UCesiumGltfComponent>(gltfComponents);

  for (UCesiumGltfComponent* pGltf : gltfComponents) {
    pGltf->UpdateTransformFromCesium(CesiumToUnreal);
  }
}

// Called when the game starts or when spawned
void ACesium3DTileset::BeginPlay() {
  Super::BeginPlay();

  this->LoadTileset();

  // Search for level sequence.
  for (auto sequenceActorIt = TActorIterator<ALevelSequenceActor>(GetWorld());
       sequenceActorIt;
       ++sequenceActorIt) {
    ALevelSequenceActor* sequenceActor = *sequenceActorIt;

    FScriptDelegate playMovieSequencerDelegate;
    playMovieSequencerDelegate.BindUFunction(this, FName("PlayMovieSequencer"));
    sequenceActor->GetSequencePlayer()->OnPlay.Add(playMovieSequencerDelegate);

    FScriptDelegate stopMovieSequencerDelegate;
    stopMovieSequencerDelegate.BindUFunction(this, FName("StopMovieSequencer"));
    sequenceActor->GetSequencePlayer()->OnStop.Add(stopMovieSequencerDelegate);

    FScriptDelegate pauseMovieSequencerDelegate;
    pauseMovieSequencerDelegate.BindUFunction(
        this,
        FName("PauseMovieSequencer"));
    sequenceActor->GetSequencePlayer()->OnPause.Add(
        pauseMovieSequencerDelegate);
  }
}

void ACesium3DTileset::OnConstruction(const FTransform& Transform) {
  this->LoadTileset();

  // Hide all existing tiles. The still-visible ones will be shown next time we
  // tick. But if update is suspended, leave the components in their current
  // state.
  if (!this->SuspendUpdate) {
    TArray<UCesiumGltfComponent*> gltfComponents;
    this->GetComponents<UCesiumGltfComponent>(gltfComponents);

    for (UCesiumGltfComponent* pGltf : gltfComponents) {
      if (pGltf && IsValid(pGltf) && pGltf->IsVisible()) {
        pGltf->SetVisibility(false, true);
        pGltf->SetCollisionEnabled(ECollisionEnabled::NoCollision);
      }
    }
  }
}

void ACesium3DTileset::NotifyHit(
    UPrimitiveComponent* MyComp,
    AActor* Other,
    UPrimitiveComponent* OtherComp,
    bool bSelfMoved,
    FVector HitLocation,
    FVector HitNormal,
    FVector NormalImpulse,
    const FHitResult& Hit) {
  // std::cout << "Hit face index: " << Hit.FaceIndex << std::endl;

  // FHitResult detailedHit;
  // FCollisionQueryParams params;
  // params.bReturnFaceIndex = true;
  // params.bTraceComplex = true;
  // MyComp->LineTraceComponent(detailedHit, Hit.TraceStart, Hit.TraceEnd,
  // params);

  // std::cout << "Hit face index 2: " << detailedHit.FaceIndex << std::endl;
}

class UnrealResourcePreparer : public Cesium3DTiles::IPrepareRendererResources {
public:
  UnrealResourcePreparer(ACesium3DTileset* pActor)
      : _pActor(pActor)
#if PHYSICS_INTERFACE_PHYSX
        ,
        _pPhysXCooking(GetPhysXCookingModule()->GetPhysXCooking())
#endif
  {
  }

  virtual void* prepareInLoadThread(
      const CesiumGltf::Model& model,
      const glm::dmat4& transform) override {

    CreateModelOptions options;
    options.alwaysIncludeTangents = this->_pActor->GetAlwaysIncludeTangents();

#if PHYSICS_INTERFACE_PHYSX
    options.pPhysXCooking = this->_pPhysXCooking;
#endif

    std::unique_ptr<UCesiumGltfComponent::HalfConstructed> pHalf =
        UCesiumGltfComponent::CreateOffGameThread(model, transform, options);
    return pHalf.release();
  }

  virtual void* prepareInMainThread(
      Cesium3DTiles::Tile& tile,
      void* pLoadThreadResult) override {
    const Cesium3DTiles::TileContentLoadResult* pContent = tile.getContent();
    if (pContent && pContent->model) {
      std::unique_ptr<UCesiumGltfComponent::HalfConstructed> pHalf(
          reinterpret_cast<UCesiumGltfComponent::HalfConstructed*>(
              pLoadThreadResult));
      return UCesiumGltfComponent::CreateOnGameThread(
          this->_pActor,
          std::move(pHalf),
          _pActor->GetCesiumTilesetToUnrealRelativeWorldTransform(),
          this->_pActor->GetMaterial(),
          this->_pActor->GetWaterMaterial(),
          this->_pActor->GetOpacityMaskMaterial());
    }
    // UE_LOG(LogCesium, VeryVerbose, TEXT("No content for tile"));
    return nullptr;
  }

  virtual void free(
      Cesium3DTiles::Tile& tile,
      void* pLoadThreadResult,
      void* pMainThreadResult) noexcept override {
    if (pLoadThreadResult) {
      UCesiumGltfComponent::HalfConstructed* pHalf =
          reinterpret_cast<UCesiumGltfComponent::HalfConstructed*>(
              pLoadThreadResult);
      delete pHalf;
    } else if (pMainThreadResult) {
      UCesiumGltfComponent* pGltf =
          reinterpret_cast<UCesiumGltfComponent*>(pMainThreadResult);
      this->destroyRecursively(pGltf);
    }
  }

  virtual void*
  prepareRasterInLoadThread(const CesiumGltf::ImageCesium& image) override {
    return nullptr;
  }

  virtual void* prepareRasterInMainThread(
      const Cesium3DTiles::RasterOverlayTile& rasterTile,
      void* pLoadThreadResult) override {
    const CesiumGltf::ImageCesium& image = rasterTile.getImage();
    if (image.width <= 0 || image.height <= 0) {
      return nullptr;
    }

    UTexture2D* pTexture =
        UTexture2D::CreateTransient(image.width, image.height, PF_R8G8B8A8);
    pTexture->AddToRoot();
    pTexture->AddressX = TextureAddress::TA_Clamp;
    pTexture->AddressY = TextureAddress::TA_Clamp;

    unsigned char* pTextureData = static_cast<unsigned char*>(
        pTexture->PlatformData->Mips[0].BulkData.Lock(LOCK_READ_WRITE));
    FMemory::Memcpy(
        pTextureData,
        image.pixelData.data(),
        image.pixelData.size());
    pTexture->PlatformData->Mips[0].BulkData.Unlock();

    pTexture->UpdateResource();

    return pTexture;
  }

  virtual void freeRaster(
      const Cesium3DTiles::RasterOverlayTile& rasterTile,
      void* pLoadThreadResult,
      void* pMainThreadResult) noexcept override {
    UTexture2D* pTexture = static_cast<UTexture2D*>(pMainThreadResult);
    if (!pTexture) {
      return;
    }

    pTexture->RemoveFromRoot();
  }

  virtual void attachRasterInMainThread(
      const Cesium3DTiles::Tile& tile,
      uint32_t overlayTextureCoordinateID,
      const Cesium3DTiles::RasterOverlayTile& rasterTile,
      void* pMainThreadRendererResources,
      const CesiumGeometry::Rectangle& textureCoordinateRectangle,
      const glm::dvec2& translation,
      const glm::dvec2& scale) override {
    const Cesium3DTiles::TileContentLoadResult* pContent = tile.getContent();
    if (pContent && pContent->model) {
      UCesiumGltfComponent* pGltfContent =
          reinterpret_cast<UCesiumGltfComponent*>(tile.getRendererResources());
      if (pGltfContent) {
        pGltfContent->AttachRasterTile(
            tile,
            rasterTile,
            static_cast<UTexture2D*>(pMainThreadRendererResources),
            textureCoordinateRectangle,
            translation,
            scale);
      }
    }
  }

  virtual void detachRasterInMainThread(
      const Cesium3DTiles::Tile& tile,
      uint32_t overlayTextureCoordinateID,
      const Cesium3DTiles::RasterOverlayTile& rasterTile,
      void* pMainThreadRendererResources,
      const CesiumGeometry::Rectangle& textureCoordinateRectangle) noexcept
      override {
    const Cesium3DTiles::TileContentLoadResult* pContent = tile.getContent();
    if (pContent && pContent->model) {
      UCesiumGltfComponent* pGltfContent =
          reinterpret_cast<UCesiumGltfComponent*>(tile.getRendererResources());
      if (pGltfContent) {
        pGltfContent->DetachRasterTile(
            tile,
            rasterTile,
            static_cast<UTexture2D*>(pMainThreadRendererResources),
            textureCoordinateRectangle);
      }
    }
  }

private:
  void destroyRecursively(USceneComponent* pComponent) {

    UE_LOG(
        LogCesium,
        VeryVerbose,
        TEXT("Destroying scene component recursively"));

    if (!pComponent) {
      return;
    }

    if (pComponent->IsRegistered()) {
      pComponent->UnregisterComponent();
    }

    TArray<USceneComponent*> children = pComponent->GetAttachChildren();
    for (USceneComponent* pChild : children) {
      this->destroyRecursively(pChild);
    }

    pComponent->DestroyPhysicsState();
    pComponent->DestroyComponent();

    UE_LOG(LogCesium, VeryVerbose, TEXT("Destroying scene component done"));
  }

  ACesium3DTileset* _pActor;
#if PHYSICS_INTERFACE_PHYSX
  IPhysXCooking* _pPhysXCooking;
#endif
};

static std::string getCacheDatabaseName() {
  // On Android, EngineUserDir returns a "fake" directory. UE's IPlatformFile
  // knows how to resolve it, but we can't pass it to cesium-native because
  // cesium-native expects a real path. IAndroidPlatformFile::FileRootPath
  // looks like it should be able to resolve it for us, but that's difficult
  // to call from here.

  // At the same time, apps on Android are isolated from each other and so we
  // can't really share a cache between them anyway. So we store the cache in a
  // different directory on Android.
#if PLATFORM_ANDROID
  FString baseDirectory = FPaths::ProjectPersistentDownloadDir();
#else
  FString baseDirectory = FPaths::EngineUserDir();
#endif

  FString filename =
      FPaths::Combine(baseDirectory, TEXT("cesium-request-cache.sqlite"));
  UE_LOG(LogCesium, Verbose, TEXT("Caching Cesium requests in %s"), *filename);
  return TCHAR_TO_UTF8(*filename);
}

void ACesium3DTileset::LoadTileset() {
  static std::shared_ptr<CesiumAsync::IAssetAccessor> pAssetAccessor =
      std::make_shared<CesiumAsync::CachingAssetAccessor>(
          spdlog::default_logger(),
          std::make_shared<UnrealAssetAccessor>(),
          std::make_shared<CesiumAsync::SqliteCache>(
              spdlog::default_logger(),
              getCacheDatabaseName()));
  static CesiumAsync::AsyncSystem asyncSystem(
      std::make_shared<UnrealTaskProcessor>());

  if (this->_pTileset) {
    // Tileset already loaded, do nothing.
    return;
  }

  TArray<UCesiumRasterOverlay*> rasterOverlays;
  this->GetComponents<UCesiumRasterOverlay>(rasterOverlays);

<<<<<<< HEAD
  // The tileset already exists. If properties have been changed that require
  // the tileset to be recreated, then destroy the tileset. Otherwise, ignore.
  if (_tilesetIsDirty) {
    this->DestroyTileset();
    _tilesetIsDirty = false;
  } else {
    return;
  }

  UCesium3DTilesetRoot* pRoot = Cast<UCesium3DTilesetRoot>(this->RootComponent);
  if (pRoot) {
    if (!IsValid(this->Georeference)) {
      UE_LOG(
          LogCesium,
          Verbose,
          TEXT("Tileset %s does not have a valid Georeference"),
          *this->GetName());
    } else {
      this->Georeference->OnGeoreferenceUpdated.AddUniqueDynamic(
          pRoot,
          &UCesium3DTilesetRoot::HandleGeoreferenceUpdated);
    }
=======
  if (!this->Georeference) {
    this->Georeference = ACesiumGeoreference::GetDefaultForActor(this);
>>>>>>> 7b31d9de
  }

  if (!this->CreditSystem) {
    this->CreditSystem = ACesiumCreditSystem::GetDefaultForActor(this);
  }

  Cesium3DTiles::TilesetExternals externals{
      pAssetAccessor,
      std::make_shared<UnrealResourcePreparer>(this),
      asyncSystem,
      this->CreditSystem ? this->CreditSystem->GetExternalCreditSystem()
                         : nullptr,
      spdlog::default_logger()};

  this->_startTime = std::chrono::high_resolution_clock::now();

  Cesium3DTiles::TilesetOptions options;
  // TODO: figure out why water material crashes mac
#if PLATFORM_MAC
#else
  options.contentOptions.enableWaterMask = this->EnableWaterMask;
#endif

  switch (this->TilesetSource) {
  case ETilesetSource::FromUrl:
    UE_LOG(LogCesium, Log, TEXT("Loading tileset from URL %s"), *this->Url);
    this->_pTileset = new Cesium3DTiles::Tileset(
        externals,
        TCHAR_TO_UTF8(*this->Url),
        options);
    break;
  case ETilesetSource::FromCesiumIon:
    UE_LOG(
        LogCesium,
        Log,
        TEXT("Loading tileset for asset ID %d"),
        this->IonAssetID);
    this->_pTileset = new Cesium3DTiles::Tileset(
        externals,
        static_cast<uint32_t>(this->IonAssetID),
        TCHAR_TO_UTF8(*this->IonAccessToken),
        options);
    break;
  }

  for (UCesiumRasterOverlay* pOverlay : rasterOverlays) {
    if (pOverlay->IsActive()) {
      pOverlay->AddToTileset();
    }
  }

  if (this->Url.Len() > 0) {
    UE_LOG(
        LogCesium,
        Log,
        TEXT("Loading tileset from URL %s done"),
        *this->Url);
  } else {
    UE_LOG(
        LogCesium,
        Log,
        TEXT("Loading tileset for asset ID %d done"),
        this->IonAssetID);
  }
}

void ACesium3DTileset::DestroyTileset() {

  if (this->Url.Len() > 0) {
    UE_LOG(
        LogCesium,
        Verbose,
        TEXT("Destroying tileset from URL %s"),
        *this->Url);
  } else {
    UE_LOG(
        LogCesium,
        Verbose,
        TEXT("Destroying tileset for asset ID %d"),
        this->IonAssetID);
  }

  // The way CesiumRasterOverlay::add is currently implemented, destroying the
  // tileset without removing overlays will make it impossible to add it again
  // once a new tileset is created (e.g. when switching between terrain
  // assets)
  TArray<UCesiumRasterOverlay*> rasterOverlays;
  this->GetComponents<UCesiumRasterOverlay>(rasterOverlays);
  for (UCesiumRasterOverlay* pOverlay : rasterOverlays) {
    if (pOverlay->IsActive()) {
      pOverlay->RemoveFromTileset();
    }
  }

  if (!this->_pTileset) {
    return;
  }

  delete this->_pTileset;
  this->_pTileset = nullptr;

  if (this->Url.Len() > 0) {
    UE_LOG(
        LogCesium,
        Verbose,
        TEXT("Destroying tileset from URL %s done"),
        *this->Url);
  } else {
    UE_LOG(
        LogCesium,
        Verbose,
        TEXT("Destroying tileset for asset ID %d done"),
        this->IonAssetID);
  }
}

std::vector<ACesium3DTileset::UnrealCameraParameters>
ACesium3DTileset::GetCameras() const {
  std::vector<UnrealCameraParameters> cameras = this->GetPlayerCameras();

#if WITH_EDITOR
  std::vector<UnrealCameraParameters> editorCameras = this->GetEditorCameras();
  cameras.insert(
      cameras.end(),
      std::make_move_iterator(editorCameras.begin()),
      std::make_move_iterator(editorCameras.end()));
#endif

  return cameras;
}

std::vector<ACesium3DTileset::UnrealCameraParameters>
ACesium3DTileset::GetPlayerCameras() const {
  UWorld* pWorld = this->GetWorld();
  if (!pWorld) {
    return {};
  }

  float worldToMeters = 100.0f;
  AWorldSettings* pWorldSettings = pWorld->GetWorldSettings();
  if (pWorldSettings) {
    worldToMeters = pWorldSettings->WorldToMeters;
  }

  UGameViewportClient* pViewport = pWorld->GetGameViewport();
  if (!pViewport) {
    return {};
  }

  FVector2D size;
  pViewport->GetViewportSize(size);
  if (size.X < 1.0 || size.Y < 1.0) {
    return {};
  }

  TSharedPtr<IStereoRendering, ESPMode::ThreadSafe> pStereoRendering = nullptr;
  if (GEngine) {
    pStereoRendering = GEngine->StereoRenderingDevice;
  }

  bool useStereoRendering = false;
  if (pStereoRendering && pStereoRendering->IsStereoEnabled()) {
    useStereoRendering = true;
  }

  uint32 stereoLeftSizeX = static_cast<uint32>(size.X);
  uint32 stereoLeftSizeY = static_cast<uint32>(size.Y);
  uint32 stereoRightSizeX = static_cast<uint32>(size.X);
  uint32 stereoRightSizeY = static_cast<uint32>(size.Y);
  if (useStereoRendering) {
    int32 _x;
    int32 _y;

    pStereoRendering->AdjustViewRect(
        EStereoscopicPass::eSSP_LEFT_EYE,
        _x,
        _y,
        stereoLeftSizeX,
        stereoLeftSizeY);

    pStereoRendering->AdjustViewRect(
        EStereoscopicPass::eSSP_RIGHT_EYE,
        _x,
        _y,
        stereoRightSizeX,
        stereoRightSizeY);
  }

  FVector2D stereoLeftSize(stereoLeftSizeX, stereoRightSizeY);
  FVector2D stereoRightSize(stereoRightSizeX, stereoRightSizeY);

  std::vector<ACesium3DTileset::UnrealCameraParameters> cameras;
  cameras.reserve(pWorld->GetNumPlayerControllers());

  for (auto playerControllerIt = pWorld->GetPlayerControllerIterator();
       playerControllerIt;
       playerControllerIt++) {

    const TWeakObjectPtr<APlayerController> pPlayerController =
        *playerControllerIt;
    if (pPlayerController == nullptr) {
      continue;
    }

    const APlayerCameraManager* pPlayerCameraManager =
        pPlayerController->PlayerCameraManager;

    if (!pPlayerCameraManager) {
      continue;
    }

    double fov = pPlayerCameraManager->GetFOVAngle();

    FVector location;
    FRotator rotation;
    pPlayerController->GetPlayerViewPoint(location, rotation);

    if (useStereoRendering) {
      if (stereoLeftSize.X >= 1.0 && stereoLeftSize.Y >= 1.0) {
        FVector leftEyeLocation = location;
        FRotator leftEyeRotation = rotation;
        pStereoRendering->CalculateStereoViewOffset(
            EStereoscopicPass::eSSP_LEFT_EYE,
            leftEyeRotation,
            worldToMeters,
            leftEyeLocation);

        FMatrix projection = pStereoRendering->GetStereoProjectionMatrix(
            EStereoscopicPass::eSSP_LEFT_EYE);

        // TODO: consider assymetric frustums using 4 fovs
        float one_over_tan_half_hfov = projection.M[0][0];

        float hfov =
            glm::degrees(2.0f * glm::atan(1.0f / one_over_tan_half_hfov));

        cameras.push_back(UnrealCameraParameters{
            stereoLeftSize,
            leftEyeLocation,
            leftEyeRotation,
            hfov});
      }

      if (stereoRightSize.X >= 1.0 && stereoRightSize.Y >= 1.0) {
        FVector rightEyeLocation = location;
        FRotator rightEyeRotation = rotation;
        pStereoRendering->CalculateStereoViewOffset(
            EStereoscopicPass::eSSP_RIGHT_EYE,
            rightEyeRotation,
            worldToMeters,
            rightEyeLocation);

        FMatrix projection = pStereoRendering->GetStereoProjectionMatrix(
            EStereoscopicPass::eSSP_RIGHT_EYE);

        float one_over_tan_half_hfov = projection.M[0][0];

        float hfov =
            glm::degrees(2.0f * glm::atan(1.0f / one_over_tan_half_hfov));

        cameras.push_back(UnrealCameraParameters{
            stereoRightSize,
            rightEyeLocation,
            rightEyeRotation,
            hfov});
      }
    } else {
      cameras.push_back(UnrealCameraParameters{size, location, rotation, fov});
    }
  }

  return cameras;
}

/*static*/ Cesium3DTiles::ViewState
ACesium3DTileset::CreateViewStateFromViewParameters(
    const UnrealCameraParameters& camera,
    const glm::dmat4& unrealWorldToTileset) {

  double horizontalFieldOfView =
      FMath::DegreesToRadians(camera.fieldOfViewDegrees);
  double aspectRatio = camera.viewportSize.X / camera.viewportSize.Y;
  double verticalFieldOfView =
      atan(tan(horizontalFieldOfView * 0.5) / aspectRatio) * 2.0;

  FVector direction = camera.rotation.RotateVector(FVector(1.0f, 0.0f, 0.0f));
  FVector up = camera.rotation.RotateVector(FVector(0.0f, 0.0f, 1.0f));

  glm::dvec3 tilesetCameraLocation =
      unrealWorldToTileset *
      glm::dvec4(camera.location.X, camera.location.Y, camera.location.Z, 1.0);
  glm::dvec3 tilesetCameraFront = glm::normalize(
      unrealWorldToTileset *
      glm::dvec4(direction.X, direction.Y, direction.Z, 0.0));
  glm::dvec3 tilesetCameraUp =
      glm::normalize(unrealWorldToTileset * glm::dvec4(up.X, up.Y, up.Z, 0.0));

  return Cesium3DTiles::ViewState::create(
      tilesetCameraLocation,
      tilesetCameraFront,
      tilesetCameraUp,
      glm::dvec2(camera.viewportSize.X, camera.viewportSize.Y),
      horizontalFieldOfView,
      verticalFieldOfView);
}

#if WITH_EDITOR
std::vector<ACesium3DTileset::UnrealCameraParameters>
ACesium3DTileset::GetEditorCameras() const {
  if (!GEditor) {
    return {};
  }

  const TArray<FEditorViewportClient*>& viewportClients =
      GEditor->GetAllViewportClients();

  std::vector<ACesium3DTileset::UnrealCameraParameters> cameras;
  cameras.reserve(viewportClients.Num());

  for (FEditorViewportClient* pEditorViewportClient : viewportClients) {
    if (!pEditorViewportClient) {
      continue;
    }

    const FVector& location = pEditorViewportClient->GetViewLocation();
    const FRotator& rotation = pEditorViewportClient->GetViewRotation();
    double fov = pEditorViewportClient->FOVAngle;
    FIntPoint offset;
    FIntPoint size;
    pEditorViewportClient->GetViewportDimensions(offset, size);

    if (size.X < 1 || size.Y < 1) {
      continue;
    }

    cameras.push_back({size, location, rotation, fov});
  }

  return cameras;
}
#endif

bool ACesium3DTileset::ShouldTickIfViewportsOnly() const {
  return this->UpdateInEditor;
}

namespace {

// TODO These could or should be members, but extracted here as a first step:

/**
 * @brief Check if the given tile is contained in one of the given exclusion
 * zones.
 *
 * TODO Add details here what that means
 * Old comment:
 * Consider Exclusion zone to drop this tile... Ideally, should be
 * considered in Cesium3DTiles::ViewState to avoid loading the tile
 * first...
 *
 * @param exclusionZones The exclusion zones
 * @param tile The tile
 * @return The result of the test
 */
bool isInExclusionZone(
    const TArray<FCesiumExclusionZone>& exclusionZones,
    Cesium3DTiles::Tile const* tile) {
  if (exclusionZones.Num() == 0) {
    return false;
  }
  // Apparently, only tiles with bounding REGIONS are
  // checked for the exclusion...
  const CesiumGeospatial::BoundingRegion* pRegion =
      std::get_if<CesiumGeospatial::BoundingRegion>(&tile->getBoundingVolume());
  if (!pRegion) {
    return false;
  }
  for (FCesiumExclusionZone ExclusionZone : exclusionZones) {
    CesiumGeospatial::GlobeRectangle cgExclusionZone =
        CesiumGeospatial::GlobeRectangle::fromDegrees(
            ExclusionZone.West,
            ExclusionZone.South,
            ExclusionZone.East,
            ExclusionZone.North);
    if (cgExclusionZone.intersect(pRegion->getRectangle())) {
      return true;
    }
  }
  return false;
}

void removeVisibleTilesFromList(
    std::vector<Cesium3DTiles::Tile*>& list,
    const std::vector<Cesium3DTiles::Tile*>& visibleTiles) {
  if (list.empty()) {
    return;
  }

  for (Cesium3DTiles::Tile* pTile : visibleTiles) {
    auto it = std::find(list.begin(), list.end(), pTile);
    if (it != list.end()) {
      list.erase(it);
    }
  }
}

<<<<<<< HEAD
  if (this->SuspendUpdate) {
    return;
=======
/**
 * @brief Hides the visual representations of the given tiles.
 *
 * The visual representations (i.e. the `getRendererResources` of the
 * tiles) are assumed to be `UCesiumGltfComponent` instances that
 * are made invisible by this call.
 *
 * @param tiles The tiles to hide
 */
void hideTilesToNoLongerRender(const std::vector<Cesium3DTiles::Tile*>& tiles) {
  for (Cesium3DTiles::Tile* pTile : tiles) {
    if (pTile->getState() != Cesium3DTiles::Tile::LoadState::Done) {
      continue;
    }

    UCesiumGltfComponent* Gltf =
        static_cast<UCesiumGltfComponent*>(pTile->getRendererResources());
    if (Gltf && Gltf->IsVisible()) {
      Gltf->SetVisibility(false, true);
      Gltf->SetCollisionEnabled(ECollisionEnabled::NoCollision);
    } else {
      // TODO: why is this happening?
      UE_LOG(
          LogCesium,
          Verbose,
          TEXT("Tile to no longer render does not have a visible Gltf"));
    }
  }
}

/**
 * @brief Applies the actor collision settings for a newly created glTF
 * component
 *
 * TODO Add details here what that means
 * @param BodyInstance ...
 * @param Gltf ...
 */
void applyActorCollisionSettings(
    const FBodyInstance& BodyInstance,
    UCesiumGltfComponent* Gltf) {
  UCesiumGltfPrimitiveComponent* PrimitiveComponent =
      static_cast<UCesiumGltfPrimitiveComponent*>(Gltf->GetChildComponent(0));
  if (PrimitiveComponent != nullptr) {
    const UEnum* ChannelEnum = StaticEnum<ECollisionChannel>();
    if (ChannelEnum) {
      for (int32 ChannelValue = 0; ChannelValue < ECollisionChannel::ECC_MAX;
           ChannelValue++) {
        ECollisionResponse response =
            BodyInstance.GetCollisionResponse().GetResponse(
                ECollisionChannel(ChannelValue));
        PrimitiveComponent->SetCollisionResponseToChannel(
            ECollisionChannel(ChannelValue),
            response);
      }
    }
>>>>>>> 7b31d9de
  }
}
} // namespace

void ACesium3DTileset::updateTilesetOptionsFromProperties() {
  Cesium3DTiles::TilesetOptions& options = this->_pTileset->getOptions();
  options.maximumScreenSpaceError =
      static_cast<double>(this->MaximumScreenSpaceError);

  options.preloadAncestors = this->PreloadAncestors;
  options.preloadSiblings = this->PreloadSiblings;
  options.forbidHoles = this->ForbidHoles;
  options.maximumSimultaneousTileLoads = this->MaximumSimultaneousTileLoads;
  options.loadingDescendantLimit = this->LoadingDescendantLimit;

  options.enableFrustumCulling = this->EnableFrustumCulling;
  options.enableFogCulling = this->EnableFogCulling;
  options.enforceCulledScreenSpaceError = this->EnforceCulledScreenSpaceError;
  options.culledScreenSpaceError =
      static_cast<double>(this->CulledScreenSpaceError);
}

void ACesium3DTileset::updateLastViewUpdateResultState(
    const Cesium3DTiles::ViewUpdateResult& result) {
  if (result.tilesToRenderThisFrame.size() != this->_lastTilesRendered ||
      result.tilesLoadingLowPriority != this->_lastTilesLoadingLowPriority ||
      result.tilesLoadingMediumPriority !=
          this->_lastTilesLoadingMediumPriority ||
      result.tilesLoadingHighPriority != this->_lastTilesLoadingHighPriority ||
      result.tilesVisited != this->_lastTilesVisited ||
      result.culledTilesVisited != this->_lastCulledTilesVisited ||
      result.tilesCulled != this->_lastTilesCulled ||
      result.maxDepthVisited != this->_lastMaxDepthVisited) {

    this->_lastTilesRendered = result.tilesToRenderThisFrame.size();
    this->_lastTilesLoadingLowPriority = result.tilesLoadingLowPriority;
    this->_lastTilesLoadingMediumPriority = result.tilesLoadingMediumPriority;
    this->_lastTilesLoadingHighPriority = result.tilesLoadingHighPriority;

    this->_lastTilesVisited = result.tilesVisited;
    this->_lastCulledTilesVisited = result.culledTilesVisited;
    this->_lastTilesCulled = result.tilesCulled;
    this->_lastMaxDepthVisited = result.maxDepthVisited;

    UE_LOG(
        LogCesium,
        VeryVerbose,
        TEXT(
            "%s: %d ms, Visited %d, Culled Visited %d, Rendered %d, Culled %d, Max Depth Visited: %d, Loading-Low %d, Loading-Medium %d, Loading-High %d"),
        *this->GetName(),
        (std::chrono::high_resolution_clock::now() - this->_startTime).count() /
            1000000,
        result.tilesVisited,
        result.culledTilesVisited,
        result.tilesToRenderThisFrame.size(),
        result.tilesCulled,
        result.maxDepthVisited,
        result.tilesLoadingLowPriority,
        result.tilesLoadingMediumPriority,
        result.tilesLoadingHighPriority);
  }
}

void ACesium3DTileset::showTilesToRender(
    const std::vector<Cesium3DTiles::Tile*>& tiles) {
  for (Cesium3DTiles::Tile* pTile : tiles) {
    if (pTile->getState() != Cesium3DTiles::Tile::LoadState::Done) {
      continue;
    }

    if (isInExclusionZone(ExclusionZones, pTile)) {
      continue;
    }

    // That looks like some reeeally entertaining debug session...:
    // const Cesium3DTiles::TileID& id = pTile->getTileID();
    // const CesiumGeometry::QuadtreeTileID* pQuadtreeID =
    // std::get_if<CesiumGeometry::QuadtreeTileID>(&id); if (!pQuadtreeID ||
    // pQuadtreeID->level != 14 || pQuadtreeID->x != 5503 || pQuadtreeID->y !=
    // 11626) { 	continue;
    //}

    UCesiumGltfComponent* Gltf =
        static_cast<UCesiumGltfComponent*>(pTile->getRendererResources());
    if (!Gltf) {
      // When a tile does not have render resources (i.e. a glTF), then
      // the resources either have not yet been loaded or prepared,
      // or the tile is from an external tileset and does not directly
      // own renderable content. In both cases, the tile is ignored here.
      continue;
    }

    applyActorCollisionSettings(BodyInstance, Gltf);

    if (Gltf->GetAttachParent() == nullptr) {

      // The AttachToComponent method is ridiculously complex,
      // so print a warning if attaching fails for some reason
      bool attached = Gltf->AttachToComponent(
          this->RootComponent,
          FAttachmentTransformRules::KeepRelativeTransform);
      if (!attached) {
        FString tileIdString(Cesium3DTiles::TileIdUtilities::createTileIdString(
                                 pTile->getTileID())
                                 .c_str());
        UE_LOG(
            LogCesium,
            Warning,
            TEXT("Tile %s could not be attached to root"),
            *tileIdString);
      }
    }

    if (!Gltf->IsVisible()) {
      Gltf->SetVisibility(true, true);
      Gltf->SetCollisionEnabled(ECollisionEnabled::QueryAndPhysics);
    }
  }
}

// Called every frame
void ACesium3DTileset::Tick(float DeltaTime) {
  Super::Tick(DeltaTime);

  UCesium3DTilesetRoot* pRoot = Cast<UCesium3DTilesetRoot>(this->RootComponent);
  if (!pRoot) {
    return;
  }

  if (pRoot->IsTransformChanged()) {
    this->UpdateTransformFromCesium(
        this->GetCesiumTilesetToUnrealRelativeWorldTransform());
    pRoot->MarkTransformUnchanged();
  }

  // If a georeference update is waiting on the bounding volume being ready,
  // update when ready
  if (this->_updateGeoreferenceOnBoundingVolumeReady &&
      this->IsBoundingVolumeReady()) {
    this->_updateGeoreferenceOnBoundingVolumeReady = false;
    // Need to potentially recalculate the transform for all georeferenced
    // objects, not just for this tileset
    if (IsValid(this->Georeference)) {
      this->Georeference->UpdateGeoreference();
    }
  }

  if (this->SuspendUpdate) {
    return;
  }

  if (!this->_pTileset) {
    LoadTileset();

    // In the unlikely event that we _still_ don't have a tileset, stop here so
    // we don't crash below. This shouldn't happen.
    if (!this->_pTileset) {
      assert(false);
      return;
    }
  }

  updateTilesetOptionsFromProperties();

  std::vector<UnrealCameraParameters> cameras = this->GetCameras();
  if (cameras.empty()) {
    return;
  }

  glm::dmat4 unrealWorldToTileset = glm::affineInverse(
      this->GetCesiumTilesetToUnrealRelativeWorldTransform());

  std::vector<Cesium3DTiles::ViewState> frustums;
  for (const UnrealCameraParameters& camera : cameras) {
    frustums.push_back(
        CreateViewStateFromViewParameters(camera, unrealWorldToTileset));
  }

  const Cesium3DTiles::ViewUpdateResult& result =
      this->_captureMovieMode ? this->_pTileset->updateViewOffline(frustums)
                              : this->_pTileset->updateView(frustums);
  updateLastViewUpdateResultState(result);

  removeVisibleTilesFromList(
      this->_tilesToNoLongerRenderNextFrame,
      result.tilesToRenderThisFrame);
  hideTilesToNoLongerRender(this->_tilesToNoLongerRenderNextFrame);
  this->_tilesToNoLongerRenderNextFrame = result.tilesToNoLongerRenderThisFrame;
  showTilesToRender(result.tilesToRenderThisFrame);
}

void ACesium3DTileset::EndPlay(const EEndPlayReason::Type EndPlayReason) {
  this->DestroyTileset();
  AActor::EndPlay(EndPlayReason);
}

void ACesium3DTileset::PostLoad() {
  BodyInstance.FixupData(this); // We need to call this one after Loading the
                                // actor to have correct BodyInstance values.

  Super::PostLoad();
}

void ACesium3DTileset::Serialize(FArchive& Ar) {
  Super::Serialize(Ar);

  Ar.UsingCustomVersion(FCesiumCustomVersion::GUID);

  const int32 CesiumVersion = Ar.CustomVer(FCesiumCustomVersion::GUID);

  if (CesiumVersion < FCesiumCustomVersion::TilesetExplicitSource) {
    // In previous versions, the tileset source was inferred from the presence
    // of a non-empty URL property, rather than being explicitly specified.
    if (this->Url.Len() > 0) {
      this->TilesetSource = ETilesetSource::FromUrl;
    } else {
      this->TilesetSource = ETilesetSource::FromCesiumIon;
    }
  }
}

#if WITH_EDITOR
void ACesium3DTileset::PostEditChangeProperty(
    FPropertyChangedEvent& PropertyChangedEvent) {
<<<<<<< HEAD
  Super::PostEditChangeProperty(PropertyChangedEvent);

  if (!PropertyChangedEvent.Property) {
    return;
  }

  FName PropName = PropertyChangedEvent.Property->GetFName();
=======
  const FName PropName = (PropertyChangedEvent.Property)
                             ? PropertyChangedEvent.Property->GetFName()
                             : NAME_None;

>>>>>>> 7b31d9de
  if (PropName == GET_MEMBER_NAME_CHECKED(ACesium3DTileset, TilesetSource) ||
      PropName == GET_MEMBER_NAME_CHECKED(ACesium3DTileset, Url) ||
      PropName == GET_MEMBER_NAME_CHECKED(ACesium3DTileset, IonAssetID) ||
      PropName == GET_MEMBER_NAME_CHECKED(ACesium3DTileset, IonAccessToken) ||
      PropName ==
          GET_MEMBER_NAME_CHECKED(ACesium3DTileset, AlwaysIncludeTangents) ||
      PropName == GET_MEMBER_NAME_CHECKED(ACesium3DTileset, EnableWaterMask) ||
      PropName == GET_MEMBER_NAME_CHECKED(ACesium3DTileset, Material) ||
      PropName == GET_MEMBER_NAME_CHECKED(ACesium3DTileset, WaterMaterial) ||
      PropName ==
          GET_MEMBER_NAME_CHECKED(ACesium3DTileset, OpacityMaskMaterial)) {
<<<<<<< HEAD
    MarkTilesetDirty();
  } else if (
      PropName == GET_MEMBER_NAME_CHECKED(ACesium3DTileset, Georeference)) {
    if (IsValid(this->Georeference)) {
      UCesium3DTilesetRoot* pRoot =
          Cast<UCesium3DTilesetRoot>(this->RootComponent);
      if (pRoot) {
        this->Georeference->OnGeoreferenceUpdated.AddUniqueDynamic(
            pRoot,
            &UCesium3DTilesetRoot::HandleGeoreferenceUpdated);
      }
    }
  }
=======
    this->DestroyTileset();
  }

  Super::PostEditChangeProperty(PropertyChangedEvent);
>>>>>>> 7b31d9de
}

void ACesium3DTileset::PostEditUndo() {
  Super::PostEditUndo();

  // It doesn't appear to be possible to get detailed information about what
  // changed in the undo/redo operation, so we have to assume the worst and
  // recreate the tileset.
  this->DestroyTileset();
}

void ACesium3DTileset::PostEditImport() {
  Super::PostEditImport();

  // Recreate the tileset on Paste.
  this->DestroyTileset();
}
#endif

void ACesium3DTileset::BeginDestroy() {
  this->DestroyTileset();

  AActor::BeginDestroy();
}

void ACesium3DTileset::Destroyed() {
  this->DestroyTileset();

  AActor::Destroyed();
}<|MERGE_RESOLUTION|>--- conflicted
+++ resolved
@@ -637,16 +637,6 @@
   TArray<UCesiumRasterOverlay*> rasterOverlays;
   this->GetComponents<UCesiumRasterOverlay>(rasterOverlays);
 
-<<<<<<< HEAD
-  // The tileset already exists. If properties have been changed that require
-  // the tileset to be recreated, then destroy the tileset. Otherwise, ignore.
-  if (_tilesetIsDirty) {
-    this->DestroyTileset();
-    _tilesetIsDirty = false;
-  } else {
-    return;
-  }
-
   UCesium3DTilesetRoot* pRoot = Cast<UCesium3DTilesetRoot>(this->RootComponent);
   if (pRoot) {
     if (!IsValid(this->Georeference)) {
@@ -660,10 +650,6 @@
           pRoot,
           &UCesium3DTilesetRoot::HandleGeoreferenceUpdated);
     }
-=======
-  if (!this->Georeference) {
-    this->Georeference = ACesiumGeoreference::GetDefaultForActor(this);
->>>>>>> 7b31d9de
   }
 
   if (!this->CreditSystem) {
@@ -1070,10 +1056,6 @@
   }
 }
 
-<<<<<<< HEAD
-  if (this->SuspendUpdate) {
-    return;
-=======
 /**
  * @brief Hides the visual representations of the given tiles.
  *
@@ -1130,7 +1112,6 @@
             response);
       }
     }
->>>>>>> 7b31d9de
   }
 }
 } // namespace
@@ -1266,18 +1247,6 @@
     pRoot->MarkTransformUnchanged();
   }
 
-  // If a georeference update is waiting on the bounding volume being ready,
-  // update when ready
-  if (this->_updateGeoreferenceOnBoundingVolumeReady &&
-      this->IsBoundingVolumeReady()) {
-    this->_updateGeoreferenceOnBoundingVolumeReady = false;
-    // Need to potentially recalculate the transform for all georeferenced
-    // objects, not just for this tileset
-    if (IsValid(this->Georeference)) {
-      this->Georeference->UpdateGeoreference();
-    }
-  }
-
   if (this->SuspendUpdate) {
     return;
   }
@@ -1355,7 +1324,6 @@
 #if WITH_EDITOR
 void ACesium3DTileset::PostEditChangeProperty(
     FPropertyChangedEvent& PropertyChangedEvent) {
-<<<<<<< HEAD
   Super::PostEditChangeProperty(PropertyChangedEvent);
 
   if (!PropertyChangedEvent.Property) {
@@ -1363,12 +1331,7 @@
   }
 
   FName PropName = PropertyChangedEvent.Property->GetFName();
-=======
-  const FName PropName = (PropertyChangedEvent.Property)
-                             ? PropertyChangedEvent.Property->GetFName()
-                             : NAME_None;
-
->>>>>>> 7b31d9de
+
   if (PropName == GET_MEMBER_NAME_CHECKED(ACesium3DTileset, TilesetSource) ||
       PropName == GET_MEMBER_NAME_CHECKED(ACesium3DTileset, Url) ||
       PropName == GET_MEMBER_NAME_CHECKED(ACesium3DTileset, IonAssetID) ||
@@ -1380,8 +1343,7 @@
       PropName == GET_MEMBER_NAME_CHECKED(ACesium3DTileset, WaterMaterial) ||
       PropName ==
           GET_MEMBER_NAME_CHECKED(ACesium3DTileset, OpacityMaskMaterial)) {
-<<<<<<< HEAD
-    MarkTilesetDirty();
+    this->DestroyTileset();
   } else if (
       PropName == GET_MEMBER_NAME_CHECKED(ACesium3DTileset, Georeference)) {
     if (IsValid(this->Georeference)) {
@@ -1394,12 +1356,6 @@
       }
     }
   }
-=======
-    this->DestroyTileset();
-  }
-
-  Super::PostEditChangeProperty(PropertyChangedEvent);
->>>>>>> 7b31d9de
 }
 
 void ACesium3DTileset::PostEditUndo() {
