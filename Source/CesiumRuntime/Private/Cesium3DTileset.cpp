--- conflicted
+++ resolved
@@ -93,7 +93,7 @@
 
 ACesium3DTileset::~ACesium3DTileset() { this->DestroyTileset(); }
 
-void ACesium3DTileset::RefreshTileset() { this->MarkTilesetDirty(); }
+void ACesium3DTileset::RefreshTileset() { this->DestroyTileset(); }
 
 void ACesium3DTileset::AddFocusViewportDelegate() {
 #if WITH_EDITOR
@@ -731,9 +731,6 @@
     break;
   }
 
-<<<<<<< HEAD
-  this->_pTileset = pTileset;
-
   std::vector<bool> addedSelections(this->CartographicSelections.Num());
   for (int i = 0; i < this->CartographicSelections.Num(); ++i) {
     ACesiumCartographicSelection* pCartographicSelection =
@@ -759,7 +756,7 @@
       }
     }
 
-    pTileset->getOverlays().add(
+    this->_pTileset->getOverlays().add(
         std::move(std::make_unique<Cesium3DTiles::RasterizedPolygonsOverlay>(
             TCHAR_TO_UTF8(*textureName),
             polygons,
@@ -767,8 +764,6 @@
             CesiumGeospatial::GeographicProjection())));
   }
 
-=======
->>>>>>> 7d9c56c6
   for (UCesiumRasterOverlay* pOverlay : rasterOverlays) {
     if (pOverlay->IsActive()) {
       pOverlay->AddToTileset();
