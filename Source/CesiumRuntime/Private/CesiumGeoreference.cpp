--- conflicted
+++ resolved
@@ -330,18 +330,6 @@
         this->OriginHeight));
   }
   _geoTransforms.setCenter(center);
-<<<<<<< HEAD
-
-  for (TWeakInterfacePtr<ICesiumGeoreferenceListener> pObject :
-       this->_georeferenceListeners) {
-    if (pObject.IsValid()) {
-      pObject->NotifyGeoreferenceUpdated();
-    }
-  }
-
-=======
-  this->_setSunSky(this->OriginLongitude, this->OriginLatitude);
->>>>>>> 65767d54
   OnGeoreferenceUpdated.Broadcast();
 }
 
