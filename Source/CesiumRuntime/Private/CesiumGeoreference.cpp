// Copyright 2020-2021 CesiumGS, Inc. and Contributors

#include "CesiumGeoreference.h"
#include "Camera/PlayerCameraManager.h"
#include "CesiumActors.h"
#include "CesiumCommon.h"
#include "CesiumGeospatial/Transforms.h"
#include "CesiumRuntime.h"
#include "CesiumTransforms.h"
#include "CesiumUtility/Math.h"
#include "Engine/LevelStreaming.h"
#include "Engine/World.h"
#include "Engine/WorldComposition.h"
#include "EngineUtils.h"
#include "GameFramework/PlayerController.h"
#include "GeoTransforms.h"
#include "Math/Matrix.h"
#include "Math/RotationTranslationMatrix.h"
#include "Math/Rotator.h"
#include "Math/Vector.h"
#include "Misc/PackageName.h"
#include "UObject/Class.h"
#include "UObject/UnrealType.h"
#include "VecMath.h"
#include <glm/ext/matrix_transform.hpp>
#include <glm/gtc/matrix_inverse.hpp>
#include <glm/gtc/quaternion.hpp>
#include <optional>
#include <string>

#if WITH_EDITOR
#include "DrawDebugHelpers.h"
#include "Editor.h"
#include "EditorViewportClient.h"
#include "Slate/SceneViewport.h"
#include "WorldBrowserModule.h"

// These are in the Private directory, yet they are exported, so we're able to
// use them. And there's no other way (AFAIK) to get details of unloaded levels.
#include "../Private/LevelCollectionModel.h"
#include "../Private/LevelModel.h"
#endif

FName ACesiumGeoreference::DEFAULT_GEOREFERENCE_TAG =
    FName("DEFAULT_GEOREFERENCE");

/*static*/ ACesiumGeoreference*
ACesiumGeoreference::GetDefaultGeoreference(const UObject* WorldContextObject) {
  UWorld* world = WorldContextObject->GetWorld();
  // This method can be called by actors even when opening the content browser.
  if (!IsValid(world)) {
    return nullptr;
  }
  UE_LOG(
      LogCesium,
      Verbose,
      TEXT("World name for GetDefaultGeoreference: %s"),
      *world->GetFullName());

  // Note: The actor iterator will be created with the
  // "EActorIteratorFlags::SkipPendingKill" flag,
  // meaning that we don't have to handle objects
  // that have been deleted. (This is the default,
  // but made explicit here)
  ACesiumGeoreference* pGeoreference = nullptr;
  EActorIteratorFlags flags = EActorIteratorFlags::OnlyActiveLevels |
                              EActorIteratorFlags::SkipPendingKill;
  for (TActorIterator<AActor> actorIterator(
           world,
           ACesiumGeoreference::StaticClass(),
           flags);
       actorIterator;
       ++actorIterator) {
    AActor* actor = *actorIterator;
    if (actor->ActorHasTag(DEFAULT_GEOREFERENCE_TAG)) {
      pGeoreference = Cast<ACesiumGeoreference>(actor);
      break;
    }
  }
  if (!pGeoreference) {
    // Legacy method of finding Georeference, for backwards compatibility with
    // existing projects
    ACesiumGeoreference* pGeoreferenceCandidate =
        FindObject<ACesiumGeoreference>(
            world->PersistentLevel,
            TEXT("CesiumGeoreferenceDefault"));
    // Test if PendingKill
    if (IsValid(pGeoreferenceCandidate)) {
      pGeoreference = pGeoreferenceCandidate;
    }
  }
  if (!pGeoreference) {
    UE_LOG(
        LogCesium,
        Verbose,
        TEXT("Creating default Georeference for actor %s"),
        *WorldContextObject->GetName());
    // Spawn georeference in the persistent level
    FActorSpawnParameters spawnParameters;
    spawnParameters.SpawnCollisionHandlingOverride =
        ESpawnActorCollisionHandlingMethod::AlwaysSpawn;
    pGeoreference = world->SpawnActor<ACesiumGeoreference>(spawnParameters);
    // Null check so the editor doesn't crash when it makes arbitrary calls to
    // this function without a valid world context object.
    if (pGeoreference) {
      pGeoreference->Tags.Add(DEFAULT_GEOREFERENCE_TAG);
    }

  } else {
    UE_LOG(
        LogCesium,
        Verbose,
        TEXT("Using existing Georeference %s for actor %s"),
        *pGeoreference->GetName(),
        *WorldContextObject->GetName());
  }
  return pGeoreference;
}

ACesiumGeoreference::ACesiumGeoreference()
    : _ellipsoidRadii{
        CesiumGeospatial::Ellipsoid::WGS84.getRadii().x,
        CesiumGeospatial::Ellipsoid::WGS84.getRadii().y,
        CesiumGeospatial::Ellipsoid::WGS84.getRadii().z},
      _geoTransforms(),
      _insideSublevel(false) {
  PrimaryActorTick.bCanEverTick = true;
}

#if WITH_EDITOR
void ACesiumGeoreference::PlaceGeoreferenceOriginHere() {
  // If this is PIE mode, ignore
  UWorld* pWorld = this->GetWorld();
  if (!GEditor || pWorld->IsGameWorld()) {
    return;
  }

  FViewport* pViewport = GEditor->GetActiveViewport();
  FViewportClient* pViewportClient = pViewport->GetClient();
  FEditorViewportClient* pEditorViewportClient =
      static_cast<FEditorViewportClient*>(pViewportClient);

  FRotationTranslationMatrix fCameraTransform(
      pEditorViewportClient->GetViewRotation(),
      pEditorViewportClient->GetViewLocation());
  const FIntVector& originLocation = pWorld->OriginLocation;

  // TODO: optimize this, only need to transform the front direction and
  // translation

  const FVector& viewLocation = pEditorViewportClient->GetViewLocation();
  glm::dvec4 translation = VecMath::add4D(viewLocation, originLocation);

  // camera local space to Unreal absolute world
  glm::dmat4 cameraToAbsolute =
      VecMath::createMatrix4D(fCameraTransform, translation);

  // camera local space to ECEF
  glm::dmat4 cameraToECEF =
      this->_geoTransforms
          .GetAbsoluteUnrealWorldToEllipsoidCenteredTransform() *
      cameraToAbsolute;

  // Long/Lat/Height camera location, in degrees/meters (also our new target
  // georeference origin) When the location is too close to the center of the
  // earth, the result will be (0,0,0)
  glm::dvec3 targetGeoreferenceOrigin =
      _geoTransforms.TransformEcefToLongitudeLatitudeHeight(
          glm::dvec3(cameraToECEF[3]));

  this->_setGeoreferenceOrigin(
      targetGeoreferenceOrigin.x,
      targetGeoreferenceOrigin.y,
      targetGeoreferenceOrigin.z);

  glm::dmat4 absoluteToRelativeWorld = VecMath::createTranslationMatrix4D(
      -originLocation.X,
      -originLocation.Y,
      -originLocation.Z,
      1.0);

  // TODO: check for degeneracy ?
  glm::dmat4 newCameraTransform =
      absoluteToRelativeWorld *
      this->_geoTransforms
          .GetEllipsoidCenteredToAbsoluteUnrealWorldTransform() *
      cameraToECEF;
  glm::dvec3 cameraFront = glm::normalize(glm::dvec3(newCameraTransform[0]));
  glm::dvec3 cameraRight =
      glm::normalize(glm::cross(glm::dvec3(0.0, 0.0, 1.0), cameraFront));
  glm::dvec3 cameraUp = glm::normalize(glm::cross(cameraFront, cameraRight));

  pEditorViewportClient->SetViewRotation(
      FMatrix(
          FVector(cameraFront.x, cameraFront.y, cameraFront.z),
          FVector(cameraRight.x, cameraRight.y, cameraRight.z),
          FVector(cameraUp.x, cameraUp.y, cameraUp.z),
          FVector::ZeroVector)
          .Rotator());
  pEditorViewportClient->SetViewLocation(
      FVector(-originLocation.X, -originLocation.Y, -originLocation.Z));

  this->_enableAndGeoreferenceCurrentSubLevel();
}
#endif

namespace {

template <typename TStringish>
FString longPackageNameToCesiumName(UWorld* pWorld, const TStringish& name) {
  FString levelName = FPackageName::GetShortName(name);
  levelName.RemoveFromStart(pWorld->StreamingLevelsPrefix);
  return levelName;
}

struct WorldCompositionLevelPair {
  FWorldCompositionTile* pTile;
  ULevelStreaming* pLevelStreaming;
};

WorldCompositionLevelPair findWorldCompositionLevel(
    UWorldComposition* pWorldComposition,
    const FName& packageName) {

  UWorldComposition::FTilesList& tiles = pWorldComposition->GetTilesList();
  const TArray<ULevelStreaming*>& levels = pWorldComposition->TilesStreaming;

  for (int32 i = 0; i < tiles.Num(); ++i) {
    FWorldCompositionTile& tile = tiles[i];

    if (tile.Info.Layer.DistanceStreamingEnabled) {
      // UE itself is managing distance-based streaming for this level, ignore
      // it.
      continue;
    }

    if (tile.PackageName == packageName) {
      assert(i < levels.Num());
      return {&tile, levels[i]};
    }
  }

  return {nullptr, nullptr};
}

} // namespace

#if WITH_EDITOR
void ACesiumGeoreference::_updateCesiumSubLevels() {
  UWorld* pWorld = this->GetWorld();
  if (!IsValid(pWorld)) {
    // This happens for the georeference that is shown in the
    // content browser. Might omit this message.
    UE_LOG(
        LogCesium,
        Verbose,
        TEXT(
            "Georeference is not spawned in world: %s, skipping _updateCesiumSubLevels"),
        *this->GetFullName());
    return;
  }

  const UWorldComposition::FTilesList& allLevels =
      pWorld->WorldComposition->GetTilesList();

  TArray<int32> newSubLevels;
  TArray<int32> missingSubLevels;

  bool checkForNewCurrentLevel = false;

  // Find new sub-levels that we don't know about on the Cesium side.
  for (int32 i = 0; i < allLevels.Num(); ++i) {
    const FWorldCompositionTile& level = allLevels[i];

    FString levelName = longPackageNameToCesiumName(pWorld, level.PackageName);

    // Check if the level is already known
    FCesiumSubLevel* pFound = this->CesiumSubLevels.FindByPredicate(
        [&levelName](FCesiumSubLevel& subLevel) {
          return levelName.Equals(subLevel.LevelName);
        });

    if (pFound) {
      bool newCanBeEnabled = !level.Info.Layer.DistanceStreamingEnabled;
      if (pFound->CanBeEnabled != newCanBeEnabled) {
        pFound->CanBeEnabled = newCanBeEnabled;

        // If this level can't be enabled, make sure it's not enabled.
        if (!pFound->CanBeEnabled) {
          pFound->Enabled = false;
        }

        if (newCanBeEnabled) {
          // This level existed before but is newly enable-able, probably
          // because it was just added to the right streaming layer. If it also
          // happens to be the current level, we'll want to immediately hide
          // other levels. Set a flag to do that later.
          checkForNewCurrentLevel = true;
        }
      }
    } else {
      newSubLevels.Add(i);
    }
  }

  // Find any Cesium sub-levels that don't exist anymore.
  for (int32 i = 0; i < this->CesiumSubLevels.Num(); ++i) {
    FCesiumSubLevel& cesiumLevel = this->CesiumSubLevels[i];

    const FWorldCompositionTile* pLevel = allLevels.FindByPredicate(
        [&cesiumLevel, pWorld](const FWorldCompositionTile& level) {
          return longPackageNameToCesiumName(pWorld, level.PackageName) ==
                 cesiumLevel.LevelName;
        });

    if (!pLevel) {
      missingSubLevels.Add(i);
    }
  }

  if (newSubLevels.Num() == 1 && missingSubLevels.Num() == 1) {
    // There is exactly one missing and one new, assume it's been renamed.
    const FWorldCompositionTile& level = allLevels[newSubLevels[0]];
    this->CesiumSubLevels[missingSubLevels[0]].LevelName =
        longPackageNameToCesiumName(pWorld, level.PackageName);
  } else if (newSubLevels.Num() > 0 || missingSubLevels.Num() > 0) {
    // Remove our record of the sub-levels that no longer exist.
    // Do this in reverse order so the indices don't get invalidated.
    for (int32 i = missingSubLevels.Num() - 1; i >= 0; --i) {
      this->CesiumSubLevels.RemoveAt(missingSubLevels[i]);
    }

    // Add new Cesium records for the new sub-levels
    for (int32 i = 0; i < newSubLevels.Num(); ++i) {
      const FWorldCompositionTile& level = allLevels[newSubLevels[i]];
      bool canBeEnabled = !level.Info.Layer.DistanceStreamingEnabled;
      this->CesiumSubLevels.Add(FCesiumSubLevel{
          longPackageNameToCesiumName(pWorld, level.PackageName),
          canBeEnabled,
          OriginLongitude,
          OriginLatitude,
          OriginHeight,
          1000.0,
          canBeEnabled});
    }
  }

  if (checkForNewCurrentLevel) {
    this->_onNewCurrentLevel();
  }
}
#endif

bool ACesiumGeoreference::SwitchToLevel(int32 Index) {
  FCesiumSubLevel* pLevel = nullptr;

  if (Index >= 0 && Index < this->CesiumSubLevels.Num()) {
    pLevel = &this->CesiumSubLevels[Index];
  }

  UWorld* pWorld = this->GetWorld();
  const TArray<ULevelStreaming*>& levels = pWorld->GetStreamingLevels();

  ULevelStreaming* pStreamedLevel = nullptr;

  if (pLevel) {
    // Find the streaming level with this name.
    pStreamedLevel = this->_findLevelStreamingByName(pLevel->LevelName);
    if (!pStreamedLevel) {
      UE_LOG(
          LogCesium,
          Warning,
          TEXT("No streaming level found with name %s"),
          *pLevel->LevelName);
    }
  }

  // Deactivate all other streaming levels controlled by Cesium
  for (const FCesiumSubLevel& subLevel : this->CesiumSubLevels) {
    if (&subLevel == pLevel) {
      continue;
    }

    if (!subLevel.CanBeEnabled) {
      // A sub-level that can't be enabled is being controled by Unreal Engine,
      // based on its own distance-based system, so we have no business trying
      // to disable it. Ignore it.
      continue;
    }

    ULevelStreaming* pOtherLevel =
        this->_findLevelStreamingByName(subLevel.LevelName);

    if (pOtherLevel->ShouldBeVisible() || pOtherLevel->ShouldBeLoaded()) {
      // We need to unload immediately, not over the course of several frames.
      // If we don't unload immediately, objects in the old level will still be
      // visible, but they will be positioned incorrectly.
      // If this causes an objectionable pause, we can do something much more
      // complicated like defer the georeference switch and activation of the
      // new level until after the old one has finished asynchronously
      // unloading. We're considering that a future feature for the moment,
      // though.
      pOtherLevel->bShouldBlockOnUnload = true;
      pOtherLevel->SetShouldBeLoaded(false);
      pOtherLevel->SetShouldBeVisible(false);
    }
  }

  // Activate the new streaming level if it's not already active.
  if (pStreamedLevel && (!pStreamedLevel->ShouldBeVisible() ||
                         !pStreamedLevel->ShouldBeLoaded())) {
    this->_setGeoreferenceOrigin(
        pLevel->LevelLongitude,
        pLevel->LevelLatitude,
        pLevel->LevelHeight);

    pStreamedLevel->SetShouldBeLoaded(true);
    pStreamedLevel->SetShouldBeVisible(true);
  }

  return pStreamedLevel != nullptr;
}

FVector
ACesiumGeoreference::GetGeoreferenceOriginLongitudeLatitudeHeight() const {
  return FVector(OriginLongitude, OriginLatitude, OriginHeight);
}

void ACesiumGeoreference::SetGeoreferenceOriginLongitudeLatitudeHeight(
    const glm::dvec3& targetLongitudeLatitudeHeight) {
  // Should not allow externally initiated georeference origin changing if we
  // are inside a sublevel
  if (this->_insideSublevel) {
    return;
  }
  this->_setGeoreferenceOrigin(
      targetLongitudeLatitudeHeight.x,
      targetLongitudeLatitudeHeight.y,
      targetLongitudeLatitudeHeight.z);
}

void ACesiumGeoreference::SetGeoreferenceOrigin(
    const glm::dvec3& TargetLongitudeLatitudeHeight) {
  UE_LOG(
      LogCesium,
      Warning,
      TEXT(
          "SetGeoreferenceOrigin was renamed to SetGeoreferenceOriginLongitudeLatitudeHeight."));
  SetGeoreferenceOriginLongitudeLatitudeHeight(TargetLongitudeLatitudeHeight);
}

void ACesiumGeoreference::SetGeoreferenceOriginEcef(
    const glm::dvec3& TargetEcef) {
  SetGeoreferenceOriginLongitudeLatitudeHeight(
      _geoTransforms.TransformEcefToLongitudeLatitudeHeight(TargetEcef));
}

void ACesiumGeoreference::SetGeoreferenceOriginLongitudeLatitudeHeight(
    const FVector& targetLongitudeLatitudeHeight) {
  this->SetGeoreferenceOriginLongitudeLatitudeHeight(glm::dvec3(
      targetLongitudeLatitudeHeight.X,
      targetLongitudeLatitudeHeight.Y,
      targetLongitudeLatitudeHeight.Z));
}

void ACesiumGeoreference::SetGeoreferenceOriginEcef(const FVector& TargetEcef) {
  this->SetGeoreferenceOriginEcef(
      glm::dvec3(TargetEcef.X, TargetEcef.Y, TargetEcef.Z));
}

// Called when the game starts or when spawned
void ACesiumGeoreference::BeginPlay() {
  Super::BeginPlay();

  PrimaryActorTick.TickGroup = TG_PrePhysics;

  UWorld* pWorld = this->GetWorld();
  if (!pWorld) {
    UE_LOG(
        LogCesium,
        Warning,
        TEXT("CesiumGeoreference does not have a World in BeginPlay."));
    return;
  }

  if (!this->SubLevelCamera) {
    // Find the first player's camera manager
    APlayerController* pPlayerController = pWorld->GetFirstPlayerController();
    if (pPlayerController) {
      this->SubLevelCamera = pPlayerController->PlayerCameraManager;
    }

    if (!this->SubLevelCamera) {
      UE_LOG(
          LogCesium,
          Warning,
          TEXT(
              "CesiumGeoreference could not find a FirstPlayerController or a corresponding PlayerCameraManager."));
    }
  }

  UpdateGeoreference();
}

void ACesiumGeoreference::EndPlay(const EEndPlayReason::Type EndPlayReason) {
  Super::EndPlay(EndPlayReason);
}

/** In case the CesiumGeoreference gets spawned at run time, instead of design
 *  time, ensure that frames are updated */
void ACesiumGeoreference::OnConstruction(const FTransform& Transform) {
  UE_LOG(
      LogCesium,
      Verbose,
      TEXT("Called OnConstruction on actor %s"),
      *this->GetName());

#if WITH_EDITOR
  if (!this->_newCurrentLevelSubscription.IsValid()) {
    this->_newCurrentLevelSubscription =
        FEditorDelegates::NewCurrentLevel.AddUObject(
            this,
            &ACesiumGeoreference::_onNewCurrentLevel);
  }
#endif

  this->UpdateGeoreference();
}

void ACesiumGeoreference::BeginDestroy() {
#if WITH_EDITOR
  if (this->_newCurrentLevelSubscription.IsValid()) {
    FEditorDelegates::NewCurrentLevel.Remove(
        this->_newCurrentLevelSubscription);
    this->_newCurrentLevelSubscription.Reset();
  }
#endif

  Super::BeginDestroy();
}

void ACesiumGeoreference::UpdateGeoreference() {
  this->_updateGeoTransforms();

  UE_LOG(
      LogCesium,
      Verbose,
      TEXT("Broadcasting OnGeoreferenceUpdated for Georeference %s"),
      *this->GetFullName());

  OnGeoreferenceUpdated.Broadcast();
}

#if WITH_EDITOR
void ACesiumGeoreference::PostEditChangeProperty(FPropertyChangedEvent& event) {
  Super::PostEditChangeProperty(event);

  if (!event.Property) {
    return;
  }

  FName propertyName = event.Property->GetFName();

  if (propertyName ==
          GET_MEMBER_NAME_CHECKED(ACesiumGeoreference, OriginPlacement) ||
      propertyName ==
          GET_MEMBER_NAME_CHECKED(ACesiumGeoreference, OriginLongitude) ||
      propertyName ==
          GET_MEMBER_NAME_CHECKED(ACesiumGeoreference, OriginLatitude) ||
      propertyName ==
          GET_MEMBER_NAME_CHECKED(ACesiumGeoreference, OriginHeight)) {
    this->_enableAndGeoreferenceCurrentSubLevel();
    this->UpdateGeoreference();
    return;
  } else if (
      propertyName ==
      GET_MEMBER_NAME_CHECKED(ACesiumGeoreference, CesiumSubLevels)) {
  }
}
#endif

bool ACesiumGeoreference::ShouldTickIfViewportsOnly() const { return true; }

#if WITH_EDITOR
void ACesiumGeoreference::_showSubLevelLoadRadii() const {
  UWorld* world = this->GetWorld();
  if (world->IsGameWorld()) {
    return;
  }
  if (!this->ShowLoadRadii) {
    return;
  }
  const glm::dvec4 originLocation =
      glm::dvec4(VecMath::createVector3D(world->OriginLocation), 1.0);
  for (const FCesiumSubLevel& level : this->CesiumSubLevels) {
    glm::dvec3 levelECEF =
        _geoTransforms.TransformLongitudeLatitudeHeightToEcef(glm::dvec3(
            level.LevelLongitude,
            level.LevelLatitude,
            level.LevelHeight));

    glm::dvec4 levelAbs =
        this->_geoTransforms
            .GetEllipsoidCenteredToAbsoluteUnrealWorldTransform() *
        glm::dvec4(levelECEF, 1.0);
    FVector levelRelative = VecMath::createVector(levelAbs - originLocation);
    DrawDebugSphere(
        world,
        levelRelative,
        100.0 * level.LoadRadius,
        100,
        FColor::Blue);
  }
}
#endif // WITH_EDITOR

#if WITH_EDITOR
void ACesiumGeoreference::_handleViewportOriginEditing() {
  if (!this->EditOriginInViewport) {
    return;
  }
  FHitResult mouseRayResults;
  bool mouseRaySuccess;

  this->_lineTraceViewportMouse(false, mouseRaySuccess, mouseRayResults);

  if (!mouseRaySuccess) {
    return;
  }
  const FIntVector& originLocation = this->GetWorld()->OriginLocation;

  FVector grabbedLocation = mouseRayResults.Location;
  // convert from UE to ECEF to LongitudeLatitudeHeight
  glm::dvec4 grabbedLocationAbs =
      VecMath::add4D(grabbedLocation, originLocation);

  glm::dvec3 grabbedLocationECEF = glm::dvec3(
      this->_geoTransforms
          .GetAbsoluteUnrealWorldToEllipsoidCenteredTransform() *
      grabbedLocationAbs);

  glm::dvec3 cartographic =
      _geoTransforms.TransformEcefToLongitudeLatitudeHeight(
          grabbedLocationECEF);

  UE_LOG(
      LogActor,
      Warning,
      TEXT("Mouse Location: (Longitude: %f, Latitude: %f, Height: %f)"),
      cartographic.x,
      cartographic.y,
      cartographic.z);

  // TODO: find editor viewport mouse click event
  // if (mouseDown) {
  // this->_setGeoreferenceOrigin()
  //	this->EditOriginInViewport = false;
  //}
}
#endif // WITH_EDITOR

namespace {
/**
 * @brief Clamping addition.
 *
 * Returns the sum of the given values, clamping the result to
 * the minimum/maximum value that can be represented as a 32 bit
 * signed integer.
 *
 * @param f The floating point value
 * @param i The integer value
 * @return The clamped result
 */
int32 clampedAdd(double f, int32 i) {
  int64 sum = static_cast<int64>(f) + static_cast<int64>(i);
  int64 min = static_cast<int64>(TNumericLimits<int32>::Min());
  int64 max = static_cast<int64>(TNumericLimits<int32>::Max());
  int64 clamped = FMath::Max(min, FMath::Min(max, sum));
  return static_cast<int32>(clamped);
}
} // namespace

bool ACesiumGeoreference::_updateSublevelState() {
  if (this->CesiumSubLevels.Num() == 0) {
    // If we don't have any known sublevels, bail quickly to save ourselves a
    // little work.
    return false;
  }

  if (!IsValid(this->SubLevelCamera)) {
    return false;
  }

  UWorld* pWorld = this->GetWorld();
  const FIntVector& originLocation = pWorld->OriginLocation;
  const FMinimalViewInfo& pov = this->SubLevelCamera->ViewTarget.POV;
  const FVector& cameraLocation = pov.Location;

  glm::dvec4 cameraAbsolute = VecMath::add4D(cameraLocation, originLocation);

  glm::dvec3 cameraECEF = glm::dvec3(
      this->_geoTransforms
          .GetAbsoluteUnrealWorldToEllipsoidCenteredTransform() *
      cameraAbsolute);

  int32 activeLevel = -1;
  double closestLevelDistance = std::numeric_limits<double>::max();

  for (int32 i = 0; i < this->CesiumSubLevels.Num(); ++i) {
    const FCesiumSubLevel& level = this->CesiumSubLevels[i];
    if (!level.Enabled) {
      continue;
    }

    glm::dvec3 levelECEF =
        _geoTransforms.TransformLongitudeLatitudeHeightToEcef(glm::dvec3(
            level.LevelLongitude,
            level.LevelLatitude,
            level.LevelHeight));

    double levelDistance = glm::length(levelECEF - cameraECEF);
    if (levelDistance < level.LoadRadius &&
        levelDistance < closestLevelDistance) {
      activeLevel = i;
    }
  }

  // activeLevel may be -1, in which case all levels will be deactivated.
  return this->SwitchToLevel(activeLevel);
}

void ACesiumGeoreference::_updateGeoTransforms() {
  glm::dvec3 center(0.0, 0.0, 0.0);
  if (this->OriginPlacement == EOriginPlacement::CartographicOrigin) {
    center = _geoTransforms.TransformLongitudeLatitudeHeightToEcef(glm::dvec3(
        this->OriginLongitude,
        this->OriginLatitude,
        this->OriginHeight));
  }

  this->_geoTransforms = GeoTransforms(
      CesiumGeospatial::Ellipsoid(
          this->_ellipsoidRadii[0],
          this->_ellipsoidRadii[1],
          this->_ellipsoidRadii[2]),
      center);
}

void ACesiumGeoreference::Tick(float DeltaTime) {
  Super::Tick(DeltaTime);

#if WITH_EDITOR
  // There doesn't appear to be a good way to be notified about the wide variety
  // of level manipulations we care about, so in the Editor we'll poll.
  if (GEditor && IsValid(this->GetWorld()) &&
      IsValid(this->GetWorld()->WorldComposition) &&
      !this->GetWorld()->IsGameWorld()) {
    this->_updateCesiumSubLevels();
  }

  _showSubLevelLoadRadii();
  _handleViewportOriginEditing();
#endif

  if (!this->_shouldManageSubLevels()) {
    this->_insideSublevel = _updateSublevelState();
  }
}

void ACesiumGeoreference::Serialize(FArchive& Ar) {
  Super::Serialize(Ar);

  // Recompute derived values on load.
  if (Ar.IsLoading()) {
    this->_updateGeoTransforms();
  }
}

/**
 * Useful Conversion Functions
 */

glm::dvec3 ACesiumGeoreference::TransformLongitudeLatitudeHeightToEcef(
    const glm::dvec3& longitudeLatitudeHeight) const {
  return _geoTransforms.TransformLongitudeLatitudeHeightToEcef(
      longitudeLatitudeHeight);
}

FVector ACesiumGeoreference::TransformLongitudeLatitudeHeightToEcef(
    const FVector& longitudeLatitudeHeight) const {
  glm::dvec3 ecef = this->_geoTransforms.TransformLongitudeLatitudeHeightToEcef(
      VecMath::createVector3D(longitudeLatitudeHeight));
  return FVector(ecef.x, ecef.y, ecef.z);
}

glm::dvec3 ACesiumGeoreference::TransformEcefToLongitudeLatitudeHeight(
    const glm::dvec3& ecef) const {
  return _geoTransforms.TransformEcefToLongitudeLatitudeHeight(ecef);
}

FVector ACesiumGeoreference::TransformEcefToLongitudeLatitudeHeight(
    const FVector& ecef) const {
  glm::dvec3 llh = this->_geoTransforms.TransformEcefToLongitudeLatitudeHeight(
      glm::dvec3(ecef.X, ecef.Y, ecef.Z));
  return FVector(llh.x, llh.y, llh.z);
}

glm::dvec3 ACesiumGeoreference::TransformLongitudeLatitudeHeightToUnreal(
    const glm::dvec3& longitudeLatitudeHeight) const {
  return this->_geoTransforms.TransformLongitudeLatitudeHeightToUnreal(
      glm::dvec3(CesiumActors::getWorldOrigin4D(this)),
      longitudeLatitudeHeight);
}

FVector ACesiumGeoreference::TransformLongitudeLatitudeHeightToUnreal(
    const FVector& longitudeLatitudeHeight) const {
  glm::dvec3 ue = this->_geoTransforms.TransformLongitudeLatitudeHeightToUnreal(
      glm::dvec3(CesiumActors::getWorldOrigin4D(this)),
      VecMath::createVector3D(longitudeLatitudeHeight));
  return FVector(ue.x, ue.y, ue.z);
}

glm::dvec3 ACesiumGeoreference::TransformUnrealToLongitudeLatitudeHeight(
    const glm::dvec3& ue) const {
  return this->_geoTransforms.TransformUnrealToLongitudeLatitudeHeight(
      glm::dvec3(CesiumActors::getWorldOrigin4D(this)),
      ue);
}

FVector ACesiumGeoreference::TransformUnrealToLongitudeLatitudeHeight(
    const FVector& ue) const {
  glm::dvec3 llh =
      this->_geoTransforms.TransformUnrealToLongitudeLatitudeHeight(
          glm::dvec3(CesiumActors::getWorldOrigin4D(this)),
          VecMath::createVector3D(ue));
  return FVector(llh.x, llh.y, llh.z);
}

glm::dvec3
ACesiumGeoreference::TransformEcefToUnreal(const glm::dvec3& ecef) const {
  return this->_geoTransforms.TransformEcefToUnreal(
      glm::dvec3(CesiumActors::getWorldOrigin4D(this)),
      ecef);
}

FVector ACesiumGeoreference::TransformEcefToUnreal(const FVector& ecef) const {
  glm::dvec3 ue = this->_geoTransforms.TransformEcefToUnreal(
      glm::dvec3(CesiumActors::getWorldOrigin4D(this)),
      VecMath::createVector3D(ecef));
  return FVector(ue.x, ue.y, ue.z);
}

glm::dvec3
ACesiumGeoreference::TransformUnrealToEcef(const glm::dvec3& ue) const {
  return this->_geoTransforms.TransformUnrealToEcef(
      glm::dvec3(CesiumActors::getWorldOrigin4D(this)),
      ue);
}

FVector ACesiumGeoreference::TransformUnrealToEcef(const FVector& ue) const {
  glm::dvec3 ecef = this->_geoTransforms.TransformUnrealToEcef(
      glm::dvec3(CesiumActors::getWorldOrigin4D(this)),
      glm::dvec3(ue.X, ue.Y, ue.Z));
  return FVector(ecef.x, ecef.y, ecef.z);
}

glm::dquat ACesiumGeoreference::TransformRotatorUnrealToEastSouthUp(
    const glm::dquat& UeRotator,
    const glm::dvec3& UeLocation) const {
  return this->_geoTransforms.TransformRotatorUnrealToEastSouthUp(
      glm::dvec3(CesiumActors::getWorldOrigin4D(this)),
      UeRotator,
      UeLocation);
}

<<<<<<< HEAD
FRotator ACesiumGeoreference::TransformRotatorUnrealToEastNorthUp(
=======
FRotator ACesiumGeoreference::InaccurateTransformRotatorUnrealToEastSouthUp(
>>>>>>> 5cb1cc35
    const FRotator& UERotator,
    const FVector& ueLocation) const {
  glm::dquat q = TransformRotatorUnrealToEastSouthUp(
      VecMath::createQuaternion(UERotator.Quaternion()),
      VecMath::createVector3D(ueLocation));
  return VecMath::createRotator(q);
}

glm::dquat ACesiumGeoreference::TransformRotatorEastSouthUpToUnreal(
    const glm::dquat& EsuRotator,
    const glm::dvec3& UeLocation) const {
  return this->_geoTransforms.TransformRotatorEastSouthUpToUnreal(
      glm::dvec3(CesiumActors::getWorldOrigin4D(this)),
      EsuRotator,
      UeLocation);
}

<<<<<<< HEAD
FRotator ACesiumGeoreference::TransformRotatorEastNorthUpToUnreal(
    const FRotator& ENURotator,
=======
FRotator ACesiumGeoreference::InaccurateTransformRotatorEastSouthUpToUnreal(
    const FRotator& EsuRotator,
>>>>>>> 5cb1cc35
    const FVector& ueLocation) const {
  glm::dquat q = TransformRotatorEastSouthUpToUnreal(
      VecMath::createQuaternion(EsuRotator.Quaternion()),
      VecMath::createVector3D(ueLocation));
  return VecMath::createRotator(q);
}

glm::dmat3
ACesiumGeoreference::ComputeEastSouthUpToUnreal(const glm::dvec3& ue) const {
  return _geoTransforms.ComputeEastSouthUpToUnreal(
      glm::dvec3(CesiumActors::getWorldOrigin4D(this)),
      ue);
}

<<<<<<< HEAD
FMatrix
ACesiumGeoreference::ComputeEastNorthUpToUnreal(const FVector& ue) const {
  glm::dmat3 enuToUnreal = this->_geoTransforms.ComputeEastNorthUpToUnreal(
=======
FMatrix ACesiumGeoreference::InaccurateComputeEastSouthUpToUnreal(
    const FVector& ue) const {
  glm::dmat3 esuToUe = this->_geoTransforms.ComputeEastSouthUpToUnreal(
>>>>>>> 5cb1cc35
      glm::dvec3(CesiumActors::getWorldOrigin4D(this)),
      glm::dvec3(ue.X, ue.Y, ue.Z));
  return VecMath::createMatrix(esuToUe);
}

glm::dmat3
ACesiumGeoreference::ComputeEastNorthUpToEcef(const glm::dvec3& ecef) const {
  return _geoTransforms.ComputeEastNorthUpToEcef(ecef);
}

FMatrix
ACesiumGeoreference::ComputeEastNorthUpToEcef(const FVector& ecef) const {
  glm::dmat3 enuToEcef = this->_geoTransforms.ComputeEastNorthUpToEcef(
      glm::dvec3(ecef.X, ecef.Y, ecef.Z));
  return VecMath::createMatrix(enuToEcef);
}

/**
 * Private Helper Functions
 */

void ACesiumGeoreference::_setGeoreferenceOrigin(
    double targetLongitude,
    double targetLatitude,
    double targetHeight) {
  this->OriginLongitude = targetLongitude;
  this->OriginLatitude = targetLatitude;
  this->OriginHeight = targetHeight;

  this->UpdateGeoreference();
}

void ACesiumGeoreference::_jumpToLevel(const FCesiumSubLevel& level) {
  this->_setGeoreferenceOrigin(
      level.LevelLongitude,
      level.LevelLatitude,
      level.LevelHeight);
}

// TODO: should consider raycasting the WGS84 ellipsoid instead. The Unreal
// raycast seems to be inaccurate at glancing angles, perhaps due to the large
// single-precision distances.
#if WITH_EDITOR
void ACesiumGeoreference::_lineTraceViewportMouse(
    const bool ShowTrace,
    bool& Success,
    FHitResult& HitResult) const {
  HitResult = FHitResult();
  Success = false;

  UWorld* world = this->GetWorld();

  FViewport* pViewport = GEditor->GetActiveViewport();
  FViewportClient* pViewportClient = pViewport->GetClient();
  FEditorViewportClient* pEditorViewportClient =
      static_cast<FEditorViewportClient*>(pViewportClient);

  if (!world || !pEditorViewportClient ||
      !pEditorViewportClient->Viewport->HasFocus()) {
    return;
  }

  FViewportCursorLocation cursor =
      pEditorViewportClient->GetCursorWorldLocationFromMousePos();

  const FVector& viewLoc = cursor.GetOrigin();
  const FVector& viewDir = cursor.GetDirection();

  // TODO (low prio, because this whole function is preliminary) :
  // This radius should probably be taken from the ellipsoid
  const double earthRadiusCm = 637100000.0;
  FVector lineEnd = viewLoc + viewDir * earthRadiusCm;

  static const FName LineTraceSingleName(TEXT("LevelEditorLineTrace"));
  if (ShowTrace) {
    world->DebugDrawTraceTag = LineTraceSingleName;
  } else {
    world->DebugDrawTraceTag = NAME_None;
  }

  FCollisionQueryParams CollisionParams(LineTraceSingleName);

  FCollisionObjectQueryParams ObjectParams =
      FCollisionObjectQueryParams(ECC_WorldStatic);
  ObjectParams.AddObjectTypesToQuery(ECC_WorldDynamic);
  ObjectParams.AddObjectTypesToQuery(ECC_Pawn);
  ObjectParams.AddObjectTypesToQuery(ECC_Visibility);

  if (world->LineTraceSingleByObjectType(
          HitResult,
          viewLoc,
          lineEnd,
          ObjectParams,
          CollisionParams)) {
    Success = true;
  }
}
#endif

ULevelStreaming*
ACesiumGeoreference::_findLevelStreamingByName(const FString& name) {
  UWorld* pWorld = this->GetWorld();
  const TArray<ULevelStreaming*>& levels = pWorld->GetStreamingLevels();
  const FString& streamingLevelPrefix = pWorld->StreamingLevelsPrefix;

  ULevelStreaming* const* ppStreamedLevel =
      levels.FindByPredicate([&name, pWorld](ULevelStreaming* pStreamedLevel) {
        return longPackageNameToCesiumName(
                   pWorld,
                   pStreamedLevel->GetWorldAssetPackageName()) == name;
      });

  if (ppStreamedLevel == nullptr) {
    return nullptr;
  } else {
    return *ppStreamedLevel;
  }
}

FCesiumSubLevel* ACesiumGeoreference::_findCesiumSubLevelByName(
    const FName& packageName,
    bool createIfDoesNotExist) {
  FString cesiumName =
      longPackageNameToCesiumName(this->GetWorld(), packageName);

  FCesiumSubLevel* pCesiumLevel = this->CesiumSubLevels.FindByPredicate(
      [cesiumName](const FCesiumSubLevel& level) {
        return cesiumName == level.LevelName;
      });

  if (!pCesiumLevel && createIfDoesNotExist) {
    // No Cesium sub-level exists, so create it now.
    this->CesiumSubLevels.Add(FCesiumSubLevel{
        cesiumName,
        true,
        this->OriginLongitude,
        this->OriginLatitude,
        this->OriginHeight,
        1000.0,
        true});
    pCesiumLevel = &this->CesiumSubLevels.Last();
  }

  return pCesiumLevel;
}

#if WITH_EDITOR

void ACesiumGeoreference::_onNewCurrentLevel() {
  UWorld* pWorld = this->GetWorld();
  if (!pWorld) {
    return;
  }

  UWorldComposition* pWorldComposition = pWorld->WorldComposition;
  if (!pWorldComposition) {
    return;
  }

  ULevel* pCurrent = pWorld->GetCurrentLevel();
  UPackage* pLevelPackage = pCurrent->GetOutermost();

  // Find the world composition details for the new level.
  WorldCompositionLevelPair worldCompositionLevelPair =
      findWorldCompositionLevel(pWorldComposition, pLevelPackage->GetFName());

  FWorldCompositionTile* pTile = worldCompositionLevelPair.pTile;
  ULevelStreaming* pLevelStreaming = worldCompositionLevelPair.pLevelStreaming;

  if (!pTile || !pLevelStreaming) {
    // The new level doesn't appear to participate in world composition, so
    // ignore it.
    return;
  }

  // Find the corresponding FCesiumSubLevel, creating it if necessary.
  FCesiumSubLevel* pCesiumLevel =
      this->_findCesiumSubLevelByName(pLevelPackage->GetFName(), true);

  // Hide all other levels.
  // I initially thought we could call handy methods like SetShouldBeVisible
  // here, but I was wrong. That works ok in a game, but in the Editor
  // there's a much more elaborate dance required. Rather than try to figure out
  // all the steps, let's just ask the Editor to do it for us.
  FWorldBrowserModule& worldBrowserModule =
      FModuleManager::GetModuleChecked<FWorldBrowserModule>("WorldBrowser");
  TSharedPtr<FLevelCollectionModel> pWorldModel =
      worldBrowserModule.SharedWorldModel(pWorld);
  if (!pWorldModel) {
    return;
  }

  // Build a list of levels to hide, starting with _all_ the levels.
  const FLevelModelList& allLevels = pWorldModel->GetAllLevels();
  FLevelModelList levelsToHide = allLevels;

  // Remove levels from the list that we don't want to hide for various reasons.
  levelsToHide.RemoveAll(
      [pCurrent, pWorldComposition](const TSharedPtr<FLevelModel>& pLevel) {
        // Remove persistent levels.
        if (pLevel->IsPersistent()) {
          return true;
        }

        // Remove the now-current level.
        if (pLevel->GetLevelObject() == pCurrent) {
          return true;
        }

        WorldCompositionLevelPair compositionLevel = findWorldCompositionLevel(
            pWorldComposition,
            pLevel->GetLongPackageName());

        // Remove levels that are not part of the world composition.
        if (!compositionLevel.pLevelStreaming || !compositionLevel.pTile) {
          return true;
        }

        // Remove levels that Unreal Engine is handling distance-based streaming
        // for. Hiding such a level that UE thinks should be shown would cause
        // the level to toggle on and off continually.
        if (compositionLevel.pTile->Info.Layer.DistanceStreamingEnabled) {
          return true;
        }

        return false;
      });

  pWorldModel->HideLevels(levelsToHide);

  // Set the georeference origin for the new level if it's enabled.
  if (pCesiumLevel->Enabled) {
    this->_setGeoreferenceOrigin(
        pCesiumLevel->LevelLongitude,
        pCesiumLevel->LevelLatitude,
        pCesiumLevel->LevelHeight);
  }
}

void ACesiumGeoreference::_enableAndGeoreferenceCurrentSubLevel() {
  // If a sub-level is the current one, enable it and also update the
  // sub-level's location.
  ULevel* pCurrent = this->GetWorld()->GetCurrentLevel();
  if (!pCurrent || pCurrent->IsPersistentLevel()) {
    return;
  }

  UPackage* pLevelPackage = pCurrent->GetOutermost();
  FCesiumSubLevel* pLevel =
      this->_findCesiumSubLevelByName(pLevelPackage->GetFName(), false);

  if (pLevel) {
    pLevel->LevelLongitude = this->OriginLongitude;
    pLevel->LevelLatitude = this->OriginLatitude;
    pLevel->LevelHeight = this->OriginHeight;

    pLevel->Enabled = pLevel->CanBeEnabled;
  }
}

#endif

bool ACesiumGeoreference::_shouldManageSubLevels() const {
  // Only a Georeference in the PersistentLevel should manage sub-levels.
  return !this->GetLevel()->IsPersistentLevel();
}<|MERGE_RESOLUTION|>--- conflicted
+++ resolved
@@ -873,11 +873,7 @@
       UeLocation);
 }
 
-<<<<<<< HEAD
-FRotator ACesiumGeoreference::TransformRotatorUnrealToEastNorthUp(
-=======
-FRotator ACesiumGeoreference::InaccurateTransformRotatorUnrealToEastSouthUp(
->>>>>>> 5cb1cc35
+FRotator ACesiumGeoreference::TransformRotatorUnrealToEastSouthUp(
     const FRotator& UERotator,
     const FVector& ueLocation) const {
   glm::dquat q = TransformRotatorUnrealToEastSouthUp(
@@ -895,13 +891,8 @@
       UeLocation);
 }
 
-<<<<<<< HEAD
-FRotator ACesiumGeoreference::TransformRotatorEastNorthUpToUnreal(
-    const FRotator& ENURotator,
-=======
-FRotator ACesiumGeoreference::InaccurateTransformRotatorEastSouthUpToUnreal(
+FRotator ACesiumGeoreference::TransformRotatorEastSouthUpToUnreal(
     const FRotator& EsuRotator,
->>>>>>> 5cb1cc35
     const FVector& ueLocation) const {
   glm::dquat q = TransformRotatorEastSouthUpToUnreal(
       VecMath::createQuaternion(EsuRotator.Quaternion()),
@@ -916,15 +907,9 @@
       ue);
 }
 
-<<<<<<< HEAD
-FMatrix
-ACesiumGeoreference::ComputeEastNorthUpToUnreal(const FVector& ue) const {
-  glm::dmat3 enuToUnreal = this->_geoTransforms.ComputeEastNorthUpToUnreal(
-=======
-FMatrix ACesiumGeoreference::InaccurateComputeEastSouthUpToUnreal(
+FMatrix ACesiumGeoreference::ComputeEastSouthUpToUnreal(
     const FVector& ue) const {
   glm::dmat3 esuToUe = this->_geoTransforms.ComputeEastSouthUpToUnreal(
->>>>>>> 5cb1cc35
       glm::dvec3(CesiumActors::getWorldOrigin4D(this)),
       glm::dvec3(ue.X, ue.Y, ue.Z));
   return VecMath::createMatrix(esuToUe);
