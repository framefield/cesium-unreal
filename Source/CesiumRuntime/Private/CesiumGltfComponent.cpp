// Copyright 2020-2021 CesiumGS, Inc. and Contributors

#include "CesiumGltfComponent.h"
#include "Async/Async.h"
#include "Cesium3DTilesSelection/GltfContent.h"
#include "Cesium3DTilesSelection/RasterOverlay.h"
#include "Cesium3DTilesSelection/RasterOverlayTile.h"
#include "CesiumCommon.h"
#include "CesiumEncodedMetadataUtility.h"
#include "CesiumFeatureIdAttribute.h"
#include "CesiumFeatureIdTexture.h"
#include "CesiumFeatureTable.h"
#include "CesiumFeatureTexture.h"
#include "CesiumFeatureTextureProperty.h"
#include "CesiumGeometry/Axis.h"
#include "CesiumGeometry/AxisTransforms.h"
#include "CesiumGeometry/Rectangle.h"
#include "CesiumGltf/AccessorView.h"
#include "CesiumGltf/ExtensionMeshPrimitiveExtFeatureMetadata.h"
#include "CesiumGltf/ExtensionModelExtFeatureMetadata.h"
#include "CesiumGltf/PropertyType.h"
#include "CesiumGltf/TextureInfo.h"
#include "CesiumGltfPrimitiveComponent.h"
#include "CesiumMaterialUserData.h"
#include "CesiumRasterOverlays.h"
#include "CesiumRuntime.h"
#include "CesiumTextureUtility.h"
#include "CesiumTransforms.h"
#include "CesiumUtility/Tracing.h"
#include "CesiumUtility/joinToString.h"
#include "CreateGltfOptions.h"
#include "Engine/CollisionProfile.h"
#include "Engine/StaticMesh.h"
#include "HttpModule.h"
#include "Interfaces/IHttpResponse.h"
#include "LoadGltfResult.h"
#include "Materials/Material.h"
#include "Materials/MaterialInstanceDynamic.h"
#include "MeshTypes.h"
#include "PhysicsEngine/BodySetup.h"
#include "PixelFormat.h"
#include "Runtime/Launch/Resources/Version.h"
#include "StaticMeshOperations.h"
#include "StaticMeshResources.h"
#include "UObject/ConstructorHelpers.h"
#include "mikktspace.h"
#include <cstddef>
#include <glm/ext/matrix_transform.hpp>
#include <glm/gtc/quaternion.hpp>
#include <glm/mat3x3.hpp>
#include <iostream>

#if PHYSICS_INTERFACE_PHYSX
#include "IPhysXCooking.h"
#include "IPhysXCookingModule.h"
#include "Interfaces/Interface_CollisionDataProvider.h"
#include "PhysXCookHelper.h"
#else
#include "Chaos/AABBTree.h"
#include "Chaos/CollisionConvexMesh.h"
#include "Chaos/TriangleMeshImplicitObject.h"
#endif

#if WITH_EDITOR
#include "ScopedTransaction.h"
#endif

using namespace CesiumGltf;
using namespace CesiumTextureUtility;
using namespace CesiumEncodedMetadataUtility;
using namespace CreateGltfOptions;
using namespace LoadGltfResult;

namespace {

// UE4 and UE5 both use single-precision vectors for meshes, but they have
// different names.
#if ENGINE_MAJOR_VERSION == 5
using TMeshVector2 = FVector2f;
using TMeshVector3 = FVector3f;
using TMeshVector4 = FVector4f;
#else
using TMeshVector2 = FVector2D;
using TMeshVector3 = FVector;
using TMeshVector4 = FVector4;
#endif

} // namespace

static uint32_t nextMaterialId = 0;

namespace {
class HalfConstructedReal : public UCesiumGltfComponent::HalfConstructed {
public:
  virtual ~HalfConstructedReal() {}
  LoadModelResult loadModelResult;
};
} // namespace

template <class... T> struct IsAccessorView;

template <class T> struct IsAccessorView<T> : std::false_type {};

template <class T> struct IsAccessorView<AccessorView<T>> : std::true_type {};

template <class T>
static uint32_t updateTextureCoordinates(
    const Model& model,
    const MeshPrimitive& primitive,
    bool duplicateVertices,
    TArray<FStaticMeshBuildVertex>& vertices,
    const TArray<uint32>& indices,
    const std::optional<T>& texture,
    std::unordered_map<uint32_t, uint32_t>& textureCoordinateMap) {
  if (!texture) {
    return 0;
  }

  return updateTextureCoordinates(
      model,
      primitive,
      duplicateVertices,
      vertices,
      indices,
      "TEXCOORD_" + std::to_string(texture.value().texCoord),
      textureCoordinateMap);
}

uint32_t updateTextureCoordinates(
    const Model& model,
    const MeshPrimitive& primitive,
    bool duplicateVertices,
    TArray<FStaticMeshBuildVertex>& vertices,
    const TArray<uint32>& indices,
    const std::string& attributeName,
    std::unordered_map<uint32_t, uint32_t>& textureCoordinateMap) {
  auto uvAccessorIt = primitive.attributes.find(attributeName);
  if (uvAccessorIt == primitive.attributes.end()) {
    // Texture not used, texture coordinates don't matter.
    return 0;
  }

  int uvAccessorID = uvAccessorIt->second;
  auto mapIt = textureCoordinateMap.find(uvAccessorID);
  if (mapIt != textureCoordinateMap.end()) {
    // Texture coordinates for this accessor are already populated.
    return mapIt->second;
  }

  size_t textureCoordinateIndex = textureCoordinateMap.size();
  textureCoordinateMap[uvAccessorID] = textureCoordinateIndex;

  AccessorView<TMeshVector2> uvAccessor(model, uvAccessorID);
  if (uvAccessor.status() != AccessorViewStatus::Valid) {
    return 0;
  }

  if (duplicateVertices) {
    for (int i = 0; i < indices.Num(); ++i) {
      FStaticMeshBuildVertex& vertex = vertices[i];
      uint32 vertexIndex = indices[i];
      if (vertexIndex >= 0 && vertexIndex < uvAccessor.size()) {
        vertex.UVs[textureCoordinateIndex] = uvAccessor[vertexIndex];
      } else {
        vertex.UVs[textureCoordinateIndex] = TMeshVector2(0.0f, 0.0f);
      }
    }
  } else {
    for (int i = 0; i < vertices.Num(); ++i) {
      FStaticMeshBuildVertex& vertex = vertices[i];
      if (i >= 0 && i < uvAccessor.size()) {
        vertex.UVs[textureCoordinateIndex] = uvAccessor[i];
      } else {
        vertex.UVs[textureCoordinateIndex] = TMeshVector2(0.0f, 0.0f);
      }
    }
  }

  return textureCoordinateIndex;
}

static int mikkGetNumFaces(const SMikkTSpaceContext* Context) {
  TArray<FStaticMeshBuildVertex>& vertices =
      *reinterpret_cast<TArray<FStaticMeshBuildVertex>*>(Context->m_pUserData);
  return vertices.Num() / 3;
}

static int
mikkGetNumVertsOfFace(const SMikkTSpaceContext* Context, const int FaceIdx) {
  TArray<FStaticMeshBuildVertex>& vertices =
      *reinterpret_cast<TArray<FStaticMeshBuildVertex>*>(Context->m_pUserData);
  return FaceIdx < (vertices.Num() / 3) ? 3 : 0;
}

static void mikkGetPosition(
    const SMikkTSpaceContext* Context,
    float Position[3],
    const int FaceIdx,
    const int VertIdx) {
  TArray<FStaticMeshBuildVertex>& vertices =
      *reinterpret_cast<TArray<FStaticMeshBuildVertex>*>(Context->m_pUserData);
  const TMeshVector3& position = vertices[FaceIdx * 3 + VertIdx].Position;
  Position[0] = position.X;
  Position[1] = position.Y;
  Position[2] = position.Z;
}

static void mikkGetNormal(
    const SMikkTSpaceContext* Context,
    float Normal[3],
    const int FaceIdx,
    const int VertIdx) {
  TArray<FStaticMeshBuildVertex>& vertices =
      *reinterpret_cast<TArray<FStaticMeshBuildVertex>*>(Context->m_pUserData);
  const TMeshVector3& normal = vertices[FaceIdx * 3 + VertIdx].TangentZ;
  Normal[0] = normal.X;
  Normal[1] = normal.Y;
  Normal[2] = normal.Z;
}

static void mikkGetTexCoord(
    const SMikkTSpaceContext* Context,
    float UV[2],
    const int FaceIdx,
    const int VertIdx) {
  TArray<FStaticMeshBuildVertex>& vertices =
      *reinterpret_cast<TArray<FStaticMeshBuildVertex>*>(Context->m_pUserData);
  const TMeshVector2& uv = vertices[FaceIdx * 3 + VertIdx].UVs[0];
  UV[0] = uv.X;
  UV[1] = uv.Y;
}

static void mikkSetTSpaceBasic(
    const SMikkTSpaceContext* Context,
    const float Tangent[3],
    const float BitangentSign,
    const int FaceIdx,
    const int VertIdx) {
  TArray<FStaticMeshBuildVertex>& vertices =
      *reinterpret_cast<TArray<FStaticMeshBuildVertex>*>(Context->m_pUserData);
  FStaticMeshBuildVertex& vertex = vertices[FaceIdx * 3 + VertIdx];
  vertex.TangentX = TMeshVector3(Tangent[0], Tangent[1], Tangent[2]);
  vertex.TangentY =
      BitangentSign *
      TMeshVector3::CrossProduct(vertex.TangentZ, vertex.TangentX);
}

static void computeTangentSpace(TArray<FStaticMeshBuildVertex>& vertices) {
  SMikkTSpaceInterface MikkTInterface{};
  MikkTInterface.m_getNormal = mikkGetNormal;
  MikkTInterface.m_getNumFaces = mikkGetNumFaces;
  MikkTInterface.m_getNumVerticesOfFace = mikkGetNumVertsOfFace;
  MikkTInterface.m_getPosition = mikkGetPosition;
  MikkTInterface.m_getTexCoord = mikkGetTexCoord;
  MikkTInterface.m_setTSpaceBasic = mikkSetTSpaceBasic;
  MikkTInterface.m_setTSpace = nullptr;

  SMikkTSpaceContext MikkTContext{};
  MikkTContext.m_pInterface = &MikkTInterface;
  MikkTContext.m_pUserData = (void*)(&vertices);
  // MikkTContext.m_bIgnoreDegenerates = false;
  genTangSpaceDefault(&MikkTContext);
}

static void computeFlatNormals(
    const TArray<uint32_t>& indices,
    TArray<FStaticMeshBuildVertex>& vertices) {
  // Compute flat normals
  for (int i = 0; i < indices.Num(); i += 3) {
    FStaticMeshBuildVertex& v0 = vertices[i];
    FStaticMeshBuildVertex& v1 = vertices[i + 1];
    FStaticMeshBuildVertex& v2 = vertices[i + 2];

    TMeshVector3 v01 = v1.Position - v0.Position;
    TMeshVector3 v02 = v2.Position - v0.Position;
    TMeshVector3 normal = TMeshVector3::CrossProduct(v01, v02);

    v0.TangentX = v1.TangentX = v2.TangentX = TMeshVector3(0.0f);
    v0.TangentY = v1.TangentY = v2.TangentY = TMeshVector3(0.0f);
    v0.TangentZ = v1.TangentZ = v2.TangentZ = normal.GetSafeNormal();
  }
}

#if PHYSICS_INTERFACE_PHYSX
static void BuildPhysXTriangleMeshes(
    PxTriangleMesh*& pCollisionMesh,
    FBodySetupUVInfo& uvInfo,
    IPhysXCookingModule* pPhysXCooking,
    const TArray<FStaticMeshBuildVertex>& vertexData,
    const TArray<uint32>& indices);
#else
static TSharedPtr<Chaos::FTriangleMeshImplicitObject, ESPMode::ThreadSafe>
BuildChaosTriangleMeshes(
    const TArray<FStaticMeshBuildVertex>& vertexData,
    const TArray<uint32>& indices);
#endif

static const Material defaultMaterial;
static const MaterialPBRMetallicRoughness defaultPbrMetallicRoughness;

struct ColorVisitor {
  bool duplicateVertices;
  TArray<FStaticMeshBuildVertex>& StaticMeshBuildVertices;
  const TArray<uint32>& indices;

  bool operator()(AccessorView<nullptr_t>&& invalidView) { return false; }

  template <typename TColorView> bool operator()(TColorView&& colorView) {
    if (colorView.status() != AccessorViewStatus::Valid) {
      return false;
    }

    bool success = true;
    if (duplicateVertices) {
      for (int i = 0; success && i < this->indices.Num(); ++i) {
        FStaticMeshBuildVertex& vertex = this->StaticMeshBuildVertices[i];
        uint32 vertexIndex = this->indices[i];
        if (vertexIndex >= colorView.size()) {
          success = false;
        } else {
          success =
              ColorVisitor::convertColor(colorView[vertexIndex], vertex.Color);
        }
      }
    } else {
      for (int i = 0; success && i < this->StaticMeshBuildVertices.Num(); ++i) {
        FStaticMeshBuildVertex& vertex = this->StaticMeshBuildVertices[i];
        if (i >= colorView.size()) {
          success = false;
        } else {
          success = ColorVisitor::convertColor(colorView[i], vertex.Color);
        }
      }
    }

    return success;
  }

  template <typename TElement>
  static bool
  convertColor(const AccessorTypes::VEC3<TElement>& color, FColor& out) {
    out.A = 255;
    return convertElement(color.value[0], out.R) &&
           convertElement(color.value[1], out.G) &&
           convertElement(color.value[2], out.B);
  }

  template <typename TElement>
  static bool
  convertColor(const AccessorTypes::VEC4<TElement>& color, FColor& out) {
    return convertElement(color.value[0], out.R) &&
           convertElement(color.value[1], out.G) &&
           convertElement(color.value[2], out.B) &&
           convertElement(color.value[3], out.A);
  }

  static bool convertElement(float value, uint8_t& out) {
    out = uint8_t(value * 255.0f);
    return true;
  }

  static bool convertElement(uint8_t value, uint8_t& out) {
    out = value;
    return true;
  }

  static bool convertElement(uint16_t value, uint8_t& out) {
    out = uint8_t(value / 256);
    return true;
  }

  template <typename T> static bool convertColor(const T& color, FColor& out) {
    return false;
  }

  template <typename T>
  static bool convertElement(const T& color, uint8_t& out) {
    return false;
  }
};

template <class T>
static TUniquePtr<CesiumTextureUtility::LoadedTextureResult> loadTexture(
    const CesiumGltf::Model& model,
    const std::optional<T>& gltfTexture,
    bool sRGB) {
  if (!gltfTexture || gltfTexture.value().index < 0 ||
      gltfTexture.value().index >= model.textures.size()) {
    if (gltfTexture && gltfTexture.value().index >= 0) {
      UE_LOG(
          LogCesium,
          Warning,
          TEXT("Texture index must be less than %d, but is %d"),
          model.textures.size(),
          gltfTexture.value().index);
    }
    return nullptr;
  }

  const Texture& texture = model.textures[gltfTexture.value().index];

  return loadTextureAnyThreadPart(model, texture, sRGB);
}

static void applyWaterMask(
    const Model& model,
    const MeshPrimitive& primitive,
    LoadPrimitiveResult& primitiveResult) {
  // Initialize water mask if needed.
  auto onlyWaterIt = primitive.extras.find("OnlyWater");
  auto onlyLandIt = primitive.extras.find("OnlyLand");
  if (onlyWaterIt != primitive.extras.end() && onlyWaterIt->second.isBool() &&
      onlyLandIt != primitive.extras.end() && onlyLandIt->second.isBool()) {
    CESIUM_TRACE("water mask");
    bool onlyWater = onlyWaterIt->second.getBoolOrDefault(false);
    bool onlyLand = onlyLandIt->second.getBoolOrDefault(true);
    primitiveResult.onlyWater = onlyWater;
    primitiveResult.onlyLand = onlyLand;
    if (!onlyWater && !onlyLand) {
      // We have to use the water mask
      auto waterMaskTextureIdIt = primitive.extras.find("WaterMaskTex");
      if (waterMaskTextureIdIt != primitive.extras.end() &&
          waterMaskTextureIdIt->second.isInt64()) {
        int32_t waterMaskTextureId = static_cast<int32_t>(
            waterMaskTextureIdIt->second.getInt64OrDefault(-1));
        TextureInfo waterMaskInfo;
        waterMaskInfo.index = waterMaskTextureId;
        if (waterMaskTextureId >= 0 &&
            waterMaskTextureId < model.textures.size()) {
          primitiveResult.waterMaskTexture =
              loadTexture(model, std::make_optional(waterMaskInfo), false);
        }
      }
    }
  } else {
    primitiveResult.onlyWater = false;
    primitiveResult.onlyLand = true;
  }

  auto waterMaskTranslationXIt = primitive.extras.find("WaterMaskTranslationX");
  auto waterMaskTranslationYIt = primitive.extras.find("WaterMaskTranslationY");
  auto waterMaskScaleIt = primitive.extras.find("WaterMaskScale");

  if (waterMaskTranslationXIt != primitive.extras.end() &&
      waterMaskTranslationXIt->second.isDouble() &&
      waterMaskTranslationYIt != primitive.extras.end() &&
      waterMaskTranslationYIt->second.isDouble() &&
      waterMaskScaleIt != primitive.extras.end() &&
      waterMaskScaleIt->second.isDouble()) {
    primitiveResult.waterMaskTranslationX =
        waterMaskTranslationXIt->second.getDoubleOrDefault(0.0);
    primitiveResult.waterMaskTranslationY =
        waterMaskTranslationYIt->second.getDoubleOrDefault(0.0);
    primitiveResult.waterMaskScale =
        waterMaskScaleIt->second.getDoubleOrDefault(1.0);
  }
}

static FCesiumMetadataPrimitive
loadMetadataPrimitive(const Model& model, const MeshPrimitive& primitive) {

  // NOTE: will have a deprecation period after which this function should no
  // longer rely on model, only primitive.

  const ExtensionMeshPrimitiveExtFeatureMetadata* pMetadata =
      primitive.getExtension<ExtensionMeshPrimitiveExtFeatureMetadata>();
  if (!pMetadata) {
    return FCesiumMetadataPrimitive();
  }

  const ExtensionModelExtFeatureMetadata* pModelMetadata =
      model.getExtension<ExtensionModelExtFeatureMetadata>();
  if (!pModelMetadata) {
    return FCesiumMetadataPrimitive{};
  }

  // This will change to no longer require the model-level extension
  return FCesiumMetadataPrimitive(
      model,
      primitive,
      *pMetadata,
      *pModelMetadata);
}

static void updateTextureCoordinatesForMetadata(
    const Model& model,
    const MeshPrimitive& primitive,
    bool duplicateVertices,
    TArray<FStaticMeshBuildVertex>& vertices,
    const TArray<uint32>& indices,
    const EncodedMetadata& encodedMetadata,
    const EncodedMetadataPrimitive& encodedPrimitiveMetadata,
    const TArray<FCesiumFeatureIdAttribute>& featureIdAttributes,
    TMap<FString, uint32_t>& metadataTextureCoordinateParameters,
    std::unordered_map<uint32_t, uint32_t>& textureCoordinateMap) {

  for (const EncodedFeatureIdTexture& encodedFeatureIdTexture :
       encodedPrimitiveMetadata.encodedFeatureIdTextures) {
    metadataTextureCoordinateParameters.Emplace(
        encodedFeatureIdTexture.baseName + "UV",
        updateTextureCoordinates(
            model,
            primitive,
            duplicateVertices,
            vertices,
            indices,
            "TEXCOORD_" +
                std::to_string(
                    encodedFeatureIdTexture.textureCoordinateAttributeId),
            textureCoordinateMap));
  }

  for (const FString& featureTextureName :
       encodedPrimitiveMetadata.featureTextureNames) {
    const EncodedFeatureTexture* pEncodedFeatureTexture =
        encodedMetadata.encodedFeatureTextures.Find(featureTextureName);
    if (pEncodedFeatureTexture) {
      for (const EncodedFeatureTextureProperty& encodedProperty :
           pEncodedFeatureTexture->properties) {
        metadataTextureCoordinateParameters.Emplace(
            encodedProperty.baseName + "UV",
            updateTextureCoordinates(
                model,
                primitive,
                duplicateVertices,
                vertices,
                indices,
                "TEXCOORD_" + std::to_string(
                                  encodedProperty.textureCoordinateAttributeId),
                textureCoordinateMap));
      }
    }
  }

  const ExtensionMeshPrimitiveExtFeatureMetadata* pMetadata =
      primitive.getExtension<ExtensionMeshPrimitiveExtFeatureMetadata>();

  if (pMetadata) {
    for (const EncodedFeatureIdAttribute& encodedFeatureIdAttribute :
         encodedPrimitiveMetadata.encodedFeatureIdAttributes) {
      const FCesiumFeatureIdAttribute& featureIdAttribute =
          featureIdAttributes[encodedFeatureIdAttribute.index];

      int32_t attribute = featureIdAttribute.getAttributeIndex();
      uint32_t textureCoordinateIndex = textureCoordinateMap.size();
      textureCoordinateMap[attribute] = textureCoordinateIndex;
      metadataTextureCoordinateParameters.Emplace(
          encodedFeatureIdAttribute.name,
          textureCoordinateIndex);

      int64 vertexCount =
          UCesiumFeatureIdAttributeBlueprintLibrary::GetVertexCount(
              featureIdAttribute);

      // We encode unsigned integer feature ids as floats in the u-channel of
      // a texture coordinate slot.
      if (duplicateVertices) {
        for (int64_t i = 0; i < indices.Num(); ++i) {
          FStaticMeshBuildVertex& vertex = vertices[i];
          uint32 vertexIndex = indices[i];
          if (vertexIndex >= 0 && vertexIndex < vertexCount) {
            float featureId = static_cast<float>(
                UCesiumFeatureIdAttributeBlueprintLibrary::
                    GetFeatureIDForVertex(featureIdAttribute, vertexIndex));
            vertex.UVs[textureCoordinateIndex] = TMeshVector2(featureId, 0.0f);
          } else {
            vertex.UVs[textureCoordinateIndex] = TMeshVector2(0.0f, 0.0f);
          }
        }
      } else {
        for (int64_t i = 0; i < vertices.Num(); ++i) {
          FStaticMeshBuildVertex& vertex = vertices[i];
          if (i < vertexCount) {
            float featureId = static_cast<float>(
                UCesiumFeatureIdAttributeBlueprintLibrary::
                    GetFeatureIDForVertex(featureIdAttribute, i));
            vertex.UVs[textureCoordinateIndex] = TMeshVector2(featureId, 0.0f);
          } else {
            vertex.UVs[textureCoordinateIndex] = TMeshVector2(0.0f, 0.0f);
          }
        }
      }
    }
  }
}

namespace {

/**
 * @brief Constrain the length of the given string.
 *
 * If the string is shorter than the maximum length, it is returned.
 * If it is not longer than 3 characters, the first maxLength
 * characters will be returned.
 * Otherwise, the result will be of the form `prefix + "..." + suffix`,
 * with the prefix and suffix chosen so that the length of the result
 * is maxLength
 *
 * @param s The input string
 * @param maxLength The maximum length.
 * @return The constrained string
 */
std::string constrainLength(const std::string& s, const size_t maxLength) {
  if (s.length() <= maxLength) {
    return s;
  }
  if (maxLength <= 3) {
    return s.substr(0, maxLength);
  }
  const std::string ellipsis("...");
  const size_t prefixLength = ((maxLength - ellipsis.length()) + 1) / 2;
  const size_t suffixLength = (maxLength - ellipsis.length()) / 2;
  const std::string prefix = s.substr(0, prefixLength);
  const std::string suffix = s.substr(s.length() - suffixLength, suffixLength);
  return prefix + ellipsis + suffix;
}

/**
 * @brief Create an FName from the given strings.
 *
 * This will combine the prefix and the suffix and create an FName.
 * If the string would be longer than the given length, then
 * the prefix will be shortened (in an unspecified way), to
 * constrain the result to a length of maxLength.
 *
 * The default maximum length is 256, because Unreal may in turn
 * add a prefix like the `/Internal/Path/Name` to this name.
 *
 * @param prefix The prefix input string
 * @param suffix The suffix input string
 * @param maxLength The maximum length
 * @return The FName
 */
FName createSafeName(
    const std::string& prefix,
    const std::string& suffix,
    const size_t maxLength = 256) {
  std::string constrainedPrefix =
      constrainLength(prefix, maxLength - suffix.length());
  std::string combined = constrainedPrefix + suffix;
  return FName(combined.c_str());
}

} // namespace

template <class TIndexAccessor>
static void loadPrimitive(
    LoadPrimitiveResult& primitiveResult,
    const glm::dmat4x4& transform,
    const CreatePrimitiveOptions& options,
    const Accessor& positionAccessor,
    const AccessorView<TMeshVector3>& positionView,
    const TIndexAccessor& indicesView) {

  CESIUM_TRACE("loadPrimitive<T>");

  const Model& model =
      *options.pMeshOptions->pNodeOptions->pModelOptions->pModel;
  const Mesh& mesh = *options.pMeshOptions->pMesh;
  const MeshPrimitive& primitive = *options.pPrimitive;

  if (primitive.mode != MeshPrimitive::Mode::TRIANGLES &&
      primitive.mode != MeshPrimitive::Mode::TRIANGLE_STRIP) {
    // TODO: add support for primitive types other than triangles.
    UE_LOG(
        LogCesium,
        Warning,
        TEXT("Primitive mode %d is not supported"),
        primitive.mode);
    return;
  }

  std::string name = "glTF";

  auto urlIt = model.extras.find("Cesium3DTiles_TileUrl");
  if (urlIt != model.extras.end()) {
    name = urlIt->second.getStringOrDefault("glTF");
    name = constrainLength(name, 256);
  }

  auto meshIt = std::find_if(
      model.meshes.begin(),
      model.meshes.end(),
      [&mesh](const Mesh& candidate) { return &candidate == &mesh; });
  if (meshIt != model.meshes.end()) {
    int64_t meshIndex = meshIt - model.meshes.begin();
    name += " mesh " + std::to_string(meshIndex);
  }

  auto primitiveIt = std::find_if(
      mesh.primitives.begin(),
      mesh.primitives.end(),
      [&primitive](const MeshPrimitive& candidate) {
        return &candidate == &primitive;
      });
  if (primitiveIt != mesh.primitives.end()) {
    int64_t primitiveIndex = primitiveIt - mesh.primitives.begin();
    name += " primitive " + std::to_string(primitiveIndex);
  }

  primitiveResult.name = name;

  if (positionView.status() != AccessorViewStatus::Valid) {
    UE_LOG(
        LogCesium,
        Warning,
        TEXT("%s: Invalid position buffer"),
        UTF8_TO_TCHAR(name.c_str()));
    return;
  }

  if constexpr (IsAccessorView<TIndexAccessor>::value) {
    if (indicesView.status() != AccessorViewStatus::Valid) {
      UE_LOG(
          LogCesium,
          Warning,
          TEXT("%s: Invalid indices buffer"),
          UTF8_TO_TCHAR(name.c_str()));
      return;
    }
  }

  auto normalAccessorIt = primitive.attributes.find("NORMAL");
  AccessorView<TMeshVector3> normalAccessor;
  bool hasNormals = false;
  if (normalAccessorIt != primitive.attributes.end()) {
    int normalAccessorID = normalAccessorIt->second;
    normalAccessor = AccessorView<TMeshVector3>(model, normalAccessorID);
    hasNormals = normalAccessor.status() == AccessorViewStatus::Valid;
    if (!hasNormals) {
      UE_LOG(
          LogCesium,
          Warning,
          TEXT(
              "%s: Invalid normal buffer. Flat normal will be auto-generated instead"),
          UTF8_TO_TCHAR(name.c_str()));
    }
  }

  int materialID = primitive.material;
  const Material& material =
      materialID >= 0 && materialID < model.materials.size()
          ? model.materials[materialID]
          : defaultMaterial;
  const MaterialPBRMetallicRoughness& pbrMetallicRoughness =
      material.pbrMetallicRoughness ? material.pbrMetallicRoughness.value()
                                    : defaultPbrMetallicRoughness;

  bool hasNormalMap = material.normalTexture.has_value();
  if (hasNormalMap) {
    const Texture* pTexture =
        Model::getSafe(&model.textures, material.normalTexture->index);
    hasNormalMap = pTexture != nullptr &&
                   Model::getSafe(&model.images, pTexture->source) != nullptr;
  }

  bool needsTangents =
      hasNormalMap ||
      options.pMeshOptions->pNodeOptions->pModelOptions->alwaysIncludeTangents;

  bool hasTangents = false;
  auto tangentAccessorIt = primitive.attributes.find("TANGENT");
  AccessorView<TMeshVector4> tangentAccessor;
  if (tangentAccessorIt != primitive.attributes.end()) {
    int tangentAccessorID = tangentAccessorIt->second;
    tangentAccessor = AccessorView<TMeshVector4>(model, tangentAccessorID);
    hasTangents = tangentAccessor.status() == AccessorViewStatus::Valid;
    if (!hasTangents) {
      UE_LOG(
          LogCesium,
          Warning,
          TEXT("%s: Invalid tangent buffer."),
          UTF8_TO_TCHAR(name.c_str()));
    }
  }

  applyWaterMask(model, primitive, primitiveResult);

  // The water effect works by animating the normal, and the normal is
  // expressed in tangent space. So if we have water, we need tangents.
  if (primitiveResult.onlyWater || primitiveResult.waterMaskTexture) {
    needsTangents = true;
  }

  TUniquePtr<FStaticMeshRenderData> RenderData =
      MakeUnique<FStaticMeshRenderData>();
  RenderData->AllocateLODResources(1);

  FStaticMeshLODResources& LODResources = RenderData->LODResources[0];

  {
    CESIUM_TRACE("compute AA bounding box");

    const std::vector<double>& min = positionAccessor.min;
    const std::vector<double>& max = positionAccessor.max;
    glm::dvec3 minPosition{std::numeric_limits<double>::max()};
    glm::dvec3 maxPosition{std::numeric_limits<double>::lowest()};
    if (min.size() != 3 || max.size() != 3) {
      for (int32_t i = 0; i < positionView.size(); ++i) {
        minPosition.x = glm::min<double>(minPosition.x, positionView[i].X);
        minPosition.y = glm::min<double>(minPosition.y, positionView[i].Y);
        minPosition.z = glm::min<double>(minPosition.z, positionView[i].Z);

        maxPosition.x = glm::max<double>(maxPosition.x, positionView[i].X);
        maxPosition.y = glm::max<double>(maxPosition.y, positionView[i].Y);
        maxPosition.z = glm::max<double>(maxPosition.z, positionView[i].Z);
      }
    } else {
      minPosition = glm::dvec3(min[0], min[1], min[2]);
      maxPosition = glm::dvec3(max[0], max[1], max[2]);
    }

#if ENGINE_MAJOR_VERSION >= 5
    FBox aaBox(
        FVector3d(minPosition.x, minPosition.y, minPosition.z),
        FVector3d(maxPosition.x, maxPosition.y, maxPosition.z));
#else
    FBox aaBox(
        FVector(minPosition.x, minPosition.y, minPosition.z),
        FVector(maxPosition.x, maxPosition.y, maxPosition.z));
#endif

    aaBox.GetCenterAndExtents(
        RenderData->Bounds.Origin,
        RenderData->Bounds.BoxExtent);
    RenderData->Bounds.SphereRadius = 0.0f;
  }

  TArray<uint32> indices;
  if (primitive.mode == MeshPrimitive::Mode::TRIANGLES) {
    CESIUM_TRACE("copy TRIANGLE indices");
    indices.SetNum(static_cast<TArray<uint32>::SizeType>(indicesView.size()));

    for (int32 i = 0; i < indicesView.size(); ++i) {
      indices[i] = indicesView[i];
    }
  } else {
    // assume TRIANGLE_STRIP because all others are rejected earlier.
    CESIUM_TRACE("copy TRIANGLE_STRIP indices");
    indices.SetNum(
        static_cast<TArray<uint32>::SizeType>(3 * (indicesView.size() - 2)));
    for (int32 i = 0; i < indicesView.size() - 2; ++i) {
      if (i % 2) {
        indices[3 * i] = indicesView[i];
        indices[3 * i + 1] = indicesView[i + 2];
        indices[3 * i + 2] = indicesView[i + 1];
      } else {
        indices[3 * i] = indicesView[i];
        indices[3 * i + 1] = indicesView[i + 1];
        indices[3 * i + 2] = indicesView[i + 2];
      }
    }
  }

  // If we don't have normals, the gltf spec prescribes that the client
  // implementation must generate flat normals, which requires duplicating
  // vertices shared by multiple triangles. If we don't have tangents, but
  // need them, we need to use a tangent space generation algorithm which
  // requires duplicated vertices.
  bool duplicateVertices = !hasNormals || (needsTangents && !hasTangents);

  TArray<FStaticMeshBuildVertex> StaticMeshBuildVertices;
  StaticMeshBuildVertices.SetNum(
      duplicateVertices ? indices.Num()
                        : static_cast<int>(positionView.size()));

  {
    if (duplicateVertices) {
      CESIUM_TRACE("copy duplicated positions");
      for (int i = 0; i < indices.Num(); ++i) {
        FStaticMeshBuildVertex& vertex = StaticMeshBuildVertices[i];
        uint32 vertexIndex = indices[i];
        vertex.Position = positionView[vertexIndex];
        vertex.UVs[0] = TMeshVector2(0.0f, 0.0f);
        vertex.UVs[2] = TMeshVector2(0.0f, 0.0f);
        RenderData->Bounds.SphereRadius = FMath::Max(
            (vertex.Position - RenderData->Bounds.Origin).Size(),
            RenderData->Bounds.SphereRadius);
      }
    } else {
      CESIUM_TRACE("copy positions");
      for (int i = 0; i < StaticMeshBuildVertices.Num(); ++i) {
        FStaticMeshBuildVertex& vertex = StaticMeshBuildVertices[i];
        vertex.Position = positionView[i];
        vertex.UVs[0] = TMeshVector2(0.0f, 0.0f);
        vertex.UVs[2] = TMeshVector2(0.0f, 0.0f);
        RenderData->Bounds.SphereRadius = FMath::Max(
            (vertex.Position - RenderData->Bounds.Origin).Size(),
            RenderData->Bounds.SphereRadius);
      }
    }
  }

  bool hasVertexColors = false;

  auto colorAccessorIt = primitive.attributes.find("COLOR_0");
  if (colorAccessorIt != primitive.attributes.end()) {
    CESIUM_TRACE("copy colors");
    int colorAccessorID = colorAccessorIt->second;
    hasVertexColors = createAccessorView(
        model,
        colorAccessorID,
        ColorVisitor{duplicateVertices, StaticMeshBuildVertices, indices});
  }

  LODResources.bHasColorVertexData = hasVertexColors;

  // We need to copy the texture coordinates associated with each texture (if
  // any) into the the appropriate UVs slot in FStaticMeshBuildVertex.

  std::unordered_map<uint32_t, uint32_t>& textureCoordinateMap =
      primitiveResult.textureCoordinateMap;

  {
    CESIUM_TRACE("loadTextures");
    primitiveResult.baseColorTexture =
        loadTexture(model, pbrMetallicRoughness.baseColorTexture, true);
    primitiveResult.metallicRoughnessTexture = loadTexture(
        model,
        pbrMetallicRoughness.metallicRoughnessTexture,
        false);
    primitiveResult.normalTexture =
        loadTexture(model, material.normalTexture, false);
    primitiveResult.occlusionTexture =
        loadTexture(model, material.occlusionTexture, false);
    primitiveResult.emissiveTexture =
        loadTexture(model, material.emissiveTexture, true);
  }

  {
    CESIUM_TRACE("updateTextureCoordinates");
    primitiveResult
        .textureCoordinateParameters["baseColorTextureCoordinateIndex"] =
        updateTextureCoordinates(
            model,
            primitive,
            duplicateVertices,
            StaticMeshBuildVertices,
            indices,
            pbrMetallicRoughness.baseColorTexture,
            textureCoordinateMap);
    primitiveResult.textureCoordinateParameters
        ["metallicRoughnessTextureCoordinateIndex"] = updateTextureCoordinates(
        model,
        primitive,
        duplicateVertices,
        StaticMeshBuildVertices,
        indices,
        pbrMetallicRoughness.metallicRoughnessTexture,
        textureCoordinateMap);
    primitiveResult
        .textureCoordinateParameters["normalTextureCoordinateIndex"] =
        updateTextureCoordinates(
            model,
            primitive,
            duplicateVertices,
            StaticMeshBuildVertices,
            indices,
            material.normalTexture,
            textureCoordinateMap);
    primitiveResult
        .textureCoordinateParameters["occlusionTextureCoordinateIndex"] =
        updateTextureCoordinates(
            model,
            primitive,
            duplicateVertices,
            StaticMeshBuildVertices,
            indices,
            material.occlusionTexture,
            textureCoordinateMap);
    primitiveResult
        .textureCoordinateParameters["emissiveTextureCoordinateIndex"] =
        updateTextureCoordinates(
            model,
            primitive,
            duplicateVertices,
            StaticMeshBuildVertices,
            indices,
            material.emissiveTexture,
            textureCoordinateMap);

    for (size_t i = 0;
         i < primitiveResult.overlayTextureCoordinateIDToUVIndex.size();
         ++i) {
      std::string attributeName = "_CESIUMOVERLAY_" + std::to_string(i);
      auto overlayIt = primitive.attributes.find(attributeName);
      if (overlayIt != primitive.attributes.end()) {
        primitiveResult.overlayTextureCoordinateIDToUVIndex[i] =
            updateTextureCoordinates(
                model,
                primitive,
                duplicateVertices,
                StaticMeshBuildVertices,
                indices,
                attributeName,
                textureCoordinateMap);
      } else {
        primitiveResult.overlayTextureCoordinateIDToUVIndex[i] = 0;
      }
    }
  }

  primitiveResult.Metadata = loadMetadataPrimitive(model, primitive);

  const FMetadataDescription* pEncodedMetadataDescription =
      options.pMeshOptions->pNodeOptions->pModelOptions
          ->pEncodedMetadataDescription;
  if (pEncodedMetadataDescription) {
    primitiveResult.EncodedMetadata = encodeMetadataPrimitiveAnyThreadPart(
        *pEncodedMetadataDescription,
        primitiveResult.Metadata);
  }

  updateTextureCoordinatesForMetadata(
      model,
      primitive,
      duplicateVertices,
      StaticMeshBuildVertices,
      indices,
      options.pMeshOptions->pNodeOptions->pHalfConstructedModelResult
          ->EncodedMetadata,
      primitiveResult.EncodedMetadata,
      UCesiumMetadataPrimitiveBlueprintLibrary::GetFeatureIdAttributes(
          primitiveResult.Metadata),
      primitiveResult.metadataTextureCoordinateParameters,
      textureCoordinateMap);

  // TangentX: Tangent
  // TangentY: Bi-tangent
  // TangentZ: Normal

  if (hasNormals) {
    if (duplicateVertices) {
      CESIUM_TRACE("copy normals for duplicated vertices");
      for (int i = 0; i < indices.Num(); ++i) {
        FStaticMeshBuildVertex& vertex = StaticMeshBuildVertices[i];
        uint32 vertexIndex = indices[i];
        vertex.TangentX = TMeshVector3(0.0f, 0.0f, 0.0f);
        vertex.TangentY = TMeshVector3(0.0f, 0.0f, 0.0f);
        vertex.TangentZ = normalAccessor[vertexIndex];
      }
    } else {
      CESIUM_TRACE("copy normals");
      for (int i = 0; i < StaticMeshBuildVertices.Num(); ++i) {
        FStaticMeshBuildVertex& vertex = StaticMeshBuildVertices[i];
        vertex.TangentX = TMeshVector3(0.0f, 0.0f, 0.0f);
        vertex.TangentY = TMeshVector3(0.0f, 0.0f, 0.0f);
        vertex.TangentZ = normalAccessor[i];
      }
    }
  } else {
    CESIUM_TRACE("compute flat normals");
    computeFlatNormals(indices, StaticMeshBuildVertices);
  }

  if (hasTangents) {
    if (duplicateVertices) {
      CESIUM_TRACE("copy tangents for duplicated vertices");
      for (int i = 0; i < indices.Num(); ++i) {
        FStaticMeshBuildVertex& vertex = StaticMeshBuildVertices[i];
        uint32 vertexIndex = indices[i];
        const TMeshVector4& tangent = tangentAccessor[vertexIndex];
        vertex.TangentX = tangent;
        vertex.TangentY =
            TMeshVector3::CrossProduct(vertex.TangentZ, vertex.TangentX) *
            tangent.W;
      }
    } else {
      CESIUM_TRACE("copy tangents");
      for (int i = 0; i < StaticMeshBuildVertices.Num(); ++i) {
        FStaticMeshBuildVertex& vertex = StaticMeshBuildVertices[i];
        const TMeshVector4& tangent = tangentAccessor[i];
        vertex.TangentX = tangent;
        vertex.TangentY =
            TMeshVector3::CrossProduct(vertex.TangentZ, vertex.TangentX) *
            tangent.W;
      }
    }
  }

  if (needsTangents && !hasTangents) {
    // Use mikktspace to calculate the tangents.
    // Note that this assumes normals and UVs are already populated.
    CESIUM_TRACE("compute tangents");
    computeTangentSpace(StaticMeshBuildVertices);
  }

  {
    CESIUM_TRACE("init buffers");
    LODResources.VertexBuffers.PositionVertexBuffer.Init(
        StaticMeshBuildVertices,
        false);

    FColorVertexBuffer& ColorVertexBuffer =
        LODResources.VertexBuffers.ColorVertexBuffer;
    if (hasVertexColors) {
      ColorVertexBuffer.Init(StaticMeshBuildVertices, false);
    }

    LODResources.VertexBuffers.StaticMeshVertexBuffer.Init(
        StaticMeshBuildVertices,
        textureCoordinateMap.size() == 0 ? 1 : textureCoordinateMap.size(),
        false);
  }

#if ENGINE_MAJOR_VERSION == 5
  FStaticMeshSectionArray& Sections = LODResources.Sections;
#else
  FStaticMeshLODResources::FStaticMeshSectionArray& Sections =
      LODResources.Sections;
#endif

  FStaticMeshSection& section = Sections.AddDefaulted_GetRef();
  section.bEnableCollision = true;

  section.NumTriangles = indices.Num() / 3;
  section.FirstIndex = 0;
  section.MinVertexIndex = 0;
  section.MaxVertexIndex = StaticMeshBuildVertices.Num() - 1;
  section.bEnableCollision = true;
  section.bCastShadow = true;

  // Note that we're reversing the order of the indices, because the change
  // from the glTF right-handed to the Unreal left-handed coordinate system
  // reverses the winding order.
  // Note also that we don't want to just flip the index buffer, since that
  // will change the order of the faces.
  if (duplicateVertices) {
    CESIUM_TRACE("reverse winding order of duplicated vertices");
    for (int32 i = 2; i < indices.Num(); i += 3) {
      indices[i - 2] = i;
      indices[i - 1] = i - 1;
      indices[i] = i - 2;
    }
  } else {
    CESIUM_TRACE("reverse winding order");
    for (int32 i = 2; i < indices.Num(); i += 3) {
      std::swap(indices[i - 2], indices[i]);
    }
  }

  {
    CESIUM_TRACE("SetIndices");
    LODResources.IndexBuffer.SetIndices(
        indices,
        StaticMeshBuildVertices.Num() >= std::numeric_limits<uint16>::max()
            ? EIndexBufferStride::Type::Force32Bit
            : EIndexBufferStride::Type::Force16Bit);
  }

  LODResources.bHasDepthOnlyIndices = false;
  LODResources.bHasReversedIndices = false;
  LODResources.bHasReversedDepthOnlyIndices = false;
#if ENGINE_MAJOR_VERSION < 5
  LODResources.bHasAdjacencyInfo = false;
#endif

  primitiveResult.pModel = &model;
  primitiveResult.pMeshPrimitive = &primitive;
  primitiveResult.RenderData = std::move(RenderData);
  primitiveResult.transform = transform;
  primitiveResult.pMaterial = &material;

  section.MaterialIndex = 0;

  primitiveResult.pCollisionMesh = nullptr;

  if (StaticMeshBuildVertices.Num() != 0 && indices.Num() != 0) {
#if PHYSICS_INTERFACE_PHYSX
    CESIUM_TRACE("PhysX cook");
    PxTriangleMesh* createdCollisionMesh = nullptr;
    BuildPhysXTriangleMeshes(
        createdCollisionMesh,
        primitiveResult.uvInfo,
        options.pMeshOptions->pNodeOptions->pModelOptions->pPhysXCookingModule,
        StaticMeshBuildVertices,
        indices);
    primitiveResult.pCollisionMesh.Reset(createdCollisionMesh);
#else
    CESIUM_TRACE("Chaos cook");
    primitiveResult.pCollisionMesh =
        BuildChaosTriangleMeshes(StaticMeshBuildVertices, indices);
#endif
  }

  // load primitive metadata
  primitiveResult.Metadata = loadMetadataPrimitive(model, primitive);
}

static void loadIndexedPrimitive(
    LoadPrimitiveResult& primitiveResult,
    const glm::dmat4x4& transform,
    const CreatePrimitiveOptions& options,
    const Accessor& positionAccessor,
    const AccessorView<TMeshVector3>& positionView) {

  const Model& model =
      *options.pMeshOptions->pNodeOptions->pModelOptions->pModel;
  const MeshPrimitive& primitive = *options.pPrimitive;

  const Accessor& indexAccessorGltf = model.accessors[primitive.indices];
  if (indexAccessorGltf.componentType == Accessor::ComponentType::BYTE) {
    AccessorView<int8_t> indexAccessor(model, primitive.indices);
    loadPrimitive(
        primitiveResult,
        transform,
        options,
        positionAccessor,
        positionView,
        indexAccessor);
  } else if (
      indexAccessorGltf.componentType ==
      Accessor::ComponentType::UNSIGNED_BYTE) {
    AccessorView<uint8_t> indexAccessor(model, primitive.indices);
    loadPrimitive(
        primitiveResult,
        transform,
        options,
        positionAccessor,
        positionView,
        indexAccessor);
  } else if (
      indexAccessorGltf.componentType == Accessor::ComponentType::SHORT) {
    AccessorView<int16_t> indexAccessor(model, primitive.indices);
    loadPrimitive(
        primitiveResult,
        transform,
        options,
        positionAccessor,
        positionView,
        indexAccessor);
  } else if (
      indexAccessorGltf.componentType ==
      Accessor::ComponentType::UNSIGNED_SHORT) {
    AccessorView<uint16_t> indexAccessor(model, primitive.indices);
    loadPrimitive(
        primitiveResult,
        transform,
        options,
        positionAccessor,
        positionView,
        indexAccessor);
  } else if (
      indexAccessorGltf.componentType ==
      Accessor::ComponentType::UNSIGNED_INT) {
    AccessorView<uint32_t> indexAccessor(model, primitive.indices);
    loadPrimitive(
        primitiveResult,
        transform,
        options,
        positionAccessor,
        positionView,
        indexAccessor);
  }
}

static void loadPrimitive(
    LoadPrimitiveResult& result,
    const glm::dmat4x4& transform,
    const CreatePrimitiveOptions& options) {
  CESIUM_TRACE("loadPrimitive");

  const Model& model =
      *options.pMeshOptions->pNodeOptions->pModelOptions->pModel;
  const MeshPrimitive& primitive = *options.pPrimitive;

  auto positionAccessorIt = primitive.attributes.find("POSITION");
  if (positionAccessorIt == primitive.attributes.end()) {
    // This primitive doesn't have a POSITION semantic, ignore it.
    return;
  }

  int positionAccessorID = positionAccessorIt->second;
  const Accessor* pPositionAccessor =
      Model::getSafe(&model.accessors, positionAccessorID);
  if (!pPositionAccessor) {
    // Position accessor does not exist, so ignore this primitive.
    return;
  }

  AccessorView<TMeshVector3> positionView(model, *pPositionAccessor);

  if (primitive.indices < 0 || primitive.indices >= model.accessors.size()) {
    std::vector<uint32_t> syntheticIndexBuffer(positionView.size());
    syntheticIndexBuffer.resize(positionView.size());
    for (uint32_t i = 0; i < positionView.size(); ++i) {
      syntheticIndexBuffer[i] = i;
    }
    loadPrimitive(
        result,
        transform,
        options,
        *pPositionAccessor,
        positionView,
        syntheticIndexBuffer);
  } else {
    loadIndexedPrimitive(
        result,
        transform,
        options,
        *pPositionAccessor,
        positionView);
  }
}

static void loadMesh(
    std::optional<LoadMeshResult>& result,
    const glm::dmat4x4& transform,
    const CreateMeshOptions& options) {

  CESIUM_TRACE("loadMesh");

  const Model& model = *options.pNodeOptions->pModelOptions->pModel;
  const Mesh& mesh = *options.pMesh;

  result = LoadMeshResult();
  result->primitiveResults.reserve(mesh.primitives.size());
  for (const CesiumGltf::MeshPrimitive& primitive : mesh.primitives) {
    CreatePrimitiveOptions primitiveOptions = {&options, &*result, &primitive};
    auto& primitiveResult = result->primitiveResults.emplace_back();
    loadPrimitive(primitiveResult, transform, primitiveOptions);

    // if it doesn't have render data, then it can't be loaded
    if (!primitiveResult.RenderData) {
      result->primitiveResults.pop_back();
    }
  }
}

static void loadNode(
    std::vector<LoadNodeResult>& loadNodeResults,
    const glm::dmat4x4& transform,
    const CreateNodeOptions& options) {
  static constexpr std::array<double, 16> identityMatrix = {
      1.0,
      0.0,
      0.0,
      0.0,
      0.0,
      1.0,
      0.0,
      0.0,
      0.0,
      0.0,
      1.0,
      0.0,
      0.0,
      0.0,
      0.0,
      1.0};

  CESIUM_TRACE("loadNode");

  const Model& model = *options.pModelOptions->pModel;
  const Node& node = *options.pNode;

  LoadNodeResult& result = loadNodeResults.emplace_back();

  glm::dmat4x4 nodeTransform = transform;

  const std::vector<double>& matrix = node.matrix;
  bool isIdentityMatrix = false;
  if (matrix.size() == 16) {
    isIdentityMatrix =
        std::equal(matrix.begin(), matrix.end(), identityMatrix.begin());
  }

  if (matrix.size() == 16 && !isIdentityMatrix) {
    glm::dmat4x4 nodeTransformGltf(
        glm::dvec4(matrix[0], matrix[1], matrix[2], matrix[3]),
        glm::dvec4(matrix[4], matrix[5], matrix[6], matrix[7]),
        glm::dvec4(matrix[8], matrix[9], matrix[10], matrix[11]),
        glm::dvec4(matrix[12], matrix[13], matrix[14], matrix[15]));

    nodeTransform = nodeTransform * nodeTransformGltf;
  } else {
    glm::dmat4 translation(1.0);
    if (node.translation.size() == 3) {
      translation[3] = glm::dvec4(
          node.translation[0],
          node.translation[1],
          node.translation[2],
          1.0);
    }

    glm::dquat rotationQuat(1.0, 0.0, 0.0, 0.0);
    if (node.rotation.size() == 4) {
      rotationQuat[0] = node.rotation[0];
      rotationQuat[1] = node.rotation[1];
      rotationQuat[2] = node.rotation[2];
      rotationQuat[3] = node.rotation[3];
    }

    glm::dmat4 scale(1.0);
    if (node.scale.size() == 3) {
      scale[0].x = node.scale[0];
      scale[1].y = node.scale[1];
      scale[2].z = node.scale[2];
    }

    nodeTransform =
        nodeTransform * translation * glm::dmat4(rotationQuat) * scale;
  }

  int meshId = node.mesh;
  if (meshId >= 0 && meshId < model.meshes.size()) {
    CreateMeshOptions meshOptions = {&options, &result, &model.meshes[meshId]};
    loadMesh(result.meshResult, nodeTransform, meshOptions);
  }

  for (int childNodeId : node.children) {
    if (childNodeId >= 0 && childNodeId < model.nodes.size()) {
      CreateNodeOptions childNodeOptions = {
          options.pModelOptions,
          options.pHalfConstructedModelResult,
          &model.nodes[childNodeId]};
      loadNode(loadNodeResults, nodeTransform, childNodeOptions);
    }
  }
}

namespace {
/**
 * @brief Apply the transform so that the up-axis of the given model is the
 * Z-axis.
 *
 * By default, the up-axis of a glTF model will the the Y-axis.
 *
 * If the tileset that contained the model had the `asset.gltfUpAxis` string
 * property, then the information about the up-axis has been stored in as a
 * number property called `gltfUpAxis` in the `extras` of the given model.
 *
 * Depending on whether this value is CesiumGeometry::Axis::X, Y, or Z,
 * the given matrix will be multiplied with a matrix that converts the
 * respective axis to be the Z-axis, as required by the 3D Tiles standard.
 *
 * @param model The glTF model
 * @param rootTransform The matrix that will be multiplied with the transform
 */
void applyGltfUpAxisTransform(const Model& model, glm::dmat4x4& rootTransform) {

  auto gltfUpAxisIt = model.extras.find("gltfUpAxis");
  if (gltfUpAxisIt == model.extras.end()) {
    // The default up-axis of glTF is the Y-axis, and no other
    // up-axis was specified. Transform the Y-axis to the Z-axis,
    // to match the 3D Tiles specification
    rootTransform *= CesiumGeometry::AxisTransforms::Y_UP_TO_Z_UP;
    return;
  }
  const CesiumUtility::JsonValue& gltfUpAxis = gltfUpAxisIt->second;
  int gltfUpAxisValue = static_cast<int>(gltfUpAxis.getSafeNumberOrDefault(1));
  if (gltfUpAxisValue == static_cast<int>(CesiumGeometry::Axis::X)) {
    rootTransform *= CesiumGeometry::AxisTransforms::X_UP_TO_Z_UP;
  } else if (gltfUpAxisValue == static_cast<int>(CesiumGeometry::Axis::Y)) {
    rootTransform *= CesiumGeometry::AxisTransforms::Y_UP_TO_Z_UP;
  } else if (gltfUpAxisValue == static_cast<int>(CesiumGeometry::Axis::Z)) {
    // No transform required
  } else {
    UE_LOG(
        LogCesium,
        VeryVerbose,
        TEXT("Unknown gltfUpAxis value: {}"),
        gltfUpAxisValue);
  }
}
} // namespace

static void loadModelAnyThreadPart(
    LoadModelResult& result,
    const glm::dmat4x4& transform,
    const CreateModelOptions& options) {
  CESIUM_TRACE("loadModelAnyThreadPart");

  const Model& model = *options.pModel;

  // TODO: add tracing for metadata and encoded metadata preparation
  const ExtensionModelExtFeatureMetadata* pMetadataExtension =
      model.getExtension<ExtensionModelExtFeatureMetadata>();
  if (pMetadataExtension) {
    result.Metadata = FCesiumMetadataModel(model, *pMetadataExtension);
    if (options.pEncodedMetadataDescription) {
      result.EncodedMetadata = encodeMetadataAnyThreadPart(
          *options.pEncodedMetadataDescription,
          result.Metadata);
    }
  }

  glm::dmat4x4 rootTransform = transform;

  {
    CESIUM_TRACE("Apply transforms");
    rootTransform = Cesium3DTilesSelection::GltfContent::applyRtcCenter(
        model,
        rootTransform);
    applyGltfUpAxisTransform(model, rootTransform);
  }

  if (model.scene >= 0 && model.scene < model.scenes.size()) {
    // Show the default scene
    const Scene& defaultScene = model.scenes[model.scene];
    for (int nodeId : defaultScene.nodes) {
      CreateNodeOptions nodeOptions = {&options, &result, &model.nodes[nodeId]};
      loadNode(result.nodeResults, rootTransform, nodeOptions);
    }
  } else if (model.scenes.size() > 0) {
    // There's no default, so show the first scene
    const Scene& defaultScene = model.scenes[0];
    for (int nodeId : defaultScene.nodes) {
      CreateNodeOptions nodeOptions = {&options, &result, &model.nodes[nodeId]};
      loadNode(result.nodeResults, rootTransform, nodeOptions);
    }
  } else if (model.nodes.size() > 0) {
    // No scenes at all, use the first node as the root node.
    CreateNodeOptions nodeOptions = {&options, &result, &model.nodes[0]};
    loadNode(result.nodeResults, rootTransform, nodeOptions);
  } else if (model.meshes.size() > 0) {
    // No nodes either, show all the meshes.
    for (const Mesh& mesh : model.meshes) {
      CreateNodeOptions dummyNodeOptions = {&options, &result, nullptr};
      LoadNodeResult& dummyNodeResult = result.nodeResults.emplace_back();
      CreateMeshOptions meshOptions = {
          &dummyNodeOptions,
          &dummyNodeResult,
          &mesh};
      loadMesh(dummyNodeResult.meshResult, rootTransform, meshOptions);
    }
  }
}

bool applyTexture(
    UMaterialInstanceDynamic* pMaterial,
    const FMaterialParameterInfo& info,
    CesiumTextureUtility::LoadedTextureResult* pLoadedTexture) {
  UTexture2D* pTexture =
      CesiumTextureUtility::loadTextureGameThreadPart(pLoadedTexture);
  if (!pTexture) {
    return false;
  }

  pMaterial->SetTextureParameterValueByInfo(info, pTexture);

  return true;
}

static void SetGltfParameterValues(
    LoadPrimitiveResult& loadResult,
    const Material& material,
    const MaterialPBRMetallicRoughness& pbr,
    UMaterialInstanceDynamic* pMaterial,
    EMaterialParameterAssociation association,
    int32 index) {
  for (auto& textureCoordinateSet : loadResult.textureCoordinateParameters) {
    pMaterial->SetScalarParameterValueByInfo(
        FMaterialParameterInfo(
            UTF8_TO_TCHAR(textureCoordinateSet.first.c_str()),
            association,
            index),
        static_cast<float>(textureCoordinateSet.second));
  }

  if (pbr.baseColorFactor.size() >= 3) {
    pMaterial->SetVectorParameterValueByInfo(
        FMaterialParameterInfo("baseColorFactor", association, index),
        FVector(
            pbr.baseColorFactor[0],
            pbr.baseColorFactor[1],
            pbr.baseColorFactor[2]));
  }
  pMaterial->SetScalarParameterValueByInfo(
      FMaterialParameterInfo("metallicFactor", association, index),
      static_cast<float>(pbr.metallicFactor));
  pMaterial->SetScalarParameterValueByInfo(
      FMaterialParameterInfo("roughnessFactor", association, index),
      static_cast<float>(pbr.roughnessFactor));
  pMaterial->SetScalarParameterValueByInfo(
      FMaterialParameterInfo("opacityMask", association, index),
      1.0f);

  applyTexture(
      pMaterial,
      FMaterialParameterInfo("baseColorTexture", association, index),
      loadResult.baseColorTexture.Get());
  applyTexture(
      pMaterial,
      FMaterialParameterInfo("metallicRoughnessTexture", association, index),
      loadResult.metallicRoughnessTexture.Get());
  applyTexture(
      pMaterial,
      FMaterialParameterInfo("normalTexture", association, index),
      loadResult.normalTexture.Get());
  bool hasEmissiveTexture = applyTexture(
      pMaterial,
      FMaterialParameterInfo("emissiveTexture", association, index),
      loadResult.emissiveTexture.Get());
  applyTexture(
      pMaterial,
      FMaterialParameterInfo("occlusionTexture", association, index),
      loadResult.occlusionTexture.Get());

  if (material.emissiveFactor.size() >= 3) {
    pMaterial->SetVectorParameterValueByInfo(
        FMaterialParameterInfo("emissiveFactor", association, index),
        FVector(
            material.emissiveFactor[0],
            material.emissiveFactor[1],
            material.emissiveFactor[2]));
  } else if (hasEmissiveTexture) {
    // When we have an emissive texture but not a factor, we need to use a
    // factor of vec3(1.0). The default, vec3(0.0), would disable the emission
    // from the texture.
    pMaterial->SetVectorParameterValueByInfo(
        FMaterialParameterInfo("emissiveFactor", association, index),
        FVector(1.0f, 1.0f, 1.0f));
  }
}

void SetWaterParameterValues(
    LoadPrimitiveResult& loadResult,
    UMaterialInstanceDynamic* pMaterial,
    EMaterialParameterAssociation association,
    int32 index) {
  pMaterial->SetScalarParameterValueByInfo(
      FMaterialParameterInfo("OnlyLand", association, index),
      static_cast<float>(loadResult.onlyLand));
  pMaterial->SetScalarParameterValueByInfo(
      FMaterialParameterInfo("OnlyWater", association, index),
      static_cast<float>(loadResult.onlyWater));

  if (!loadResult.onlyLand && !loadResult.onlyWater) {
    applyTexture(
        pMaterial,
        FMaterialParameterInfo("WaterMask", association, index),
        loadResult.waterMaskTexture.Get());
  }

  pMaterial->SetVectorParameterValueByInfo(
      FMaterialParameterInfo("WaterMaskTranslationScale", association, index),
      FVector(
          loadResult.waterMaskTranslationX,
          loadResult.waterMaskTranslationY,
          loadResult.waterMaskScale));
}

static void SetMetadataFeatureTableParameterValues(
    const EncodedMetadataFeatureTable& encodedFeatureTable,
    UMaterialInstanceDynamic* pMaterial,
    EMaterialParameterAssociation association,
    int32 index) {
  for (const EncodedMetadataProperty& encodedProperty :
       encodedFeatureTable.encodedProperties) {

    pMaterial->SetTextureParameterValueByInfo(
<<<<<<< HEAD
        FMaterialParameterInfo(
            FName(createHlslSafeName(encodedProperty.name)),
            association,
            index),
        encodedProperty.pTexture->pTexture.Get());
=======
        FMaterialParameterInfo(FName(encodedProperty.name), association, index),
        encodedProperty.pTexture->pTexture);
>>>>>>> c8089086
  }
}

static void SetMetadataParameterValues(
    UCesiumGltfComponent& gltfComponent,
    LoadPrimitiveResult& loadResult,
    UMaterialInstanceDynamic* pMaterial,
    EMaterialParameterAssociation association,
    int32 index) {

  /**
   * TODO: Write down this convention somewhere more permanent / accessible.
   *
   * The following is the naming convention for encoded metadata:
   *
   * Feature Id Textures:
   *  - Base: "FIT_<feature table name>_"...
   *    - Texture: ..."TX"
   *    - Texture Coordinate Index: ..."UV"
   *    - Channel Mask: ..."CM"
   *
   * Feature Id Attributes:
   *  - Texture Coordinate Index (feature ids are encoded into UVs):
   *    "FA_<feature table name>"
   *
   * Feature Texture Properties:
   *  - Base: "FTX_<feature texture name>_<property name>_"...
   *    - Texture: ..."TX"
   *    - Texture Coordinate Index: ..."UV"
   *    - Swizzle: ..."SW"
   *
   * Encoded Feature Table Properties:
   *  - Encoded Property Table:
   *    "FTB_<feature table name>_<property name>"
   */

  if (!encodeMetadataPrimitiveGameThreadPart(loadResult.EncodedMetadata)) {
    return;
  }

  for (const auto& textureCoordinateSet :
       loadResult.metadataTextureCoordinateParameters) {
    pMaterial->SetScalarParameterValueByInfo(
        FMaterialParameterInfo(
            FName(textureCoordinateSet.Key),
            association,
            index),
        textureCoordinateSet.Value);
  }

  for (const FString& featureTextureName :
       loadResult.EncodedMetadata.featureTextureNames) {
    EncodedFeatureTexture* pEncodedFeatureTexture =
        gltfComponent.EncodedMetadata.encodedFeatureTextures.Find(
            featureTextureName);

    if (pEncodedFeatureTexture) {
      for (EncodedFeatureTextureProperty& encodedProperty :
           pEncodedFeatureTexture->properties) {

        pMaterial->SetTextureParameterValueByInfo(
            FMaterialParameterInfo(
                FName(encodedProperty.baseName + "TX"),
                association,
                index),
            encodedProperty.pTexture->pTexture.Get());

        pMaterial->SetVectorParameterValueByInfo(
            FMaterialParameterInfo(
                FName(encodedProperty.baseName + "SW"),
                association,
                index),
            FLinearColor(
                encodedProperty.channelOffsets[0],
                encodedProperty.channelOffsets[1],
                encodedProperty.channelOffsets[2],
                encodedProperty.channelOffsets[3]));
      }
    }
  }

  for (EncodedFeatureIdTexture& encodedFeatureIdTexture :
       loadResult.EncodedMetadata.encodedFeatureIdTextures) {

    pMaterial->SetTextureParameterValueByInfo(
        FMaterialParameterInfo(
            FName(encodedFeatureIdTexture.baseName + "TX"),
            association,
            index),
        encodedFeatureIdTexture.pTexture->pTexture.Get());

    FLinearColor channelMask;
    switch (encodedFeatureIdTexture.channel) {
    case 1:
      channelMask = FLinearColor::Green;
      break;
    case 2:
      channelMask = FLinearColor::Blue;
      break;
    default:
      channelMask = FLinearColor::Red;
    }

    pMaterial->SetVectorParameterValueByInfo(
        FMaterialParameterInfo(
            FName(encodedFeatureIdTexture.baseName + "CM"),
            association,
            index),
        channelMask);

    const EncodedMetadataFeatureTable* pEncodedFeatureTable =
        gltfComponent.EncodedMetadata.encodedFeatureTables.Find(
            encodedFeatureIdTexture.featureTableName);

    if (pEncodedFeatureTable) {
      SetMetadataFeatureTableParameterValues(
          *pEncodedFeatureTable,
          pMaterial,
          association,
          index);
    }
  }

  for (const EncodedFeatureIdAttribute& encodedFeatureIdAttribute :
       loadResult.EncodedMetadata.encodedFeatureIdAttributes) {
    const EncodedMetadataFeatureTable* pEncodedFeatureTable =
        gltfComponent.EncodedMetadata.encodedFeatureTables.Find(
            encodedFeatureIdAttribute.featureTableName);

    if (pEncodedFeatureTable) {
      SetMetadataFeatureTableParameterValues(
          *pEncodedFeatureTable,
          pMaterial,
          association,
          index);
    }
  }
}

static void loadPrimitiveGameThreadPart(
    UCesiumGltfComponent* pGltf,
    LoadPrimitiveResult& loadResult,
    const glm::dmat4x4& cesiumToUnrealTransform,
    const Cesium3DTilesSelection::BoundingVolume& boundingVolume) {
  FName meshName = createSafeName(loadResult.name, "");
  UCesiumGltfPrimitiveComponent* pMesh =
      NewObject<UCesiumGltfPrimitiveComponent>(pGltf, meshName);
  pMesh->overlayTextureCoordinateIDToUVIndex =
      loadResult.overlayTextureCoordinateIDToUVIndex;
  pMesh->textureCoordinateMap = std::move(loadResult.textureCoordinateMap);
  pMesh->HighPrecisionNodeTransform = loadResult.transform;
  pMesh->UpdateTransformFromCesium(cesiumToUnrealTransform);

  pMesh->bUseDefaultCollision = false;
  pMesh->SetCollisionObjectType(ECollisionChannel::ECC_WorldStatic);
  pMesh->SetFlags(
      RF_Transient | RF_DuplicateTransient | RF_TextExportTransient);
  pMesh->pModel = loadResult.pModel;
  pMesh->pMeshPrimitive = loadResult.pMeshPrimitive;
  pMesh->boundingVolume = boundingVolume;
  pMesh->SetRenderCustomDepth(pGltf->CustomDepthParameters.RenderCustomDepth);
  pMesh->SetCustomDepthStencilWriteMask(
      pGltf->CustomDepthParameters.CustomDepthStencilWriteMask);
  pMesh->SetCustomDepthStencilValue(
      pGltf->CustomDepthParameters.CustomDepthStencilValue);

  UStaticMesh* pStaticMesh = NewObject<UStaticMesh>(pMesh, meshName);
  pMesh->SetStaticMesh(pStaticMesh);

  pStaticMesh->SetFlags(
      RF_Transient | RF_DuplicateTransient | RF_TextExportTransient);
  pStaticMesh->NeverStream = true;

#if ENGINE_MAJOR_VERSION == 4 && ENGINE_MINOR_VERSION < 27
  // UE 4.26 or earlier
  pStaticMesh->bIsBuiltAtRuntime = true;
  pStaticMesh->RenderData = std::move(loadResult.RenderData);
#elif ENGINE_MAJOR_VERSION == 4
  // UE 4.27 or later
  pStaticMesh->SetIsBuiltAtRuntime(true);
  pStaticMesh->SetRenderData(std::move(loadResult.RenderData));
#else
  // UE 5
  pStaticMesh->SetRenderData(std::move(loadResult.RenderData));
#endif

  const Model& model = *loadResult.pModel;
  const Material& material =
      loadResult.pMaterial ? *loadResult.pMaterial : defaultMaterial;

  const MaterialPBRMetallicRoughness& pbr =
      material.pbrMetallicRoughness ? material.pbrMetallicRoughness.value()
                                    : defaultPbrMetallicRoughness;

  const FName ImportedSlotName(
      *(TEXT("CesiumMaterial") + FString::FromInt(nextMaterialId++)));

#if PLATFORM_MAC
  // TODO: figure out why water material crashes mac
  UMaterialInterface* pBaseMaterial = pGltf->BaseMaterial;
#else
  UMaterialInterface* pBaseMaterial =
      (loadResult.onlyWater || !loadResult.onlyLand)
          ? pGltf->BaseMaterialWithWater
          : pGltf->BaseMaterial;
#endif

  UMaterialInstanceDynamic* pMaterial = UMaterialInstanceDynamic::Create(
      pBaseMaterial,
      nullptr,
      ImportedSlotName);

  pMaterial->SetFlags(
      RF_Transient | RF_DuplicateTransient | RF_TextExportTransient);

  SetGltfParameterValues(
      loadResult,
      material,
      pbr,
      pMaterial,
      EMaterialParameterAssociation::GlobalParameter,
      INDEX_NONE);
  SetWaterParameterValues(
      loadResult,
      pMaterial,
      EMaterialParameterAssociation::GlobalParameter,
      INDEX_NONE);

  UMaterialInstance* pBaseAsMaterialInstance =
      Cast<UMaterialInstance>(pBaseMaterial);
  UCesiumMaterialUserData* pCesiumData =
      pBaseAsMaterialInstance
          ? pBaseAsMaterialInstance->GetAssetUserData<UCesiumMaterialUserData>()
          : nullptr;

  // If possible and necessary, attach the CesiumMaterialUserData now.
#if WITH_EDITORONLY_DATA
  if (pBaseAsMaterialInstance && !pCesiumData) {
    const FStaticParameterSet& parameters =
        pBaseAsMaterialInstance->GetStaticParameters();

#if ENGINE_MAJOR_VERSION >= 5
    bool hasLayers = parameters.bHasMaterialLayers;
#else
    const TArray<FStaticMaterialLayersParameter>& layerParameters =
        parameters.MaterialLayersParameters;
    const FStaticMaterialLayersParameter* pCesiumLayers =
        layerParameters.FindByPredicate(
            [](const FStaticMaterialLayersParameter& layerParameter) {
              return layerParameter.ParameterInfo.Name == "Cesium";
            });
    bool hasLayers = pCesiumLayers != nullptr;
#endif

    if (hasLayers) {
#if WITH_EDITOR
      FScopedTransaction transaction(
          FText::FromString("Add Cesium User Data to Material"));
      pBaseAsMaterialInstance->Modify();
#endif
      pCesiumData = NewObject<UCesiumMaterialUserData>(
          pBaseAsMaterialInstance,
          NAME_None,
          RF_Public);
      pBaseAsMaterialInstance->AddAssetUserData(pCesiumData);
      pCesiumData->PostEditChangeOwner();
    }
  }
#endif

  if (pCesiumData) {
    SetGltfParameterValues(
        loadResult,
        material,
        pbr,
        pMaterial,
        EMaterialParameterAssociation::LayerParameter,
        0);

    // If there's a "Water" layer, set its parameters
    int32 waterIndex = pCesiumData->LayerNames.Find("Water");
    if (waterIndex >= 0) {
      SetWaterParameterValues(
          loadResult,
          pMaterial,
          EMaterialParameterAssociation::LayerParameter,
          waterIndex);
    }

    int32 metadataIndex = pCesiumData->LayerNames.Find("Metadata");
    if (metadataIndex >= 0) {
      SetMetadataParameterValues(
          *pGltf,
          loadResult,
          pMaterial,
          EMaterialParameterAssociation::LayerParameter,
          metadataIndex);
    }
  }

  pMesh->Metadata = std::move(loadResult.Metadata);
  pMesh->EncodedMetadata = std::move(loadResult.EncodedMetadata);

  pMaterial->TwoSided = true;

  pStaticMesh->AddMaterial(pMaterial);

  pStaticMesh->InitResources();

  // Set up RenderData bounds and LOD data
  pStaticMesh->CalculateExtendedBounds();

#if ENGINE_MAJOR_VERSION == 4 && ENGINE_MINOR_VERSION < 27
  pStaticMesh->RenderData->ScreenSize[0].Default = 1.0f;
#else
  pStaticMesh->GetRenderData()->ScreenSize[0].Default = 1.0f;
#endif
  pStaticMesh->CreateBodySetup();

  UBodySetup* pBodySetup = pMesh->GetBodySetup();

  // pMesh->UpdateCollisionFromStaticMesh();
  pBodySetup->CollisionTraceFlag = ECollisionTraceFlag::CTF_UseComplexAsSimple;

  if (loadResult.pCollisionMesh) {
#if PHYSICS_INTERFACE_PHYSX
    pBodySetup->TriMeshes.Add(loadResult.pCollisionMesh.Release());
    pBodySetup->UVInfo = std::move(loadResult.uvInfo);
#else
    pBodySetup->ChaosTriMeshes.Add(loadResult.pCollisionMesh);
#endif
  }

  // Mark physics meshes created, no matter if we actually have a collision
  // mesh or not. We don't want the editor creating collision meshes itself in
  // the game thread, because that would be slow.
  pBodySetup->bCreatedPhysicsMeshes = true;
  pBodySetup->bSupportUVsAndFaceRemap = true;

  pMesh->SetMobility(EComponentMobility::Movable);

  // pMesh->bDrawMeshCollisionIfComplex = true;
  // pMesh->bDrawMeshCollisionIfSimple = true;
  pMesh->SetupAttachment(pGltf);
  pMesh->RegisterComponent();
}

/*static*/ TUniquePtr<UCesiumGltfComponent::HalfConstructed>
UCesiumGltfComponent::CreateOffGameThread(
    const glm::dmat4x4& Transform,
    const CreateModelOptions& Options) {
  auto pResult = MakeUnique<HalfConstructedReal>();
  loadModelAnyThreadPart(pResult->loadModelResult, Transform, Options);

  return pResult;
}

/*static*/ UCesiumGltfComponent* UCesiumGltfComponent::CreateOnGameThread(
    AActor* pParentActor,
    TUniquePtr<HalfConstructed> pHalfConstructed,
    const glm::dmat4x4& cesiumToUnrealTransform,
    UMaterialInterface* pBaseMaterial,
    UMaterialInterface* pBaseWaterMaterial,
    FCustomDepthParameters CustomDepthParameters,
    const Cesium3DTilesSelection::BoundingVolume& boundingVolume) {
  HalfConstructedReal* pReal =
      static_cast<HalfConstructedReal*>(pHalfConstructed.Get());

  // TODO: was this a common case before?
  // (This code checked if there were no loaded primitives in the model)
  // if (result.size() == 0) {
  //   return nullptr;
  // }

  UCesiumGltfComponent* Gltf = NewObject<UCesiumGltfComponent>(pParentActor);
  Gltf->SetUsingAbsoluteLocation(true);
  Gltf->SetFlags(RF_Transient | RF_DuplicateTransient | RF_TextExportTransient);

  Gltf->Metadata = std::move(pReal->loadModelResult.Metadata);
  Gltf->EncodedMetadata = std::move(pReal->loadModelResult.EncodedMetadata);

  if (pBaseMaterial) {
    Gltf->BaseMaterial = pBaseMaterial;
  }

  if (pBaseWaterMaterial) {
    Gltf->BaseMaterialWithWater = pBaseWaterMaterial;
  }

  Gltf->CustomDepthParameters = CustomDepthParameters;

  encodeMetadataGameThreadPart(Gltf->EncodedMetadata);
  for (LoadNodeResult& node : pReal->loadModelResult.nodeResults) {
    if (node.meshResult) {
      for (LoadPrimitiveResult& primitive : node.meshResult->primitiveResults) {
        loadPrimitiveGameThreadPart(
            Gltf,
            primitive,
            cesiumToUnrealTransform,
            boundingVolume);
      }
    }
  }

  Gltf->SetVisibility(false, true);
  Gltf->SetCollisionEnabled(ECollisionEnabled::NoCollision);
  return Gltf;
}

UCesiumGltfComponent::UCesiumGltfComponent() : USceneComponent() {
  // Structure to hold one-time initialization
  struct FConstructorStatics {
    ConstructorHelpers::FObjectFinder<UMaterialInstance> BaseMaterial;
    ConstructorHelpers::FObjectFinder<UMaterialInstance> BaseMaterialWithWater;
    ConstructorHelpers::FObjectFinder<UTexture2D> Transparent1x1;
    FConstructorStatics()
        : BaseMaterial(TEXT(
              "/CesiumForUnreal/Materials/Instances/MI_CesiumThreeOverlaysAndClipping.MI_CesiumThreeOverlaysAndClipping")),
          BaseMaterialWithWater(TEXT(
              "/CesiumForUnreal/Materials/Instances/MI_CesiumThreeOverlaysAndClippingAndWater.MI_CesiumThreeOverlaysAndClippingAndWater")),
          Transparent1x1(
              TEXT("/CesiumForUnreal/Textures/transparent1x1.transparent1x1")) {
    }
  };
  static FConstructorStatics ConstructorStatics;

  this->BaseMaterial = ConstructorStatics.BaseMaterial.Object;
  this->BaseMaterialWithWater = ConstructorStatics.BaseMaterialWithWater.Object;
  this->Transparent1x1 = ConstructorStatics.Transparent1x1.Object;

  PrimaryComponentTick.bCanEverTick = false;
}

UCesiumGltfComponent::~UCesiumGltfComponent() {
  UE_LOG(LogCesium, VeryVerbose, TEXT("~UCesiumGltfComponent"));
}

void UCesiumGltfComponent::UpdateTransformFromCesium(
    const glm::dmat4& cesiumToUnrealTransform) {
  for (USceneComponent* pSceneComponent : this->GetAttachChildren()) {
    UCesiumGltfPrimitiveComponent* pPrimitive =
        Cast<UCesiumGltfPrimitiveComponent>(pSceneComponent);
    if (pPrimitive) {
      pPrimitive->UpdateTransformFromCesium(cesiumToUnrealTransform);
    }
  }
}

namespace {

template <typename Func>
void forEachPrimitiveComponent(UCesiumGltfComponent* pGltf, Func&& f) {
  for (USceneComponent* pSceneComponent : pGltf->GetAttachChildren()) {
    UCesiumGltfPrimitiveComponent* pPrimitive =
        Cast<UCesiumGltfPrimitiveComponent>(pSceneComponent);
    if (pPrimitive) {
      UMaterialInstanceDynamic* pMaterial =
          Cast<UMaterialInstanceDynamic>(pPrimitive->GetMaterial(0));

#if ENGINE_MAJOR_VERSION >= 5
      if (!IsValid(pMaterial)) {
#else
      if (pMaterial->IsPendingKillOrUnreachable()) {
#endif
        // Don't try to update the material while it's in the process of being
        // destroyed. This can lead to the render thread freaking out when
        // it's asked to update a parameter for a material that has been
        // marked for garbage collection.
        continue;
      }

      UMaterialInterface* pBaseMaterial = pMaterial->Parent;
      UMaterialInstance* pBaseAsMaterialInstance =
          Cast<UMaterialInstance>(pBaseMaterial);
      UCesiumMaterialUserData* pCesiumData =
          pBaseAsMaterialInstance
              ? pBaseAsMaterialInstance
                    ->GetAssetUserData<UCesiumMaterialUserData>()
              : nullptr;

      f(pPrimitive, pMaterial, pCesiumData);
    }
  }
} // namespace

} // namespace

void UCesiumGltfComponent::AttachRasterTile(
    const Cesium3DTilesSelection::Tile& tile,
    const Cesium3DTilesSelection::RasterOverlayTile& rasterTile,
    UTexture2D* pTexture,
    const glm::dvec2& translation,
    const glm::dvec2& scale,
    int32 textureCoordinateID) {

#if CESIUM_UNREAL_ENGINE_DOUBLE
  FVector4 translationAndScale(translation.x, translation.y, scale.x, scale.y);
#else
  FLinearColor translationAndScale(
      translation.x,
      translation.y,
      scale.x,
      scale.y);
#endif

  forEachPrimitiveComponent(
      this,
      [&rasterTile, pTexture, &translationAndScale, textureCoordinateID](
          UCesiumGltfPrimitiveComponent* pPrimitive,
          UMaterialInstanceDynamic* pMaterial,
          UCesiumMaterialUserData* pCesiumData) {
        // If this material uses material layers and has the Cesium user data,
        // set the parameters on each material layer that maps to this overlay
        // tile.
        if (pCesiumData) {
          FString name(
              UTF8_TO_TCHAR(rasterTile.getOverlay().getName().c_str()));

          for (int32 i = 0; i < pCesiumData->LayerNames.Num(); ++i) {
            if (pCesiumData->LayerNames[i] != name) {
              continue;
            }

            pMaterial->SetTextureParameterValueByInfo(
                FMaterialParameterInfo(
                    "Texture",
                    EMaterialParameterAssociation::LayerParameter,
                    i),
                pTexture);
            pMaterial->SetVectorParameterValueByInfo(
                FMaterialParameterInfo(
                    "TranslationScale",
                    EMaterialParameterAssociation::LayerParameter,
                    i),
                translationAndScale);
            pMaterial->SetScalarParameterValueByInfo(
                FMaterialParameterInfo(
                    "TextureCoordinateIndex",
                    EMaterialParameterAssociation::LayerParameter,
                    i),
                static_cast<float>(
                    pPrimitive->overlayTextureCoordinateIDToUVIndex
                        [textureCoordinateID]));
          }
        } else {
          pMaterial->SetTextureParameterValue(
              createSafeName(rasterTile.getOverlay().getName(), "_Texture"),
              pTexture);
          pMaterial->SetVectorParameterValue(
              createSafeName(
                  rasterTile.getOverlay().getName(),
                  "_TranslationScale"),
              translationAndScale);
          pMaterial->SetScalarParameterValue(
              createSafeName(
                  rasterTile.getOverlay().getName(),
                  "_TextureCoordinateIndex"),
              static_cast<float>(pPrimitive->overlayTextureCoordinateIDToUVIndex
                                     [textureCoordinateID]));
        }
      });
}

void UCesiumGltfComponent::DetachRasterTile(
    const Cesium3DTilesSelection::Tile& tile,
    const Cesium3DTilesSelection::RasterOverlayTile& rasterTile,
    UTexture2D* pTexture) {

  forEachPrimitiveComponent(
      this,
      [this, &rasterTile, pTexture](
          UCesiumGltfPrimitiveComponent* pPrimitive,
          UMaterialInstanceDynamic* pMaterial,
          UCesiumMaterialUserData* pCesiumData) {
        // If this material uses material layers and has the Cesium user data,
        // clear the parameters on each material layer that maps to this overlay
        // tile.
        if (pCesiumData) {
          FString name(
              UTF8_TO_TCHAR(rasterTile.getOverlay().getName().c_str()));
          for (int32 i = 0; i < pCesiumData->LayerNames.Num(); ++i) {
            if (pCesiumData->LayerNames[i] != name) {
              continue;
            }

            pMaterial->SetTextureParameterValueByInfo(
                FMaterialParameterInfo(
                    "Texture",
                    EMaterialParameterAssociation::LayerParameter,
                    i),
                this->Transparent1x1);
          }
        } else {
          pMaterial->SetTextureParameterValue(
              createSafeName(rasterTile.getOverlay().getName(), "_Texture"),
              this->Transparent1x1);
        }
      });
}

void UCesiumGltfComponent::SetCollisionEnabled(
    ECollisionEnabled::Type NewType) {
  for (USceneComponent* pSceneComponent : this->GetAttachChildren()) {
    UCesiumGltfPrimitiveComponent* pPrimitive =
        Cast<UCesiumGltfPrimitiveComponent>(pSceneComponent);
    if (pPrimitive) {
      pPrimitive->SetCollisionEnabled(NewType);
    }
  }
}

void UCesiumGltfComponent::BeginDestroy() {
  destroyEncodedMetadata(this->EncodedMetadata);
  Super::BeginDestroy();
}

#if PHYSICS_INTERFACE_PHYSX
static void BuildPhysXTriangleMeshes(
    PxTriangleMesh*& pCollisionMesh,
    FBodySetupUVInfo& uvInfo,
    IPhysXCookingModule* pPhysXCookingModule,
    const TArray<FStaticMeshBuildVertex>& vertexData,
    const TArray<uint32>& indices) {

  if (pPhysXCookingModule) {
    CESIUM_TRACE("PhysX cook");
    // TODO: use PhysX interface directly so we don't need to copy the
    // vertices (it takes a stride parameter).

    FPhysXCookHelper cookHelper(pPhysXCookingModule);

    cookHelper.CookInfo.TriMeshCookFlags = EPhysXMeshCookFlags::Default;
    cookHelper.CookInfo.OuterDebugName = "CesiumGltfComponent";
    cookHelper.CookInfo.TriangleMeshDesc.bFlipNormals = true;
    cookHelper.CookInfo.bCookTriMesh = true;
    cookHelper.CookInfo.bSupportUVFromHitResults = true;
    cookHelper.CookInfo.bSupportFaceRemap = true;

    TArray<FVector>& vertices = cookHelper.CookInfo.TriangleMeshDesc.Vertices;
    vertices.SetNum(vertexData.Num());

    TArray<TArray<FVector2D>>& uvs = cookHelper.CookInfo.TriangleMeshDesc.UVs;
    uvs.SetNum(8);

    for (size_t i = 0; i < 8; ++i) {
      uvs[i].SetNum(vertices.Num());
    }

    for (size_t i = 0; i < vertexData.Num(); ++i) {
      vertices[i] = vertexData[i].Position;
      for (size_t j = 0; j < 8; ++j) {
        uvs[j][i] = vertexData[i].UVs[j];
      }
    }

    TArray<FTriIndices>& physicsIndices =
        cookHelper.CookInfo.TriangleMeshDesc.Indices;
    physicsIndices.SetNum(indices.Num() / 3);

    for (size_t i = 0; i < indices.Num() / 3; ++i) {
      physicsIndices[i].v0 = indices[3 * i];
      physicsIndices[i].v1 = indices[3 * i + 1];
      physicsIndices[i].v2 = indices[3 * i + 2];
    }

    cookHelper.CreatePhysicsMeshes_Concurrent();
    if (cookHelper.OutTriangleMeshes.Num() > 0) {
      pCollisionMesh = cookHelper.OutTriangleMeshes[0];
    }
    uvInfo = std::move(cookHelper.OutUVInfo);
  }
}

#else
template <typename TIndex>
static void fillTriangles(
    TArray<Chaos::TVector<TIndex, 3>>& triangles,
    const TArray<FStaticMeshBuildVertex>& vertexData,
    const TArray<uint32>& indices,
    int32 triangleCount) {

  triangles.Reserve(triangleCount);

  for (TIndex i = 0; i < static_cast<TIndex>(triangleCount); ++i) {
    TIndex index0 = 3 * i;
    triangles.Add(Chaos::TVector<TIndex, 3>(
        static_cast<TIndex>(indices[index0 + 1]),
        static_cast<TIndex>(indices[index0]),
        static_cast<TIndex>(indices[index0 + 2])));
  }
}

static TSharedPtr<Chaos::FTriangleMeshImplicitObject, ESPMode::ThreadSafe>
BuildChaosTriangleMeshes(
    const TArray<FStaticMeshBuildVertex>& vertexData,
    const TArray<uint32>& indices) {

  int32 vertexCount = vertexData.Num();
  int32 triangleCount = indices.Num() / 3;

  Chaos::TParticles<Chaos::FRealSingle, 3> vertices;
  vertices.AddParticles(vertexCount);

  for (int32 i = 0; i < vertexCount; ++i) {
    vertices.X(i) = vertexData[i].Position;
  }

  TArray<uint16> materials;
  materials.SetNum(triangleCount);

  TArray<int32> faceRemap;
  faceRemap.SetNum(triangleCount);

  for (int32 i = 0; i < triangleCount; ++i) {
    faceRemap[i] = i;
  }

  TUniquePtr<TArray<int32>> pFaceRemap = MakeUnique<TArray<int32>>(faceRemap);

  if (vertexCount < TNumericLimits<uint16>::Max()) {
    TArray<Chaos::TVector<uint16, 3>> triangles;
    fillTriangles(triangles, vertexData, indices, triangleCount);
    return MakeShared<Chaos::FTriangleMeshImplicitObject, ESPMode::ThreadSafe>(
        MoveTemp(vertices),
        MoveTemp(triangles),
        MoveTemp(materials),
        MoveTemp(pFaceRemap),
        nullptr,
        false);
  } else {
    TArray<Chaos::TVector<int32, 3>> triangles;
    fillTriangles(triangles, vertexData, indices, triangleCount);
    return MakeShared<Chaos::FTriangleMeshImplicitObject, ESPMode::ThreadSafe>(
        MoveTemp(vertices),
        MoveTemp(triangles),
        MoveTemp(materials),
        MoveTemp(pFaceRemap),
        nullptr,
        false);
  }
}
#endif<|MERGE_RESOLUTION|>--- conflicted
+++ resolved
@@ -1650,16 +1650,8 @@
        encodedFeatureTable.encodedProperties) {
 
     pMaterial->SetTextureParameterValueByInfo(
-<<<<<<< HEAD
-        FMaterialParameterInfo(
-            FName(createHlslSafeName(encodedProperty.name)),
-            association,
-            index),
+        FMaterialParameterInfo(FName(encodedProperty.name), association, index),
         encodedProperty.pTexture->pTexture.Get());
-=======
-        FMaterialParameterInfo(FName(encodedProperty.name), association, index),
-        encodedProperty.pTexture->pTexture);
->>>>>>> c8089086
   }
 }
 
