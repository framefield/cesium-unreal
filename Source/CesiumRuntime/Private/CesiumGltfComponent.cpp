--- conflicted
+++ resolved
@@ -2,14 +2,10 @@
 
 #include "CesiumGltfComponent.h"
 #include "Async/Async.h"
-<<<<<<< HEAD
-#include "Cesium3DTilesSelection/Gltf.h"
 #include "Cesium3DTilesSelection/RasterOverlayTile.h"
 #include "CesiumGeometry/Axis.h"
 #include "CesiumGeometry/AxisTransforms.h"
 #include "CesiumGeometry/Rectangle.h"
-=======
->>>>>>> c2ff6ab1
 #include "CesiumGltf/AccessorView.h"
 #include "CesiumGltf/GltfReader.h"
 #include "CesiumGltf/MeshPrimitiveEXT_feature_metadata.h"
@@ -48,28 +44,6 @@
 #include "Chaos/TriangleMeshImplicitObject.h"
 #include "ChaosDerivedDataUtil.h"
 #endif
-<<<<<<< HEAD
-=======
-#include "Cesium3DTilesSelection/RasterOverlayTile.h"
-#include "CesiumGeometry/Axis.h"
-#include "CesiumGeometry/AxisTransforms.h"
-#include "CesiumGeometry/Rectangle.h"
-#include "CesiumGltf/GltfReader.h"
-#include "CesiumGltf/MeshPrimitiveEXT_feature_metadata.h"
-#include "CesiumGltf/TextureInfo.h"
-#include "CesiumGltfPrimitiveComponent.h"
-#include "CesiumRuntime.h"
-#include "CesiumTransforms.h"
-#include "CesiumUtility/Tracing.h"
-#include "CesiumUtility/joinToString.h"
-#include "PixelFormat.h"
-#include "StaticMeshOperations.h"
-#include "mikktspace.h"
-#include <algorithm>
-#include <glm/ext/matrix_transform.hpp>
-#include <glm/gtc/quaternion.hpp>
-#include <glm/mat3x3.hpp>
->>>>>>> c2ff6ab1
 
 #if WITH_EDITOR
 #include "ScopedTransaction.h"
@@ -1078,7 +1052,6 @@
             material.emissiveTexture,
             textureCoordinateMap);
 
-<<<<<<< HEAD
     for (size_t i = 0;
          i < primitiveResult.overlayTextureCoordinateIDToUVIndex.size();
          ++i) {
@@ -1089,6 +1062,7 @@
             updateTextureCoordinates(
                 model,
                 primitive,
+                duplicateVertices,
                 StaticMeshBuildVertices,
                 indices,
                 attributeName,
@@ -1099,54 +1073,6 @@
     }
   }
 
-  // TODO: put watermask related code in helper function
-  auto waterMaskTranslationXIt = primitive.extras.find("WaterMaskTranslationX");
-  auto waterMaskTranslationYIt = primitive.extras.find("WaterMaskTranslationY");
-  auto waterMaskScaleIt = primitive.extras.find("WaterMaskScale");
-
-  if (waterMaskTranslationXIt != primitive.extras.end() &&
-      waterMaskTranslationXIt->second.isDouble() &&
-      waterMaskTranslationYIt != primitive.extras.end() &&
-      waterMaskTranslationYIt->second.isDouble() &&
-      waterMaskScaleIt != primitive.extras.end() &&
-      waterMaskScaleIt->second.isDouble()) {
-    primitiveResult.waterMaskTranslationX =
-        waterMaskTranslationXIt->second.getDoubleOrDefault(0.0);
-    primitiveResult.waterMaskTranslationY =
-        waterMaskTranslationYIt->second.getDoubleOrDefault(0.0);
-    primitiveResult.waterMaskScale =
-        waterMaskScaleIt->second.getDoubleOrDefault(1.0);
-  }
-
-=======
-    // Currently only one set of raster overlay texture coordinates is
-    // supported.
-    // TODO: Support more texture coordinate sets (e.g. web mercator and
-    // geographic)
-    primitiveResult
-        .textureCoordinateParameters["webMercatorTextureCoordinateIndex"] =
-        updateTextureCoordinates(
-            model,
-            primitive,
-            duplicateVertices,
-            StaticMeshBuildVertices,
-            indices,
-            rasterOverlay0,
-            textureCoordinateMap);
-
-    primitiveResult
-        .textureCoordinateParameters["geographicTextureCoordinateIndex"] =
-        updateTextureCoordinates(
-            model,
-            primitive,
-            duplicateVertices,
-            StaticMeshBuildVertices,
-            indices,
-            rasterOverlay1,
-            textureCoordinateMap);
-  }
-
->>>>>>> c2ff6ab1
   {
     CESIUM_TRACE("init buffers");
     LODResources.VertexBuffers.PositionVertexBuffer.Init(
