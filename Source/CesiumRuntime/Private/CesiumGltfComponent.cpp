--- conflicted
+++ resolved
@@ -1292,15 +1292,6 @@
   const Mesh& mesh = *options.pMesh;
 
   result = LoadMeshResult();
-<<<<<<< HEAD
-
-  for (const MeshPrimitive& primitive : mesh.primitives) {
-    CreatePrimitiveOptions primitiveOptions = {&options, &*result, &primitive};
-    LoadPrimitiveResult& primitiveResult =
-        result->primitiveResults.emplace_back();
-    loadPrimitive(primitiveResult, transform, primitiveOptions);
-
-=======
   result->primitiveResults.reserve(mesh.primitives.size());
   for (const CesiumGltf::MeshPrimitive& primitive : mesh.primitives) {
     CreatePrimitiveOptions primitiveOptions = {&options, &primitive};
@@ -1308,7 +1299,6 @@
     loadPrimitive(primitiveResult, transform, primitiveOptions);
 
     // if it doesn't have render data, then it can't be loaded
->>>>>>> a8d2a519
     if (!primitiveResult.RenderData) {
       result->primitiveResults.pop_back();
     }
