--- conflicted
+++ resolved
@@ -63,27 +63,12 @@
 
 namespace {
 
-<<<<<<< HEAD
-struct LoadModelResult {
-  FCesiumMetadataPrimitive Metadata{};
-  FStaticMeshRenderData* RenderData = nullptr;
-  const CesiumGltf::Model* pModel = nullptr;
-  const CesiumGltf::Node* pNode = nullptr;
-  const CesiumGltf::Mesh* pMesh = nullptr;
-  const CesiumGltf::MeshPrimitive* pMeshPrimitive = nullptr;
-  const CesiumGltf::Material* pMaterial = nullptr;
-  std::vector<int32> variants{};
-  glm::dmat4x4 transform{1.0};
-#if PHYSICS_INTERFACE_PHYSX
-  PxTriangleMesh* pCollisionMesh = nullptr;
-=======
 // UE4 and UE5 both use single-precision vectors for meshes, but they have
 // different names.
 #if ENGINE_MAJOR_VERSION == 5
 using TMeshVector2 = FVector2f;
 using TMeshVector3 = FVector3f;
 using TMeshVector4 = FVector4f;
->>>>>>> c3a2d5b3
 #else
 using TMeshVector2 = FVector2D;
 using TMeshVector3 = FVector;
@@ -539,15 +524,7 @@
 
 template <class TIndexAccessor>
 static void loadPrimitive(
-<<<<<<< HEAD
-    std::vector<LoadModelResult>& result,
-    const CesiumGltf::Model& model,
-    const CesiumGltf::Node& node,
-    const CesiumGltf::Mesh& mesh,
-    const CesiumGltf::MeshPrimitive& primitive,
-=======
     LoadPrimitiveResult& primitiveResult,
->>>>>>> c3a2d5b3
     const glm::dmat4x4& transform,
     const CreatePrimitiveOptions& options,
     const CesiumGltf::Accessor& positionAccessor,
@@ -660,15 +637,9 @@
                    Model::getSafe(&model.images, pTexture->source) != nullptr;
   }
 
-<<<<<<< HEAD
-  bool needsTangents = 
-      hasNormalMap || 
-      options.meshOptions.nodeOptions.modelOptions.alwaysIncludeTangents;
-=======
   bool needsTangents =
       hasNormalMap ||
       options.pMeshOptions->pNodeOptions->pModelOptions->alwaysIncludeTangents;
->>>>>>> c3a2d5b3
 
   bool hasTangents = false;
   auto tangentAccessorIt = primitive.attributes.find("TANGENT");
@@ -1053,10 +1024,6 @@
 
   if (StaticMeshBuildVertices.Num() != 0 && indices.Num() != 0) {
 #if PHYSICS_INTERFACE_PHYSX
-<<<<<<< HEAD
-  if (options.meshOptions.NodeOptions.modelOptions.pPhysXCooking) {
-=======
->>>>>>> c3a2d5b3
     CESIUM_TRACE("PhysX cook");
     BuildPhysXTriangleMeshes(
         primitiveResult.pCollisionMesh,
@@ -1075,15 +1042,7 @@
 }
 
 static void loadIndexedPrimitive(
-<<<<<<< HEAD
-    std::vector<LoadModelResult>& result,
-    const CesiumGltf::Model& model,
-    const CesiumGltf::Node& node,
-    const CesiumGltf::Mesh& mesh,
-    const CesiumGltf::MeshPrimitive& primitive,
-=======
     LoadPrimitiveResult& primitiveResult,
->>>>>>> c3a2d5b3
     const glm::dmat4x4& transform,
     const CreatePrimitiveOptions& options,
     const CesiumGltf::Accessor& positionAccessor,
@@ -1099,15 +1058,7 @@
       CesiumGltf::Accessor::ComponentType::BYTE) {
     CesiumGltf::AccessorView<int8_t> indexAccessor(model, primitive.indices);
     loadPrimitive(
-<<<<<<< HEAD
-        result,
-        model,
-        node,
-        mesh,
-        primitive,
-=======
         primitiveResult,
->>>>>>> c3a2d5b3
         transform,
         options,
         positionAccessor,
@@ -1118,15 +1069,7 @@
       CesiumGltf::Accessor::ComponentType::UNSIGNED_BYTE) {
     CesiumGltf::AccessorView<uint8_t> indexAccessor(model, primitive.indices);
     loadPrimitive(
-<<<<<<< HEAD
-        result,
-        model,
-        node,
-        mesh,
-        primitive,
-=======
         primitiveResult,
->>>>>>> c3a2d5b3
         transform,
         options,
         positionAccessor,
@@ -1137,15 +1080,7 @@
       CesiumGltf::Accessor::ComponentType::SHORT) {
     CesiumGltf::AccessorView<int16_t> indexAccessor(model, primitive.indices);
     loadPrimitive(
-<<<<<<< HEAD
-        result,
-        model,
-        node,
-        mesh,
-        primitive,
-=======
         primitiveResult,
->>>>>>> c3a2d5b3
         transform,
         options,
         positionAccessor,
@@ -1156,15 +1091,7 @@
       CesiumGltf::Accessor::ComponentType::UNSIGNED_SHORT) {
     CesiumGltf::AccessorView<uint16_t> indexAccessor(model, primitive.indices);
     loadPrimitive(
-<<<<<<< HEAD
-        result,
-        model,
-        node,
-        mesh,
-        primitive,
-=======
         primitiveResult,
->>>>>>> c3a2d5b3
         transform,
         options,
         positionAccessor,
@@ -1175,15 +1102,7 @@
       CesiumGltf::Accessor::ComponentType::UNSIGNED_INT) {
     CesiumGltf::AccessorView<uint32_t> indexAccessor(model, primitive.indices);
     loadPrimitive(
-<<<<<<< HEAD
-        result,
-        model,
-        node,
-        mesh,
-        primitive,
-=======
         primitiveResult,
->>>>>>> c3a2d5b3
         transform,
         options,
         positionAccessor,
@@ -1193,15 +1112,7 @@
 }
 
 static void loadPrimitive(
-<<<<<<< HEAD
-    std::vector<LoadModelResult>& result,
-    const CesiumGltf::Model& model,
-    const CesiumGltf::Node& node,
-    const CesiumGltf::Mesh& mesh,
-    const CesiumGltf::MeshPrimitive& primitive,
-=======
     LoadPrimitiveResult& result,
->>>>>>> c3a2d5b3
     const glm::dmat4x4& transform,
     const CreatePrimitiveOptions& options) {
   CESIUM_TRACE("loadPrimitive");
@@ -1236,13 +1147,6 @@
     }
     loadPrimitive(
         result,
-<<<<<<< HEAD
-        model,
-        node,
-        mesh,
-        primitive,
-=======
->>>>>>> c3a2d5b3
         transform,
         options,
         *pPositionAccessor,
@@ -1251,29 +1155,8 @@
   } else {
     loadIndexedPrimitive(
         result,
-<<<<<<< HEAD
-        model,
-        node,
-        mesh,
-        primitive,
-=======
->>>>>>> c3a2d5b3
-        transform,
-        options,
-        *pPositionAccessor,
-        positionView);
-  }
-}
-
 static void loadMesh(
-<<<<<<< HEAD
-    std::vector<LoadModelResult>& result,
-    const CesiumGltf::Model& model,
-    const CesiumGltf::Node& node,
-    const CesiumGltf::Mesh& mesh,
-=======
     std::optional<LoadMeshResult>& result,
->>>>>>> c3a2d5b3
     const glm::dmat4x4& transform,
     const CreateMeshOptions& options) {
 
@@ -1285,15 +1168,11 @@
   result = LoadMeshResult();
 
   for (const CesiumGltf::MeshPrimitive& primitive : mesh.primitives) {
-<<<<<<< HEAD
-    loadPrimitive(result, model, node, mesh, primitive, transform, options);
-=======
     CreatePrimitiveOptions primitiveOptions = {&options, &primitive};
     loadPrimitive(
         result->primitiveResults.emplace_back(),
         transform,
         primitiveOptions);
->>>>>>> c3a2d5b3
   }
 }
 
@@ -1374,36 +1253,8 @@
 
   int meshId = node.mesh;
   if (meshId >= 0 && meshId < model.meshes.size()) {
-<<<<<<< HEAD
-    const CesiumGltf::Mesh& mesh = model.meshes[meshId];
-    
-    const ExtensionModelMaxarMeshVariants* pModelVariants = 
-        model.getExtension<ExtensionModelMaxarMeshVariants>();
-    const ExtensionNodeMaxarMeshVariants* pNodeVariants =
-        node.getExtension<ExtensionNodeMaxarMeshVariants>();
-
-    if (pModelVariants && pNodeVariants) {
-      for (const ExtensionNodeMaxarMeshVariantsMappingsValue& mapping :
-           pNodeVariants->mappings) {
-        if (mapping.mesh >= 0 && mapping.mesh < model.meshes.size())  {
-          CreateMeshOptions meshOptions = options;
-          meshOptions.variants = mapping.variants;
-          loadMesh(
-              result, 
-              model, 
-              node,
-              model.meshes[mapping.mesh], 
-              nodeTransform, 
-              meshOptions);
-        }
-      }
-    } else {
-      loadMesh(result, model, node, mesh, nodeTransform, options);
-    }
-=======
     CreateMeshOptions meshOptions = {&options, &model.meshes[meshId]};
     loadMesh(result.meshResult, nodeTransform, meshOptions);
->>>>>>> c3a2d5b3
   }
 
   for (int childNodeId : node.children) {
@@ -1631,16 +1482,9 @@
           loadResult.waterMaskScale));
 }
 
-<<<<<<< HEAD
-static UCesiumGltfPrimitiveComponent* loadModelGameThreadPart(
-    UCesiumGltfComponent* pGltf,
-    USceneComponent* pOutter,
-    LoadModelResult& loadResult,
-=======
 static void loadPrimitiveGameThreadPart(
     UCesiumGltfComponent* pGltf,
     LoadPrimitiveResult& loadResult,
->>>>>>> c3a2d5b3
     const glm::dmat4x4& cesiumToUnrealTransform) {
 
   FName meshName = createSafeName(loadResult.name, "");
@@ -1882,121 +1726,12 @@
 
   Gltf->CustomDepthParameters = CustomDepthParameters;
 
-<<<<<<< HEAD
-  // TODO: can we refactor to have a hierarchical LoadResult?
-  // i.e. loadModelResult.nodeResults[i].meshResult.primitiveResults[j]
-  // This way loadModelResult.nodeResults[i] can contain node-level results
-  // like node variants.
-  std::map<ExtensionNodeMaxarMeshVariants*, UCesiumGltfMeshVariantsComponent*> 
-      uniqueNodeVariantsMap;
-  uniqueNodeVariantsMap.reserve(result.size());
-
-  // This logic assumes the loaded primitives are sorted by node and then by mesh.
-  // This should be the case due to the way the glTF is recursed and the loaded 
-  // primitives list is built.
-  if (!result.empty()) {
-    const ExtensionModelMaxarMeshVariants* pModelVariants = 
-        result[0].pModel->getExtension<ExtensionModelMaxarMeshVariants>();
-    if (pModelVariants) {
-      const Node* pCurrentNode = nullptr;
-      const ExtensionNodeMaxarMeshVariants* pCurrentNodeVariants = nullptr;
-      const Mesh* pCurrentMesh = nullptr;
-      UCesiumGltfMeshVariantsComponent* pCurrentVariantsComponent = nullptr; 
-      uint32_t nodeVariantCount = 0;
-
-      // Reaggregates mesh from primitives.
-      std::vector<UCesiumGltfPrimitiveComponent*> mesh;
-
-      for (LoadModelResult& model : result) {
-        if (model.pNode != pCurrentNode) {
-          // This is a new node
-
-          pCurrentNode = model.pNode;
-          pCurrentNodeVariants = 
-              pCurrentNode->getExtension<ExtensionNodeMaxarMeshVariants>();
-
-          if (pCurrentNodeVariants) {
-            std::string name = "glTF";
-
-            auto urlIt = model.pModel->extras.find("Cesium3DTiles_TileUrl");
-            if (urlIt != model.pModel->end()) {
-              name = urlIt->second.getStringOrDefault("glTF");
-              name = constrainLength(name, 256);
-            }
-
-            name += "nodeVariant" + std::to_string(nodeVariantCount++);
-
-            pCurrentVariantsComponent = 
-                NewObject<UCesiumGltfMeshVariantsComponent>(
-                  Gltf, 
-                  createSafeName(name, ""));
-          } else {
-            pCurrentVariantsComponent = nullptr;
-          }
-        }
-
-        if (pCurrentVariantsComponent) {
-          if (model.pMesh != pCurrentMesh) {
-            pCurrentMesh = model.pMesh;
-
-            pCurrentVariantsComponent->AddMesh()
-          }
-          
-
-        } else {
-          loadModelGameThreadPart(Gltf, Gltf, model, cesiumToUnrealTransform);
-        }
-      }
-    }
-  }
-
-  
-
-  for (LoadModelResult& model : result) {
-    const ExtensionModelMaxarMeshVariants* pModelVariants = 
-        model.pModel->getExtension<ExtensionModelMaxarMeshVariants>();
-    const ExtensionNodeMaxarMeshVariants* pNodeVariants = 
-        model.pModel->getExtension<ExtensionNodeMaxarMeshVariants>();
-
-    if (pModelVariants && pNodeVariants) {
-      auto uniqueNodeVariantsIt = uniqueNodeVariantsMap.find(pNodeVariants);
-      UCesiumGltfMeshVariantsComponent* pVariantsComponent;
-      if (uniqueNodeVariantsIt == uniqueNodeVariants.end()) {
-        // TODO: construct name during worker thread part? Will be unnecessary 
-        // if we do the above suggested refactor.
-        std::string name = "glTF";
-
-        auto urlIt = model.pModel->extras.find("Cesium3DTiles_TileUrl");
-        if (urlIt != model.pModel->end()) {
-          name = urlIt->second.getStringOrDefault("glTF");
-          name = constrainLength(name, 256);
-        }
-
-        name += "nodeVariant" + std::to_string(uniqueNodeVariantsMap.size());
-
-        pVariantsComponent = 
-            NewObject<UCesiumGltfMeshVariantsComponent>(Gltf, name);
-        uniqueNodeVariantsMap.emplace(pNodeVariants, pVariantsComponent);
-      } else {
-        pVariantsComponent = uniqueNodeVariantsIt->second;
-      }
-
-      loadModelGameThreadPart(
-          Gltf, 
-          pVariantsComponent, 
-          model, 
-          cesiumToUnrealTransform);
-    } else {
-      loadModelGameThreadPart(Gltf, Gltf, model, cesiumToUnrealTransform);
-    }
-=======
   for (LoadNodeResult& node : pReal->loadModelResult.nodeResults) {
     if (node.meshResult) {
       for (LoadPrimitiveResult& primitive : node.meshResult->primitiveResults) {
         loadPrimitiveGameThreadPart(Gltf, primitive, cesiumToUnrealTransform);
       }
     }
->>>>>>> c3a2d5b3
   }
 
   Gltf->SetVisibility(false, true);
