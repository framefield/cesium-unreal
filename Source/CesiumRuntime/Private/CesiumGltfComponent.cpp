--- conflicted
+++ resolved
@@ -381,14 +381,9 @@
 };
 
 template <class T>
-<<<<<<< HEAD
-static LoadedTextureResult*
-loadTexture(const Model& model, const std::optional<T>& gltfTexture) {
-=======
 static TUniquePtr<CesiumTextureUtility::LoadedTextureResult> loadTexture(
     const CesiumGltf::Model& model,
     const std::optional<T>& gltfTexture) {
->>>>>>> 1d9d7c21
   if (!gltfTexture || gltfTexture.value().index < 0 ||
       gltfTexture.value().index >= model.textures.size()) {
     if (gltfTexture && gltfTexture.value().index >= 0) {
@@ -1157,14 +1152,9 @@
     CESIUM_TRACE("PhysX cook");
     PxTriangleMesh* createdCollisionMesh = nullptr;
     BuildPhysXTriangleMeshes(
-<<<<<<< HEAD
-        primitiveResult.pCollisionMesh,
+        createdCollisionMesh,
         primitiveResult.uvInfo,
         options.pMeshOptions->pNodeOptions->pModelOptions->pPhysXCookingModule,
-=======
-        createdCollisionMesh,
-        options.pMeshOptions->pNodeOptions->pModelOptions->pPhysXCooking,
->>>>>>> 1d9d7c21
         StaticMeshBuildVertices,
         indices);
     primitiveResult.pCollisionMesh.Reset(createdCollisionMesh);
@@ -1522,19 +1512,9 @@
 bool applyTexture(
     UMaterialInstanceDynamic* pMaterial,
     const FMaterialParameterInfo& info,
-<<<<<<< HEAD
-    LoadedTextureResult* pLoadedTexture) {
-
-  if (!loadTextureGameThreadPart(pLoadedTexture)) {
-    return false;
-  }
-
-  UTexture2D* pTexture = pLoadedTexture->pTexture;
-=======
     CesiumTextureUtility::LoadedTextureResult* pLoadedTexture) {
   UTexture2D* pTexture =
       CesiumTextureUtility::loadTextureGameThreadPart(pLoadedTexture);
->>>>>>> 1d9d7c21
   if (!pTexture) {
     return false;
   }
@@ -1580,45 +1560,24 @@
 
   applyTexture(
       pMaterial,
-<<<<<<< HEAD
       FMaterialParameterInfo("baseColorTexture", association, index),
-      loadResult.baseColorTexture);
+      loadResult.baseColorTexture.Get());
   applyTexture(
       pMaterial,
       FMaterialParameterInfo("metallicRoughnessTexture", association, index),
-      loadResult.metallicRoughnessTexture);
+      loadResult.metallicRoughnessTexture.Get());
   applyTexture(
       pMaterial,
       FMaterialParameterInfo("normalTexture", association, index),
-      loadResult.normalTexture);
+      loadResult.normalTexture.Get());
   bool hasEmissiveTexture = applyTexture(
       pMaterial,
       FMaterialParameterInfo("emissiveTexture", association, index),
-      loadResult.emissiveTexture);
+      loadResult.emissiveTexture.Get());
   applyTexture(
       pMaterial,
       FMaterialParameterInfo("occlusionTexture", association, index),
-      loadResult.occlusionTexture);
-=======
-      FMaterialParameterInfo("baseColorTexture", assocation, index),
-      loadResult.baseColorTexture.Get());
-  applyTexture(
-      pMaterial,
-      FMaterialParameterInfo("metallicRoughnessTexture", assocation, index),
-      loadResult.metallicRoughnessTexture.Get());
-  applyTexture(
-      pMaterial,
-      FMaterialParameterInfo("normalTexture", assocation, index),
-      loadResult.normalTexture.Get());
-  bool hasEmissiveTexture = applyTexture(
-      pMaterial,
-      FMaterialParameterInfo("emissiveTexture", assocation, index),
-      loadResult.emissiveTexture.Get());
-  applyTexture(
-      pMaterial,
-      FMaterialParameterInfo("occlusionTexture", assocation, index),
       loadResult.occlusionTexture.Get());
->>>>>>> 1d9d7c21
 
   if (material.emissiveFactor.size() >= 3) {
     pMaterial->SetVectorParameterValueByInfo(
@@ -1652,13 +1611,8 @@
   if (!loadResult.onlyLand && !loadResult.onlyWater) {
     applyTexture(
         pMaterial,
-<<<<<<< HEAD
         FMaterialParameterInfo("WaterMask", association, index),
-        loadResult.waterMaskTexture);
-=======
-        FMaterialParameterInfo("WaterMask", assocation, index),
         loadResult.waterMaskTexture.Get());
->>>>>>> 1d9d7c21
   }
 
   pMaterial->SetVectorParameterValueByInfo(
@@ -2006,12 +1960,8 @@
 
   if (loadResult.pCollisionMesh) {
 #if PHYSICS_INTERFACE_PHYSX
-<<<<<<< HEAD
-    pBodySetup->TriMeshes.Add(loadResult.pCollisionMesh);
+    pBodySetup->TriMeshes.Add(loadResult.pCollisionMesh.Release());
     pBodySetup->UVInfo = std::move(loadResult.uvInfo);
-=======
-    pBodySetup->TriMeshes.Add(loadResult.pCollisionMesh.Release());
->>>>>>> 1d9d7c21
 #else
     pBodySetup->ChaosTriMeshes.Add(loadResult.pCollisionMesh);
 #endif
@@ -2031,30 +1981,13 @@
   pMesh->RegisterComponent();
 }
 
-<<<<<<< HEAD
-/*static*/ std::unique_ptr<UCesiumGltfComponent::HalfConstructed>
+/*static*/ TUniquePtr<UCesiumGltfComponent::HalfConstructed>
 UCesiumGltfComponent::CreateOffGameThread(
     const glm::dmat4x4& Transform,
     const CreateModelOptions& Options) {
   auto pResult = std::make_unique<HalfConstructedReal>();
   loadModelAnyThreadPart(pResult->loadModelResult, Transform, Options);
 
-=======
-namespace {
-class HalfConstructedReal : public UCesiumGltfComponent::HalfConstructed {
-public:
-  virtual ~HalfConstructedReal() {}
-  LoadModelResult loadModelResult;
-};
-} // namespace
-
-/*static*/ TUniquePtr<UCesiumGltfComponent::HalfConstructed>
-UCesiumGltfComponent::CreateOffGameThread(
-    const glm::dmat4x4& Transform,
-    const CreateModelOptions& Options) {
-  auto pResult = MakeUnique<HalfConstructedReal>();
-  pResult->loadModelResult = loadModelAnyThreadPart(Transform, Options);
->>>>>>> 1d9d7c21
   return pResult;
 }
 
@@ -2361,9 +2294,9 @@
     if (cookHelper.OutTriangleMeshes.Num() > 0) {
       pCollisionMesh = cookHelper.OutTriangleMeshes[0];
     }
-    uvInfo = cookHelper.OutUVInfo;
-
-    /**
+    uvInfo = std::move(cookHelper.OutUVInfo);
+
+    /** The old way of creating physX tri meshes, for reference
     options.pPhysXCooking->CreateTriMesh(
         "PhysXGeneric",
         EPhysXMeshCookFlags::Default,
