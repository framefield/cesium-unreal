--- conflicted
+++ resolved
@@ -5,7 +5,6 @@
 #include "UObject/ConstructorHelpers.h"
 
 // Sets default values
-<<<<<<< HEAD
 ACesiumSunSky::ACesiumSunSky() {
   PrimaryActorTick.bCanEverTick = false;
 
@@ -43,8 +42,7 @@
     }
   }
 
-  // Always create these components and simply hide them if not needed
-  // (e.g. on mobile)
+  // Always create these components and hide them if not needed (e.g. on mobile)
   SkyLight = CreateDefaultSubobject<USkyLightComponent>(TEXT("SkyLight"));
   SkyLight->SetupAttachment(Scene);
   SkyLight->SetRelativeLocation(FVector(0, 0, 150));
@@ -60,53 +58,50 @@
   SkyAtmosphereComponent->SetupAttachment(Scene);
   SkyAtmosphereComponent->TransformMode =
       ESkyAtmosphereTransformMode::PlanetCenterAtComponentTransform;
-=======
-ACesiumSunSky::ACesiumSunSky() { PrimaryActorTick.bCanEverTick = false; }
->>>>>>> b5ac132e
-
-#if WITH_EDITOR
-void ACesiumSunSky::PostEditChangeProperty(
-    FPropertyChangedEvent& PropertyChangedEvent) {
-  Super::PostEditChangeProperty(PropertyChangedEvent);
-
-  if (!PropertyChangedEvent.Property) {
-    return;
-  }
-
-  FName PropName = PropertyChangedEvent.Property->GetFName();
-  if (PropName == GET_MEMBER_NAME_CHECKED(ACesiumSunSky, Georeference)) {
-    if (IsValid(this->Georeference)) {
-      this->Georeference->OnGeoreferenceUpdated.AddUniqueDynamic(
-          this,
-          &ACesiumSunSky::HandleGeoreferenceUpdated);
-      this->HandleGeoreferenceUpdated();
-    }
-  }
-}
-#endif
-
-void ACesiumSunSky::PostInitProperties() {
+
+  if (!Georeference) {
+    Georeference = ACesiumGeoreference::GetDefaultGeoreference(this);
+  }
+
+  if (Georeference) {
+    Georeference->OnGeoreferenceUpdated.AddUniqueDynamic(
+        this,
+        &ACesiumSunSky::HandleGeoreferenceUpdated);
+  }
+}
+
+void ACesiumSunSky::HandleGeoreferenceUpdated() {
+  if (!Georeference) {
+    return;
+  }
   UE_LOG(
       LogCesium,
       Verbose,
-      TEXT("Called PostInitProperties on actor %s"),
-      *this->GetName());
-
-  Super::PostInitProperties();
-
-  if (!this->Georeference) {
-    this->Georeference = ACesiumGeoreference::GetDefaultGeoreference(this);
-  }
-  if (IsValid(this->Georeference)) {
-    this->Georeference->OnGeoreferenceUpdated.AddUniqueDynamic(
-        this,
-        &ACesiumSunSky::HandleGeoreferenceUpdated);
-    this->HandleGeoreferenceUpdated();
+      TEXT("HandleGeoreferenceUpdated called on CesiumSunSky"));
+  // For mobile, simply set sky sphere to world origin location
+  if (EnableMobileRendering) {
+    this->SetActorTransform(FTransform::Identity);
+  } else {
+    this->SetActorLocation(
+        Georeference->InaccurateTransformEcefToUnreal(FVector::ZeroVector));
+  }
+  switch (Georeference->OriginPlacement) {
+  case EOriginPlacement::CartographicOrigin: {
+    FVector llh =
+        Georeference->InaccurateGetGeoreferenceOriginLongitudeLatitudeHeight();
+    this->Longitude = llh.X;
+    this->Latitude = llh.Y;
+    UpdateSun();
+    break;
+  }
+  default:
+    break;
   }
 }
 
 void ACesiumSunSky::OnConstruction(const FTransform& Transform) {
   Super::OnConstruction(Transform);
+  HandleGeoreferenceUpdated();
   UE_LOG(
       LogCesium,
       Verbose,
@@ -122,43 +117,6 @@
   _setSkyAtmosphereVisibility(!EnableMobileRendering);
 }
 
-#if WITH_EDITOR
-void ACesiumSunSky::PostEditChangeProperty(
-    FPropertyChangedEvent& PropertyChangedEvent) {
-
-  const FName PropName = (PropertyChangedEvent.Property)
-                             ? PropertyChangedEvent.Property->GetFName()
-                             : NAME_None;
-  if (PropName == GET_MEMBER_NAME_CHECKED(ACesiumSunSky, SkySphereClass)) {
-    _wantsSpawnMobileSkySphere = true;
-    if (SkySphereActor) {
-      SkySphereActor->Destroy();
-    }
-  }
-  if (PropName ==
-      GET_MEMBER_NAME_CHECKED(ACesiumSunSky, EnableMobileRendering)) {
-    _wantsSpawnMobileSkySphere = EnableMobileRendering;
-    _setSkyAtmosphereVisibility(!EnableMobileRendering);
-    if (!EnableMobileRendering && SkySphereActor) {
-      SkySphereActor->Destroy();
-    }
-  }
-  if (PropName ==
-          GET_MEMBER_NAME_CHECKED(ACesiumSunSky, UseLevelDirectionalLight) ||
-      PropName ==
-          GET_MEMBER_NAME_CHECKED(ACesiumSunSky, LevelDirectionalLight)) {
-    _setSkySphereDirectionalLight();
-    if (IsValid(LevelDirectionalLight)) {
-      LevelDirectionalLight->GetComponent()->SetAtmosphereSunLight(true);
-      LevelDirectionalLight->GetComponent()->MarkRenderStateDirty();
-    }
-  }
-  // Place superclass method after variables are updated, so that a new sky
-  // sphere can be spawned if needed
-  Super::PostEditChangeProperty(PropertyChangedEvent);
-}
-#endif
-
 void ACesiumSunSky::_spawnSkySphere() {
   if (!EnableMobileRendering || !IsValid(GetWorld())) {
     return;
@@ -176,6 +134,26 @@
   _wantsSpawnMobileSkySphere = false;
 
   _setSkySphereDirectionalLight();
+}
+
+void ACesiumSunSky::UpdateSkySphere() {
+  if (!EnableMobileRendering || !SkySphereActor) {
+    return;
+  }
+  UFunction* UpdateSkySphere =
+      this->SkySphereActor->FindFunction(TEXT("RefreshMaterial"));
+  if (UpdateSkySphere) {
+    this->SkySphereActor->ProcessEvent(UpdateSkySphere, NULL);
+  }
+}
+
+void ACesiumSunSky::_setSkyAtmosphereVisibility(bool bVisible) {
+  if (IsValid(SkyLight)) {
+    SkyLight->SetVisibility(bVisible);
+  }
+  if (IsValid(SkyAtmosphereComponent)) {
+    SkyAtmosphereComponent->SetVisibility(bVisible);
+  }
 }
 
 void ACesiumSunSky::_setSkySphereDirectionalLight() {
@@ -193,7 +171,7 @@
       if (objectProp) {
         UDirectionalLightComponent* directionalLightComponent = nullptr;
         if (UseLevelDirectionalLight) {
-          // Getting the component from a DirectionalLight actor is editor-only
+// Getting the component from a DirectionalLight actor is editor-only
 #if WITH_EDITORONLY_DATA
           directionalLightComponent = LevelDirectionalLight->GetComponent();
 #endif
@@ -208,25 +186,61 @@
   }
 }
 
-void ACesiumSunSky::_setSkyAtmosphereVisibility(bool bVisible) {
-  if (IsValid(SkyLight)) {
-    SkyLight->SetVisibility(bVisible);
-  }
-  if (IsValid(SkyAtmosphereComponent)) {
-    SkyAtmosphereComponent->SetVisibility(bVisible);
-  }
-}
-
-void ACesiumSunSky::UpdateSkySphere() {
-  if (!EnableMobileRendering || !SkySphereActor) {
-    return;
-  }
-  UFunction* UpdateSkySphere =
-      this->SkySphereActor->FindFunction(TEXT("RefreshMaterial"));
-  if (UpdateSkySphere) {
-    this->SkySphereActor->ProcessEvent(UpdateSkySphere, NULL);
-  }
-}
+#if WITH_EDITOR
+void ACesiumSunSky::PreEditChange(FProperty* PropertyAboutToChange) {
+  Super::PreEditChange(PropertyAboutToChange);
+
+  FName propertyName = PropertyAboutToChange->GetFName();
+  if (propertyName == GET_MEMBER_NAME_CHECKED(ACesiumSunSky, Georeference)) {
+    if (IsValid(this->Georeference)) {
+      this->Georeference->OnGeoreferenceUpdated.RemoveAll(this);
+    }
+  }
+}
+
+void ACesiumSunSky::PostEditChangeProperty(
+    FPropertyChangedEvent& PropertyChangedEvent) {
+
+  const FName propertyName = (PropertyChangedEvent.Property)
+                                 ? PropertyChangedEvent.Property->GetFName()
+                                 : NAME_None;
+  if (propertyName == GET_MEMBER_NAME_CHECKED(ACesiumSunSky, Georeference)) {
+    if (IsValid(this->Georeference)) {
+      this->Georeference->OnGeoreferenceUpdated.AddUniqueDynamic(
+          this,
+          &ACesiumSunSky::HandleGeoreferenceUpdated);
+      this->HandleGeoreferenceUpdated();
+    }
+  }
+  if (propertyName == GET_MEMBER_NAME_CHECKED(ACesiumSunSky, SkySphereClass)) {
+    _wantsSpawnMobileSkySphere = true;
+    if (SkySphereActor) {
+      SkySphereActor->Destroy();
+    }
+  }
+  if (propertyName ==
+      GET_MEMBER_NAME_CHECKED(ACesiumSunSky, EnableMobileRendering)) {
+    _wantsSpawnMobileSkySphere = EnableMobileRendering;
+    _setSkyAtmosphereVisibility(!EnableMobileRendering);
+    if (!EnableMobileRendering && SkySphereActor) {
+      SkySphereActor->Destroy();
+    }
+  }
+  if (propertyName ==
+          GET_MEMBER_NAME_CHECKED(ACesiumSunSky, UseLevelDirectionalLight) ||
+      propertyName ==
+          GET_MEMBER_NAME_CHECKED(ACesiumSunSky, LevelDirectionalLight)) {
+    _setSkySphereDirectionalLight();
+    if (IsValid(LevelDirectionalLight)) {
+      LevelDirectionalLight->GetComponent()->SetAtmosphereSunLight(true);
+      LevelDirectionalLight->GetComponent()->MarkRenderStateDirty();
+    }
+  }
+  // Place superclass method after variables are updated, so that a new sky
+  // sphere can be spawned if needed
+  Super::PostEditChangeProperty(PropertyChangedEvent);
+}
+#endif
 
 void ACesiumSunSky::UpdateSun_Implementation() {
   // No C++ base implementation for now
@@ -241,7 +255,7 @@
   Minute = (FMath::TruncToInt(InSolarTime - Hour) * 60) % 60;
 
   // Convert hours + minutes so far to seconds, subtract from InSolarTime.
-  // Not exactly sure why 0.5 is added at the end. Maybe to ensure that times
+  // Not exactly sure why 0.5 is added at the end - maybe to ensure that times
   // on the hour (e.g. 13.0) don't get truncated down after arithmetic
   // due to floating point errors.
   float secondsFloat = ((InSolarTime - Hour - Minute / 60) * 3600) + 0.5;
@@ -274,35 +288,6 @@
   return current >= dstStart && current <= dstEnd;
 }
 
-void ACesiumSunSky::HandleGeoreferenceUpdated() {
-  if (!Georeference) {
-    return;
-  }
-  UE_LOG(
-      LogCesium,
-      Verbose,
-      TEXT("HandleGeoreferenceUpdated called on CesiumSunSky"));
-  // For mobile, simply set sky sphere to world origin location
-  if (EnableMobileRendering) {
-    this->SetActorTransform(FTransform::Identity);
-  } else {
-    this->SetActorLocation(
-        Georeference->InaccurateTransformEcefToUnreal(FVector::ZeroVector));
-  }
-  switch (Georeference->OriginPlacement) {
-  case EOriginPlacement::CartographicOrigin: {
-    FVector llh =
-        Georeference->InaccurateGetGeoreferenceOriginLongitudeLatitudeHeight();
-    this->Longitude = llh.X;
-    this->Latitude = llh.Y;
-    UpdateSun();
-    break;
-  }
-  default:
-    break;
-  }
-}
-
 void ACesiumSunSky::SetSkyAtmosphereGroundRadius(
     USkyAtmosphereComponent* Sky,
     float Radius) {
