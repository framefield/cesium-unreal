// Copyright 2020-2021 CesiumGS, Inc. and Contributors

#include "CesiumTextureUtility.h"
#include "CesiumRuntime.h"
#include "PixelFormat.h"
#include <CesiumGltf/ExtensionKhrTextureBasisu.h>
#include <CesiumGltf/ImageCesium.h>
#include <CesiumGltf/Ktx2TranscodeTargets.h>
#include <CesiumUtility/Tracing.h>
#include <stb_image_resize.h>

using namespace CesiumGltf;

<<<<<<< HEAD
namespace CesiumTextureUtility {

FTexturePlatformData*
=======
static TUniquePtr<FTexturePlatformData>
>>>>>>> 1d9d7c21
createTexturePlatformData(int32 sizeX, int32 sizeY, EPixelFormat format) {
  if (sizeX > 0 && sizeY > 0 &&
      (sizeX % GPixelFormats[format].BlockSizeX) == 0 &&
      (sizeY % GPixelFormats[format].BlockSizeY) == 0) {
    TUniquePtr<FTexturePlatformData> pTexturePlatformData =
        MakeUnique<FTexturePlatformData>();
    pTexturePlatformData->SizeX = sizeX;
    pTexturePlatformData->SizeY = sizeY;
    pTexturePlatformData->PixelFormat = format;

    return pTexturePlatformData;
  } else {
    return nullptr;
  }
}

<<<<<<< HEAD
LoadedTextureResult* loadTextureAnyThreadPart(
=======
/*static*/ TUniquePtr<CesiumTextureUtility::LoadedTextureResult>
CesiumTextureUtility::loadTextureAnyThreadPart(
>>>>>>> 1d9d7c21
    const CesiumGltf::ImageCesium& image,
    const TextureAddress& addressX,
    const TextureAddress& addressY,
    const TextureFilter& filter) {

  CESIUM_TRACE("loadTextureAnyThreadPart");

  EPixelFormat pixelFormat;
  if (image.compressedPixelFormat != GpuCompressedPixelFormat::NONE) {
    switch (image.compressedPixelFormat) {
    case GpuCompressedPixelFormat::ETC1_RGB:
      pixelFormat = EPixelFormat::PF_ETC1;
      break;
    case GpuCompressedPixelFormat::ETC2_RGBA:
      pixelFormat = EPixelFormat::PF_ETC2_RGBA;
      break;
    case GpuCompressedPixelFormat::BC1_RGB:
      pixelFormat = EPixelFormat::PF_DXT1;
      break;
    case GpuCompressedPixelFormat::BC3_RGBA:
      pixelFormat = EPixelFormat::PF_DXT5;
      break;
    case GpuCompressedPixelFormat::BC4_R:
      pixelFormat = EPixelFormat::PF_BC4;
      break;
    case GpuCompressedPixelFormat::BC5_RG:
      pixelFormat = EPixelFormat::PF_BC5;
      break;
    case GpuCompressedPixelFormat::BC7_RGBA:
      pixelFormat = EPixelFormat::PF_BC7;
      break;
    case GpuCompressedPixelFormat::ASTC_4x4_RGBA:
      pixelFormat = EPixelFormat::PF_ASTC_4x4;
      break;
    case GpuCompressedPixelFormat::PVRTC2_4_RGBA:
      pixelFormat = EPixelFormat::PF_PVRTC2;
      break;
    case GpuCompressedPixelFormat::ETC2_EAC_R11:
      pixelFormat = EPixelFormat::PF_ETC2_R11_EAC;
      break;
    case GpuCompressedPixelFormat::ETC2_EAC_RG11:
      pixelFormat = EPixelFormat::PF_ETC2_RG11_EAC;
      break;
    default:
      // Unsupported compressed texture format.
      return nullptr;
    };
  } else {
    switch (image.channels) {
    case 1:
      pixelFormat = PF_R8;
      break;
    case 2:
      pixelFormat = PF_R8G8;
      break;
    case 3:
    case 4:
    default:
      pixelFormat = PF_R8G8B8A8;
    };
  }

  TUniquePtr<LoadedTextureResult> pResult = MakeUnique<LoadedTextureResult>();
  pResult->pTextureData =
      createTexturePlatformData(image.width, image.height, pixelFormat);
  if (!pResult->pTextureData) {
    return nullptr;
  }

  pResult->addressX = addressX;
  pResult->addressY = addressY;
  pResult->filter = filter;

  if (!image.mipPositions.empty()) {
    int32_t width = image.width;
    int32_t height = image.height;

    CESIUM_TRACE("Copying existing mips.");

    for (const CesiumGltf::ImageCesiumMipPosition& mip : image.mipPositions) {
      if (mip.byteOffset >= image.pixelData.size() ||
          mip.byteOffset + mip.byteSize > image.pixelData.size()) {
        UE_LOG(
            LogCesium,
            Warning,
            TEXT(
                "Invalid mip in glTF; it has a byteOffset of %d and a byteSize of %d but only %d bytes of pixel data are available."),
            mip.byteOffset,
            mip.byteSize,
            image.pixelData.size());
        continue;
      }

      FTexture2DMipMap* pLevel = new FTexture2DMipMap();
      pResult->pTextureData->Mips.Add(pLevel);

      pLevel->SizeX = width;
      pLevel->SizeY = height;
      pLevel->BulkData.Lock(LOCK_READ_WRITE);

      void* pMipData = pLevel->BulkData.Realloc(mip.byteSize);
      FMemory::Memcpy(
          pMipData,
          image.pixelData.data() + mip.byteOffset,
          mip.byteSize);

      width >>= 1;
      if (width == 0) {
        width = 1;
      }

      height >>= 1;
      if (height == 0) {
        height = 1;
      }
    }
  } else {
    int32_t width = image.width;
    int32_t height = image.height;
    int32_t channels = image.channels;

    void* pLastMipData = nullptr;
    {
      CESIUM_TRACE("Copying image.");

      // Create level 0 mip (full res image)
      FTexture2DMipMap* pLevel0 = new FTexture2DMipMap();
      pResult->pTextureData->Mips.Add(pLevel0);
      pLevel0->SizeX = width;
      pLevel0->SizeY = height;
      pLevel0->BulkData.Lock(LOCK_READ_WRITE);

      pLastMipData = pLevel0->BulkData.Realloc(image.pixelData.size());
      FMemory::Memcpy(
          pLastMipData,
          image.pixelData.data(),
          image.pixelData.size());
    }

    if (pResult->filter == TextureFilter::TF_Trilinear) {
      CESIUM_TRACE("Generate new mips.");

      // Generate mip levels.
      // TODO: do this on the GPU?
      while (width > 1 || height > 1) {
        FTexture2DMipMap* pLevel = new FTexture2DMipMap();
        pResult->pTextureData->Mips.Add(pLevel);

        pLevel->SizeX = width >> 1;
        if (pLevel->SizeX < 1)
          pLevel->SizeX = 1;
        pLevel->SizeY = height >> 1;
        if (pLevel->SizeY < 1)
          pLevel->SizeY = 1;

        pLevel->BulkData.Lock(LOCK_READ_WRITE);

        void* pMipData =
            pLevel->BulkData.Realloc(pLevel->SizeX * pLevel->SizeY * channels);

        // TODO: Premultiplied alpha? Cases with more than one byte per channel?
        // Non-normalzied pixel formats?
        if (!stbir_resize_uint8(
                static_cast<const unsigned char*>(pLastMipData),
                width,
                height,
                0,
                static_cast<unsigned char*>(pMipData),
                pLevel->SizeX,
                pLevel->SizeY,
                0,
                channels)) {
          // Failed to generate mip level, use bilinear filtering instead.
          pResult->filter = TextureFilter::TF_Bilinear;
          for (int32_t i = 1; i < pResult->pTextureData->Mips.Num(); ++i) {
            pResult->pTextureData->Mips[i].BulkData.Unlock();
          }
          pResult->pTextureData->Mips.RemoveAt(
              1,
              pResult->pTextureData->Mips.Num() - 1);
          break;
        }

        width = pLevel->SizeX;
        height = pLevel->SizeY;
        pLastMipData = pMipData;
      }
    }
  }

  // Unlock all levels
  for (int32_t i = 0; i < pResult->pTextureData->Mips.Num(); ++i) {
    pResult->pTextureData->Mips[i].BulkData.Unlock();
  }

  return pResult;
}

<<<<<<< HEAD
LoadedTextureResult* loadTextureAnyThreadPart(
=======
/*static*/ TUniquePtr<CesiumTextureUtility::LoadedTextureResult>
CesiumTextureUtility::loadTextureAnyThreadPart(
>>>>>>> 1d9d7c21
    const CesiumGltf::Model& model,
    const CesiumGltf::Texture& texture) {

  const CesiumGltf::ExtensionKhrTextureBasisu* pKtxExtension =
      texture.getExtension<CesiumGltf::ExtensionKhrTextureBasisu>();

  if (pKtxExtension) {
    if (pKtxExtension->source < 0 ||
        pKtxExtension->source >= model.images.size()) {
      UE_LOG(
          LogCesium,
          Warning,
          TEXT(
              "KTX texture source index must be non-negative and less than %d, but is %d"),
          model.images.size(),
          texture.source);
      return nullptr;
    }
  } else if (texture.source < 0 || texture.source >= model.images.size()) {
    UE_LOG(
        LogCesium,
        Warning,
        TEXT(
            "Texture source index must be non-negative and less than %d, but is %d"),
        model.images.size(),
        texture.source);
    return nullptr;
  }

  const CesiumGltf::ImageCesium& image =
      model.images[pKtxExtension ? pKtxExtension->source : texture.source]
          .cesium;
  const CesiumGltf::Sampler* pSampler =
      CesiumGltf::Model::getSafe(&model.samplers, texture.sampler);

  // glTF spec: "When undefined, a sampler with repeat wrapping and auto
  // filtering should be used."
  TextureAddress addressX = TextureAddress::TA_Wrap;
  TextureAddress addressY = TextureAddress::TA_Wrap;

  TextureFilter filter = TextureFilter::TF_Default;

  if (pSampler) {
    switch (pSampler->wrapS) {
    case CesiumGltf::Sampler::WrapS::CLAMP_TO_EDGE:
      addressX = TextureAddress::TA_Clamp;
      break;
    case CesiumGltf::Sampler::WrapS::MIRRORED_REPEAT:
      addressX = TextureAddress::TA_Mirror;
      break;
    case CesiumGltf::Sampler::WrapS::REPEAT:
      addressX = TextureAddress::TA_Wrap;
      break;
    }

    switch (pSampler->wrapT) {
    case CesiumGltf::Sampler::WrapT::CLAMP_TO_EDGE:
      addressY = TextureAddress::TA_Clamp;
      break;
    case CesiumGltf::Sampler::WrapT::MIRRORED_REPEAT:
      addressY = TextureAddress::TA_Mirror;
      break;
    case CesiumGltf::Sampler::WrapT::REPEAT:
      addressY = TextureAddress::TA_Wrap;
      break;
    }

    // Unreal Engine's available filtering modes are only nearest, bilinear, and
    // trilinear, and are not specified separately for minification and
    // magnification. So we get as close as we can.
    if (!image.mipPositions.empty()) {
      filter = TextureFilter::TF_Trilinear;
    } else if (!pSampler->minFilter && !pSampler->magFilter) {
      filter = TextureFilter::TF_Default;
    } else if (
        (!pSampler->minFilter ||
         pSampler->minFilter == CesiumGltf::Sampler::MinFilter::NEAREST) &&
        (!pSampler->magFilter ||
         pSampler->magFilter == CesiumGltf::Sampler::MagFilter::NEAREST)) {
      filter = TextureFilter::TF_Nearest;
    } else if (pSampler->minFilter) {
      switch (pSampler->minFilter.value()) {
      case CesiumGltf::Sampler::MinFilter::LINEAR_MIPMAP_LINEAR:
      case CesiumGltf::Sampler::MinFilter::LINEAR_MIPMAP_NEAREST:
      case CesiumGltf::Sampler::MinFilter::NEAREST_MIPMAP_LINEAR:
      case CesiumGltf::Sampler::MinFilter::NEAREST_MIPMAP_NEAREST:
        filter = TextureFilter::TF_Trilinear;
        break;
      default:
        filter = TextureFilter::TF_Bilinear;
        break;
      }
    } else if (pSampler->magFilter) {
      filter = pSampler->magFilter == CesiumGltf::Sampler::MagFilter::LINEAR
                   ? TextureFilter::TF_Bilinear
                   : TextureFilter::TF_Nearest;
    }
  }

  return loadTextureAnyThreadPart(image, addressX, addressY, filter);
}

<<<<<<< HEAD
bool loadTextureGameThreadPart(LoadedTextureResult* pHalfLoadedTexture) {
=======
/*static*/ UTexture2D* CesiumTextureUtility::loadTextureGameThreadPart(
    LoadedTextureResult* pHalfLoadedTexture) {
>>>>>>> 1d9d7c21
  if (!pHalfLoadedTexture) {
    return nullptr;
  }

  UTexture2D*& pTexture = pHalfLoadedTexture->pTexture;
  if (!pTexture && pHalfLoadedTexture->pTextureData) {
    pTexture = NewObject<UTexture2D>(
        GetTransientPackage(),
        NAME_None,
        RF_Transient | RF_DuplicateTransient | RF_TextExportTransient);

#if ENGINE_MAJOR_VERSION >= 5
    pTexture->SetPlatformData(pHalfLoadedTexture->pTextureData.Release());
#else
    pTexture->PlatformData = pHalfLoadedTexture->pTextureData.Release();
#endif
    pTexture->AddressX = pHalfLoadedTexture->addressX;
    pTexture->AddressY = pHalfLoadedTexture->addressY;
    pTexture->Filter = pHalfLoadedTexture->filter;
    pTexture->UpdateResource();
  }

<<<<<<< HEAD
  return true;
}
} // namespace CesiumTextureUtility
=======
  return pTexture;
}
>>>>>>> 1d9d7c21
<|MERGE_RESOLUTION|>--- conflicted
+++ resolved
@@ -11,13 +11,7 @@
 
 using namespace CesiumGltf;
 
-<<<<<<< HEAD
-namespace CesiumTextureUtility {
-
-FTexturePlatformData*
-=======
 static TUniquePtr<FTexturePlatformData>
->>>>>>> 1d9d7c21
 createTexturePlatformData(int32 sizeX, int32 sizeY, EPixelFormat format) {
   if (sizeX > 0 && sizeY > 0 &&
       (sizeX % GPixelFormats[format].BlockSizeX) == 0 &&
@@ -34,12 +28,8 @@
   }
 }
 
-<<<<<<< HEAD
-LoadedTextureResult* loadTextureAnyThreadPart(
-=======
 /*static*/ TUniquePtr<CesiumTextureUtility::LoadedTextureResult>
 CesiumTextureUtility::loadTextureAnyThreadPart(
->>>>>>> 1d9d7c21
     const CesiumGltf::ImageCesium& image,
     const TextureAddress& addressX,
     const TextureAddress& addressY,
@@ -238,12 +228,8 @@
   return pResult;
 }
 
-<<<<<<< HEAD
-LoadedTextureResult* loadTextureAnyThreadPart(
-=======
 /*static*/ TUniquePtr<CesiumTextureUtility::LoadedTextureResult>
 CesiumTextureUtility::loadTextureAnyThreadPart(
->>>>>>> 1d9d7c21
     const CesiumGltf::Model& model,
     const CesiumGltf::Texture& texture) {
 
@@ -346,12 +332,8 @@
   return loadTextureAnyThreadPart(image, addressX, addressY, filter);
 }
 
-<<<<<<< HEAD
-bool loadTextureGameThreadPart(LoadedTextureResult* pHalfLoadedTexture) {
-=======
 /*static*/ UTexture2D* CesiumTextureUtility::loadTextureGameThreadPart(
     LoadedTextureResult* pHalfLoadedTexture) {
->>>>>>> 1d9d7c21
   if (!pHalfLoadedTexture) {
     return nullptr;
   }
@@ -374,11 +356,6 @@
     pTexture->UpdateResource();
   }
 
-<<<<<<< HEAD
-  return true;
-}
-} // namespace CesiumTextureUtility
-=======
   return pTexture;
 }
->>>>>>> 1d9d7c21
+} // namespace CesiumTextureUtility