// Copyright 2020-2021 CesiumGS, Inc. and Contributors

#pragma once

#include "CesiumGltf/Model.h"
#include "CesiumMetadataValueType.h"
#include "Engine/Texture.h"
#include "Engine/Texture2D.h"
#include "Templates/UniquePtr.h"
#include <optional>

<<<<<<< HEAD
namespace CesiumGltf {
struct ImageCesium;
} // namespace CesiumGltf

namespace CesiumTextureUtility {
struct LoadedTextureResult {
  FTexturePlatformData* pTextureData;
  TextureAddress addressX;
  TextureAddress addressY;
  TextureFilter filter;
  UTexture2D* pTexture;
};

FTexturePlatformData*
createTexturePlatformData(int32 sizeX, int32 sizeY, EPixelFormat format);

// TODO: documentation
LoadedTextureResult* loadTextureAnyThreadPart(
    const CesiumGltf::ImageCesium& image,
    const TextureAddress& addressX,
    const TextureAddress& addressY,
    const TextureFilter& filter);

LoadedTextureResult* loadTextureAnyThreadPart(
    const CesiumGltf::Model& model,
    const CesiumGltf::Texture& texture);

bool loadTextureGameThreadPart(LoadedTextureResult* pHalfLoadedTexture);
} // namespace CesiumTextureUtility
=======
class CesiumTextureUtility {
public:
  struct LoadedTextureResult {
    TUniquePtr<FTexturePlatformData> pTextureData;
    TextureAddress addressX;
    TextureAddress addressY;
    TextureFilter filter;
    UTexture2D* pTexture{nullptr};
  };

  // TODO: documentation
  static TUniquePtr<LoadedTextureResult> loadTextureAnyThreadPart(
      const CesiumGltf::ImageCesium& image,
      const TextureAddress& addressX,
      const TextureAddress& addressY,
      const TextureFilter& filter);

  static TUniquePtr<LoadedTextureResult> loadTextureAnyThreadPart(
      const CesiumGltf::Model& model,
      const CesiumGltf::Texture& texture);

  static UTexture2D*
  loadTextureGameThreadPart(LoadedTextureResult* pHalfLoadedTexture);
};
>>>>>>> 1d9d7c21
<|MERGE_RESOLUTION|>--- conflicted
+++ resolved
@@ -9,59 +9,31 @@
 #include "Templates/UniquePtr.h"
 #include <optional>
 
-<<<<<<< HEAD
 namespace CesiumGltf {
 struct ImageCesium;
 } // namespace CesiumGltf
 
 namespace CesiumTextureUtility {
 struct LoadedTextureResult {
-  FTexturePlatformData* pTextureData;
+  TUniquePtr<FTexturePlatformData> pTextureData;
   TextureAddress addressX;
   TextureAddress addressY;
   TextureFilter filter;
   UTexture2D* pTexture;
-};
 
-FTexturePlatformData*
+static TUniquePtr<FTexturePlatformData>
 createTexturePlatformData(int32 sizeX, int32 sizeY, EPixelFormat format);
 
 // TODO: documentation
-LoadedTextureResult* loadTextureAnyThreadPart(
+static TUniquePtr<LoadedTextureResult> loadTextureAnyThreadPart(
     const CesiumGltf::ImageCesium& image,
     const TextureAddress& addressX,
     const TextureAddress& addressY,
     const TextureFilter& filter);
 
-LoadedTextureResult* loadTextureAnyThreadPart(
+static TUniquePtr<LoadedTextureResult> loadTextureAnyThreadPart(
     const CesiumGltf::Model& model,
     const CesiumGltf::Texture& texture);
 
-bool loadTextureGameThreadPart(LoadedTextureResult* pHalfLoadedTexture);
-} // namespace CesiumTextureUtility
-=======
-class CesiumTextureUtility {
-public:
-  struct LoadedTextureResult {
-    TUniquePtr<FTexturePlatformData> pTextureData;
-    TextureAddress addressX;
-    TextureAddress addressY;
-    TextureFilter filter;
-    UTexture2D* pTexture{nullptr};
-  };
-
-  // TODO: documentation
-  static TUniquePtr<LoadedTextureResult> loadTextureAnyThreadPart(
-      const CesiumGltf::ImageCesium& image,
-      const TextureAddress& addressX,
-      const TextureAddress& addressY,
-      const TextureFilter& filter);
-
-  static TUniquePtr<LoadedTextureResult> loadTextureAnyThreadPart(
-      const CesiumGltf::Model& model,
-      const CesiumGltf::Texture& texture);
-
-  static UTexture2D*
-  loadTextureGameThreadPart(LoadedTextureResult* pHalfLoadedTexture);
-};
->>>>>>> 1d9d7c21
+static UTexture2D* loadTextureGameThreadPart(LoadedTextureResult* pHalfLoadedTexture);
+} // namespace CesiumTextureUtility