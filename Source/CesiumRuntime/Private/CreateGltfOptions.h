// Copyright 2020-2021 CesiumGS, Inc. and Contributors

#pragma once

#include "CesiumEncodedMetadataComponent.h"
#include "CesiumGltf/Mesh.h"
#include "CesiumGltf/MeshPrimitive.h"
#include "CesiumGltf/Model.h"
#include "CesiumGltf/Node.h"
#include "LoadGltfResult.h"

// TODO: internal documentation
namespace CreateGltfOptions {
struct CreateModelOptions {
  CesiumGltf::Model* pModel = nullptr;
  const FMetadataDescription* pEncodedMetadataDescription = nullptr;
  bool alwaysIncludeTangents = false;
<<<<<<< HEAD
  bool createPhysicsMeshes = true;
=======
#if PHYSICS_INTERFACE_PHYSX
  IPhysXCookingModule* pPhysXCookingModule = nullptr;
#endif
  bool ignoreKhrMaterialsUnlit = false;
>>>>>>> e4724cfa
};

struct CreateNodeOptions {
  const CreateModelOptions* pModelOptions = nullptr;
  const LoadGltfResult::LoadModelResult* pHalfConstructedModelResult = nullptr;
  const CesiumGltf::Node* pNode = nullptr;
};

struct CreateMeshOptions {
  const CreateNodeOptions* pNodeOptions = nullptr;
  const LoadGltfResult::LoadNodeResult* pHalfConstructedNodeResult = nullptr;
  const CesiumGltf::Mesh* pMesh = nullptr;
};

struct CreatePrimitiveOptions {
  const CreateMeshOptions* pMeshOptions = nullptr;
  const LoadGltfResult::LoadMeshResult* pHalfConstructedMeshResult = nullptr;
  const CesiumGltf::MeshPrimitive* pPrimitive = nullptr;
};
} // namespace CreateGltfOptions<|MERGE_RESOLUTION|>--- conflicted
+++ resolved
@@ -15,14 +15,8 @@
   CesiumGltf::Model* pModel = nullptr;
   const FMetadataDescription* pEncodedMetadataDescription = nullptr;
   bool alwaysIncludeTangents = false;
-<<<<<<< HEAD
   bool createPhysicsMeshes = true;
-=======
-#if PHYSICS_INTERFACE_PHYSX
-  IPhysXCookingModule* pPhysXCookingModule = nullptr;
-#endif
   bool ignoreKhrMaterialsUnlit = false;
->>>>>>> e4724cfa
 };
 
 struct CreateNodeOptions {
