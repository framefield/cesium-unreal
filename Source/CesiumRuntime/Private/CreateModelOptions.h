--- conflicted
+++ resolved
@@ -11,27 +11,6 @@
 };
 
 struct CreateNodeOptions {
-<<<<<<< HEAD
-  CreateModelOptions modelOptions{};
-
-  CreateNodeOptions(const CreateModelOptions& modelOptions_) 
-    : modelOptions(modelOptions_) {}
-};
-
-struct CreateMeshOptions {
-  CreateNodeOptions nodeOptions{};
-  std::vector<int32> variants{};
-
-  CreateMeshOptions(const CreateNodeOptions& nodeOptions_) 
-    : nodeOptions(nodeOptions_) {}
-};
-
-struct CreatePrimitiveOptions {
-  CreateMeshOptions meshOptions{};
-  
-  CreatePrimitiveOptions(const CreateMeshOptions& meshOptions_) 
-    : meshOptions(meshOptions_) {}
-=======
   const CreateModelOptions* pModelOptions = nullptr;
   const CesiumGltf::Node* pNode = nullptr;
 };
@@ -39,10 +18,10 @@
 struct CreateMeshOptions {
   const CreateNodeOptions* pNodeOptions = nullptr;
   const CesiumGltf::Mesh* pMesh = nullptr;
+  std::vector<int32> variants{};
 };
 
 struct CreatePrimitiveOptions {
   const CreateMeshOptions* pMeshOptions = nullptr;
   const CesiumGltf::MeshPrimitive* pPrimitive = nullptr;
->>>>>>> c3a2d5b3
 };