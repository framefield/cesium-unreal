// Copyright 2020-2021 CesiumGS, Inc. and Contributors

#include "GlobeAwareDefaultPawn.h"
#include "Camera/CameraComponent.h"
#include "CesiumGeoreference.h"
#include "CesiumGeoreferenceComponent.h"
#include "CesiumGeospatial/Ellipsoid.h"
#include "CesiumGeospatial/Transforms.h"
#include "CesiumTransforms.h"
#include "CesiumUtility/Math.h"
#include "Engine/World.h"
#include "GameFramework/PlayerController.h"
#include <glm/ext/matrix_transform.hpp>
#include <glm/glm.hpp>
#include <glm/gtc/matrix_inverse.hpp>
#include <glm/gtx/quaternion.hpp>
#include <glm/gtx/rotate_vector.hpp>

//
#include "DrawDebugHelpers.h"
#include <glm/ext/vector_double3.hpp>

AGlobeAwareDefaultPawn::AGlobeAwareDefaultPawn() : ADefaultPawn() {
  PrimaryActorTick.bCanEverTick = true;
}

void AGlobeAwareDefaultPawn::MoveRight(float Val) {
  if (Val != 0.f) {
    if (Controller) {
      FRotator const ControlSpaceRot = this->GetViewRotation();

      // transform to world space and add it
      AddMovementInput(
          FRotationMatrix(ControlSpaceRot).GetScaledAxis(EAxis::Y),
          Val);

      if (this->_bFlyingToLocation && this->_bCanInterruptFlight) {
        this->_interruptFlight();
      }
    }
  }
}

void AGlobeAwareDefaultPawn::MoveForward(float Val) {
  if (Val != 0.f) {
    if (Controller) {
      FRotator const ControlSpaceRot = this->GetViewRotation();

      // transform to world space and add it
      AddMovementInput(
          FRotationMatrix(ControlSpaceRot).GetScaledAxis(EAxis::X),
          Val);

      if (this->_bFlyingToLocation && this->_bCanInterruptFlight) {
        this->_interruptFlight();
      }
    }
  }
}

void AGlobeAwareDefaultPawn::MoveUp_World(float Val) {
  if (Val != 0.f) {
    // TODO: Determine why the commented out code doesn't work
    /*
    FMatrix enuToFixed =
        this->Georeference->InaccurateComputeEastNorthUpToUnreal(
            this->GetPawnViewLocation());
    FVector up = enuToFixed.GetColumn(2);
    */

    FVector loc = this->GetPawnViewLocation();
    glm::dvec3 locEcef =
        this->Georeference->TransformUeToEcef(glm::dvec3(loc.X, loc.Y, loc.Z));
    glm::dvec4 upEcef(
        CesiumGeospatial::Ellipsoid::WGS84.geodeticSurfaceNormal(locEcef),
        0.0);
    glm::dvec4 up =
        this->Georeference->GetEllipsoidCenteredToUnrealWorldTransform() *
        upEcef;

    AddMovementInput(FVector(up.x, up.y, up.z), Val);

    if (this->_bFlyingToLocation && this->_bCanInterruptFlight) {
      this->_interruptFlight();
    }
  }
}

void AGlobeAwareDefaultPawn::TurnAtRate(float Rate) {
  ADefaultPawn::TurnAtRate(Rate);
}

void AGlobeAwareDefaultPawn::LookUpAtRate(float Rate) {
  // calculate delta for this frame from the rate information
  AddControllerPitchInput(
      Rate * BaseLookUpRate * GetWorld()->GetDeltaSeconds() *
      CustomTimeDilation);
}

void AGlobeAwareDefaultPawn::AddControllerPitchInput(float Val) {
  if (Val != 0.f && Controller && Controller->IsLocalPlayerController()) {
    APlayerController* const PC = CastChecked<APlayerController>(Controller);
    PC->AddPitchInput(Val);
  }
}

void AGlobeAwareDefaultPawn::AddControllerYawInput(float Val) {
  ADefaultPawn::AddControllerYawInput(Val);
}

void AGlobeAwareDefaultPawn::AddControllerRollInput(float Val) {
  if (Val != 0.f && Controller && Controller->IsLocalPlayerController()) {
    APlayerController* const PC = CastChecked<APlayerController>(Controller);
    PC->AddRollInput(Val);
  }
}

FRotator AGlobeAwareDefaultPawn::GetViewRotation() const {
  FRotator localRotation = ADefaultPawn::GetViewRotation();

  FMatrix enuAdjustmentMatrix =
      this->Georeference->InaccurateComputeEastNorthUpToUnreal(
          this->GetPawnViewLocation());

  return FRotator(enuAdjustmentMatrix.ToQuat() * localRotation.Quaternion());
}

FRotator AGlobeAwareDefaultPawn::GetBaseAimRotation() const {
  return this->GetViewRotation();
}

glm::dvec3 AGlobeAwareDefaultPawn::GetECEFCameraLocation() const {
  FVector ueLocation = this->GetPawnViewLocation();
  const glm::dvec3 ueLocationVec(ueLocation.X, ueLocation.Y, ueLocation.Z);
  if (!IsValid(this->Georeference)) {
    return ueLocationVec;
  }
  return this->Georeference->TransformUeToEcef(ueLocationVec);
}

void AGlobeAwareDefaultPawn::SetECEFCameraLocation(const glm::dvec3& ecef) {
  glm::dvec3 ue;
  if (!IsValid(this->Georeference)) {
    ue = ecef;
  } else {
    ue = this->Georeference->TransformEcefToUe(ecef);
  }
  ADefaultPawn::SetActorLocation(FVector(
      static_cast<float>(ue.x),
      static_cast<float>(ue.y),
      static_cast<float>(ue.z)));
}

void AGlobeAwareDefaultPawn::FlyToLocationECEF(
    const glm::dvec3& ECEFDestination,
    float YawAtDestination,
    float PitchAtDestination,
    bool CanInterruptByMoving) {

  if (this->_bFlyingToLocation) {
    return;
  }

  // Compute source location in ECEF
  glm::dvec3 ECEFSource = this->GetECEFCameraLocation();

  // Compute the source and destination rotations in ENU
  // As during the flight, we can go around the globe, this is better to
  // interpolate in ENU coordinates
  this->_flyToSourceRotation = ADefaultPawn::GetViewRotation();
  this->_flyToDestinationRotation =
      FRotator(PitchAtDestination, YawAtDestination, 0);

  // Compute axis/Angle transform and initialize key points
  glm::dquat flyQuat = glm::rotation(
      glm::normalize(ECEFSource),
      glm::normalize(ECEFDestination));
  double flyTotalAngle = glm::angle(flyQuat);
  glm::dvec3 flyRotationAxis = glm::axis(flyQuat);
  int steps = glm::max(
      int(flyTotalAngle / glm::radians(this->FlyToGranularityDegrees)) - 1,
      0);
  this->_keypoints.clear();
  this->_currentFlyTime = 0.0;

  if (steps == 0) {
    return;
  }

  // We will not create a curve projected along the ellipsoid as we want to take
  // altitude while flying. The radius of the current point will evolve as
  // follow
  //  - Project the point on the ellipsoid - Will give a default radius
  //  depending on ellipsoid location.
  //  - Interpolate the altitudes : get source/destination altitude, and make a
  //  linear interpolation between them. This will allow for flying from/to any
  //  point smoothly.
  //  - Add as flightProfile offset /-\ defined by a curve.

  // Compute global radius at source and destination points
  double sourceRadius = glm::length(ECEFSource);
  glm::dvec3 sourceUpVector = ECEFSource;

  // Compute actual altitude at source and destination points by scaling on
  // ellipsoid.
  double sourceAltitude = 0.0, destinationAltitude = 0.0;
  const CesiumGeospatial::Ellipsoid& ellipsoid =
      CesiumGeospatial::Ellipsoid::WGS84;
  if (auto scaled = ellipsoid.scaleToGeodeticSurface(ECEFSource)) {
    sourceAltitude = glm::length(ECEFSource - *scaled);
  }
  if (auto scaled = ellipsoid.scaleToGeodeticSurface(ECEFDestination)) {
    destinationAltitude = glm::length(ECEFDestination - *scaled);
  }

  // Get distance between source and destination points to compute a wanted
  // altitude from curve
  double flyTodistance = glm::length(ECEFDestination - ECEFSource);

  // Add first keypoint
  this->_keypoints.push_back(ECEFSource);
  // DrawDebugPoint(GetWorld(),
  // this->Georeference->InaccurateTransformEcefToUe(ECEFSource), 8,
  // FColor::Red, true, 30);
  for (int step = 1; step <= steps; step++) {
    double percentage = (double)step / (steps + 1);
    double altitude = glm::mix(sourceAltitude, destinationAltitude, percentage);
    double phi =
        glm::radians(this->FlyToGranularityDegrees * static_cast<double>(step));

    glm::dvec3 rotated = glm::rotate(sourceUpVector, phi, flyRotationAxis);
    if (auto scaled = ellipsoid.scaleToGeodeticSurface(rotated)) {
      glm::dvec3 upVector = glm::normalize(*scaled);

      // Add an altitude if we have a profile curve for it
      double offsetAltitude = 0;
      if (this->FlyToAltitudeProfileCurve != NULL) {
        double maxAltitude = 30000;
        if (this->FlyToMaximumAltitudeCurve != NULL) {
          maxAltitude = static_cast<double>(
              this->FlyToMaximumAltitudeCurve->GetFloatValue(flyTodistance));
        }
        offsetAltitude = static_cast<double>(
            maxAltitude *
            this->FlyToAltitudeProfileCurve->GetFloatValue(percentage));
      }

      glm::dvec3 point = *scaled + upVector * (altitude + offsetAltitude);
      this->_keypoints.push_back(point);
      // DrawDebugPoint(GetWorld(),
      // this->Georeference->InaccurateTransformEcefToUe(point), 8, FColor::Red,
      // true, 30);
    }
  }
  this->_keypoints.push_back(ECEFDestination);
  // DrawDebugPoint(GetWorld(),
  // this->Georeference->InaccurateTransformEcefToUe(ECEFDestination), 8,
  // FColor::Red, true, 30);

  // Tell the tick we will be flying from now
  this->_bFlyingToLocation = true;
  this->_bCanInterruptFlight = CanInterruptByMoving;
}

void AGlobeAwareDefaultPawn::InaccurateFlyToLocationECEF(
    const FVector& ECEFDestination,
    float YawAtDestination,
    float PitchAtDestination,
    bool CanInterruptByMoving) {

  this->FlyToLocationECEF(
      glm::dvec3(ECEFDestination.X, ECEFDestination.Y, ECEFDestination.Z),
      YawAtDestination,
      PitchAtDestination,
      CanInterruptByMoving);
}

void AGlobeAwareDefaultPawn::FlyToLocationLongitudeLatitudeHeight(
    const glm::dvec3& LongitudeLatitudeHeightDestination,
    float YawAtDestination,
    float PitchAtDestination,
    bool CanInterruptByMoving) {

  glm::dvec3 ecef = this->Georeference->TransformLongitudeLatitudeHeightToEcef(
      LongitudeLatitudeHeightDestination);
  this->FlyToLocationECEF(
      ecef,
      YawAtDestination,
      PitchAtDestination,
      CanInterruptByMoving);
}

UFUNCTION(BlueprintCallable)
void AGlobeAwareDefaultPawn::InaccurateFlyToLocationLongitudeLatitudeHeight(
    const FVector& LongitudeLatitudeHeightDestination,
    float YawAtDestination,
    float PitchAtDestination,
    bool CanInterruptByMoving) {

  this->FlyToLocationLongitudeLatitudeHeight(
      glm::dvec3(
          LongitudeLatitudeHeightDestination.X,
          LongitudeLatitudeHeightDestination.Y,
          LongitudeLatitudeHeightDestination.Z),
      YawAtDestination,
      PitchAtDestination,
      CanInterruptByMoving);
}

void AGlobeAwareDefaultPawn::NotifyGeoreferenceUpdated() {
  this->SetECEFCameraLocation(this->_currentEcef);
}

bool AGlobeAwareDefaultPawn::ShouldTickIfViewportsOnly() const { return true; }

<<<<<<< HEAD
void AGlobeAwareDefaultPawn::Tick(float DeltaSeconds) {
  Super::Tick(DeltaSeconds);
  if (this->GetWorld()->IsGameWorld() && this->_bFlyingToLocation) {
    this->_currentFlyTime += static_cast<double>(DeltaSeconds);

    // double check that we don't have an empty list of keypoints
    if (this->_keypoints.size() == 0) {
      this->_bFlyingToLocation = false;
    } else if (this->_currentFlyTime < this->FlyToDuration) {
      double rawPercentage = this->_currentFlyTime / this->FlyToDuration;

      // In order to accelerate at start and slow down at end, we use a progress
      // profile curve
      double flyPercentage = rawPercentage;
      if (this->FlyToProgressCurve != NULL) {
        flyPercentage = glm::clamp(
            static_cast<double>(
                this->FlyToProgressCurve->GetFloatValue(rawPercentage)),
            0.0,
            1.0);
      }
=======
void AGlobeAwareDefaultPawn::_handleFlightStep(float DeltaSeconds) {
>>>>>>> a5615689

  if (!IsValid(this->Georeference)) {
    return;
  }
  if (!this->GetWorld()->IsGameWorld() || !this->_bFlyingToLocation) {
    return;
  }

  this->_currentFlyTime += static_cast<double>(DeltaSeconds);

  // double check that we don't have an empty list of keypoints
  if (this->_keypoints.size() == 0) {
    this->_bFlyingToLocation = false;
    return;
  }

  // If we reached the end, set actual destination location and orientation
  if (this->_currentFlyTime >= this->FlyToDuration) {
    const glm::dvec3& finalPoint = _keypoints.back();
    this->SetECEFCameraLocation(finalPoint);
    GetController()->SetControlRotation(this->_flyToDestinationRotation);
    this->_bFlyingToLocation = false;
    this->_currentFlyTime = 0.0;
    return;
  }

  // We're currently in flight. Interpolate the position and orientation:

  double rawPercentage = this->_currentFlyTime / this->FlyToDuration;

  // In order to accelerate at start and slow down at end, we use a progress
  // profile curve
  double flyPercentage = rawPercentage;
  if (this->FlyToProgressCurve != NULL) {
    flyPercentage = glm::clamp(
        static_cast<double>(
            this->FlyToProgressCurve->GetFloatValue(rawPercentage)),
        0.0,
        1.0);
  }

  // Find the keypoint indexes corresponding to the current percentage
  int lastIndex = glm::floor(flyPercentage * (this->_keypoints.size() - 1));
  double segmentPercentage =
      flyPercentage * (this->_keypoints.size() - 1) - lastIndex;
  int nextIndex = lastIndex + 1;

  // Get the current position by interpolating between those two points
  const glm::dvec3& lastPosition = this->_keypoints[lastIndex];
  const glm::dvec3& nextPosition = this->_keypoints[nextIndex];
  glm::dvec3 currentPosition =
      glm::mix(lastPosition, nextPosition, segmentPercentage);
  // Set Location
  this->SetECEFCameraLocation(currentPosition);

  // Interpolate rotation - Computation has to be done at each step because
  // the ENU CRS is depending on location
  FQuat currentQuat = FQuat::Slerp(
      this->Georeference
          ->TransformRotatorUeToEnu(
              this->_flyToSourceRotation,
              this->_keypoints[0])
          .Quaternion(),
      this->Georeference
          ->TransformRotatorUeToEnu(
              this->_flyToDestinationRotation,
              this->_keypoints.back())
          .Quaternion(),
      flyPercentage);
  GetController()->SetControlRotation(
      this->Georeference->TransformRotatorEnuToUe(
          currentQuat.Rotator(),
          currentPosition));
}

void AGlobeAwareDefaultPawn::Tick(float DeltaSeconds) {
  _handleFlightStep(DeltaSeconds);

  // track current ecef in case we need to restore it on georeference update
  this->_currentEcef = this->GetECEFCameraLocation();
}

void AGlobeAwareDefaultPawn::OnConstruction(const FTransform& Transform) {
  if (!this->Georeference) {
    this->Georeference = ACesiumGeoreference::GetDefaultForActor(this);
  }

  this->_currentEcef = this->GetECEFCameraLocation();
  this->Georeference->AddGeoreferencedObject(this);
}

void AGlobeAwareDefaultPawn::BeginPlay() {
  Super::BeginPlay();

  // TODO: find more elegant solution
  // the controller gets confused if the pawn itself has a nonzero orientation
  this->SetActorRotation(FRotator(0.0, 0.0, 0.0));
}

void AGlobeAwareDefaultPawn::_interruptFlight() {
  this->_bFlyingToLocation = false;

  // fix camera roll to 0.0
  FRotator currentRotator = GetController()->GetControlRotation();
  currentRotator.Roll = 0.0;
  GetController()->SetControlRotation(currentRotator);
}<|MERGE_RESOLUTION|>--- conflicted
+++ resolved
@@ -313,31 +313,7 @@
 
 bool AGlobeAwareDefaultPawn::ShouldTickIfViewportsOnly() const { return true; }
 
-<<<<<<< HEAD
-void AGlobeAwareDefaultPawn::Tick(float DeltaSeconds) {
-  Super::Tick(DeltaSeconds);
-  if (this->GetWorld()->IsGameWorld() && this->_bFlyingToLocation) {
-    this->_currentFlyTime += static_cast<double>(DeltaSeconds);
-
-    // double check that we don't have an empty list of keypoints
-    if (this->_keypoints.size() == 0) {
-      this->_bFlyingToLocation = false;
-    } else if (this->_currentFlyTime < this->FlyToDuration) {
-      double rawPercentage = this->_currentFlyTime / this->FlyToDuration;
-
-      // In order to accelerate at start and slow down at end, we use a progress
-      // profile curve
-      double flyPercentage = rawPercentage;
-      if (this->FlyToProgressCurve != NULL) {
-        flyPercentage = glm::clamp(
-            static_cast<double>(
-                this->FlyToProgressCurve->GetFloatValue(rawPercentage)),
-            0.0,
-            1.0);
-      }
-=======
 void AGlobeAwareDefaultPawn::_handleFlightStep(float DeltaSeconds) {
->>>>>>> a5615689
 
   if (!IsValid(this->Georeference)) {
     return;
