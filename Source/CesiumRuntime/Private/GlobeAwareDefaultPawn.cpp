// Copyright 2020-2021 CesiumGS, Inc. and Contributors

#include "GlobeAwareDefaultPawn.h"
#include "Camera/CameraComponent.h"
#include "CesiumActors.h"
#include "CesiumCustomVersion.h"
#include "CesiumGeoreference.h"
#include "CesiumGeospatial/Ellipsoid.h"
#include "CesiumGeospatial/Transforms.h"
#include "CesiumGlobeAnchorComponent.h"
#include "CesiumRuntime.h"
#include "CesiumTransforms.h"
#include "CesiumUtility/Math.h"
#include "DrawDebugHelpers.h"
#include "Engine/World.h"
#include "GameFramework/PlayerController.h"
#include "VecMath.h"
#include <glm/ext/matrix_transform.hpp>
#include <glm/ext/vector_double3.hpp>
#include <glm/glm.hpp>
#include <glm/gtc/matrix_inverse.hpp>
#include <glm/gtx/quaternion.hpp>
#include <glm/gtx/rotate_vector.hpp>

AGlobeAwareDefaultPawn::AGlobeAwareDefaultPawn() : ADefaultPawn() {
  PrimaryActorTick.bCanEverTick = true;

  this->GlobeAnchor =
      CreateDefaultSubobject<UCesiumGlobeAnchorComponent>(TEXT("GlobeAnchor"));
}

void AGlobeAwareDefaultPawn::MoveRight(float Val) {
  this->_moveAlongViewAxis(EAxis::Y, Val);
}

void AGlobeAwareDefaultPawn::MoveForward(float Val) {
  this->_moveAlongViewAxis(EAxis::X, Val);
}

void AGlobeAwareDefaultPawn::MoveUp_World(float Val) {
  if (Val == 0.0f || !IsValid(this->GlobeAnchor)) {
    return;
  }

  glm::dvec4 upEcef(
      CesiumGeospatial::Ellipsoid::WGS84.geodeticSurfaceNormal(
          VecMath::createVector3D(this->GlobeAnchor->GetECEF())),
      0.0);
  glm::dvec4 up = this->GlobeAnchor->ResolveGeoreference()
                      ->GetGeoTransforms()
                      .GetEllipsoidCenteredToAbsoluteUnrealWorldTransform() *
                  upEcef;

  this->_moveAlongVector(FVector(up.x, up.y, up.z), Val);
}

FRotator AGlobeAwareDefaultPawn::GetViewRotation() const {
  if (!Controller) {
    return this->GetActorRotation();
  }

  // The control rotation is expressed in a left-handed East-South-Up (ESU)
  // coordinate system:
  // * Yaw: Clockwise from East: 0 is East, 90 degrees is
  // South, 180 degrees is West, 270 degrees is North.
  // * Pitch: Angle above level, Positive is looking up, negative is looking
  // down
  // * Roll: Rotation around the look direction. Positive is a barrel roll to
  // the right (clockwise).
  FRotator localRotation = Controller->GetControlRotation();

  // Transform the rotation in the ESU frame to the Unreal world frame.
<<<<<<< HEAD
  FMatrix enuAdjustmentMatrix =
      this->GetGeoreference()->ComputeEastNorthUpToUnreal(
=======
  FMatrix esuAdjustmentMatrix =
      this->GetGeoreference()->InaccurateComputeEastSouthUpToUnreal(
>>>>>>> 5cb1cc35
          this->GetPawnViewLocation());

  return FRotator(esuAdjustmentMatrix.ToQuat() * localRotation.Quaternion());
}

FRotator AGlobeAwareDefaultPawn::GetBaseAimRotation() const {
  return this->GetViewRotation();
}

void AGlobeAwareDefaultPawn::FlyToLocationECEF(
    const glm::dvec3& ECEFDestination,
    double YawAtDestination,
    double PitchAtDestination,
    bool CanInterruptByMoving) {

  if (this->_bFlyingToLocation) {
    return;
  }

  PitchAtDestination = glm::clamp(PitchAtDestination, -89.99, 89.99);
  // Compute source location in ECEF
  glm::dvec3 ECEFSource = VecMath::createVector3D(this->GlobeAnchor->GetECEF());

  // The source and destination rotations are expressed in East-South-Up
  // coordinates.
  this->_flyToSourceRotation = Controller->GetControlRotation().Quaternion();
  this->_flyToDestinationRotation =
      FRotator(PitchAtDestination, YawAtDestination, 0).Quaternion();

  // Compute axis/Angle transform and initialize key points
  glm::dquat flyQuat = glm::rotation(
      glm::normalize(ECEFSource),
      glm::normalize(ECEFDestination));
  double flyTotalAngle = glm::angle(flyQuat);
  glm::dvec3 flyRotationAxis = glm::axis(flyQuat);
  int steps = glm::max(
      int(flyTotalAngle / glm::radians(this->FlyToGranularityDegrees)) - 1,
      0);
  this->_keypoints.clear();
  this->_currentFlyTime = 0.0;

  if (flyTotalAngle == 0.0 &&
      this->_flyToSourceRotation == this->_flyToDestinationRotation) {
    return;
  }

  // We will not create a curve projected along the ellipsoid as we want to take
  // altitude while flying. The radius of the current point will evolve as
  // follow
  //  - Project the point on the ellipsoid - Will give a default radius
  //  depending on ellipsoid location.
  //  - Interpolate the altitudes : get source/destination altitude, and make a
  //  linear interpolation between them. This will allow for flying from/to any
  //  point smoothly.
  //  - Add as flightProfile offset /-\ defined by a curve.

  // Compute global radius at source and destination points
  double sourceRadius = glm::length(ECEFSource);
  glm::dvec3 sourceUpVector = ECEFSource;

  // Compute actual altitude at source and destination points by scaling on
  // ellipsoid.
  double sourceAltitude = 0.0, destinationAltitude = 0.0;
  const CesiumGeospatial::Ellipsoid& ellipsoid =
      CesiumGeospatial::Ellipsoid::WGS84;
  if (auto scaled = ellipsoid.scaleToGeodeticSurface(ECEFSource)) {
    sourceAltitude = glm::length(ECEFSource - *scaled);
  }
  if (auto scaled = ellipsoid.scaleToGeodeticSurface(ECEFDestination)) {
    destinationAltitude = glm::length(ECEFDestination - *scaled);
  }

  // Get distance between source and destination points to compute a wanted
  // altitude from curve
  double flyToDistance = glm::length(ECEFDestination - ECEFSource);

  // Add first keypoint
  this->_keypoints.push_back(ECEFSource);

  for (int step = 1; step <= steps; step++) {
    double percentage = (double)step / (steps + 1);
    double altitude = glm::mix(sourceAltitude, destinationAltitude, percentage);
    double phi =
        glm::radians(this->FlyToGranularityDegrees * static_cast<double>(step));

    glm::dvec3 rotated = glm::rotate(sourceUpVector, phi, flyRotationAxis);
    if (auto scaled = ellipsoid.scaleToGeodeticSurface(rotated)) {
      glm::dvec3 upVector = glm::normalize(*scaled);

      // Add an altitude if we have a profile curve for it
      double offsetAltitude = 0;
      if (this->FlyToAltitudeProfileCurve != NULL) {
        double maxAltitude = 30000;
        if (this->FlyToMaximumAltitudeCurve != NULL) {
          maxAltitude =
              this->FlyToMaximumAltitudeCurve->GetFloatValue(flyToDistance);
        }
        offsetAltitude =
            maxAltitude *
            this->FlyToAltitudeProfileCurve->GetFloatValue(percentage);
      }

      glm::dvec3 point = *scaled + upVector * (altitude + offsetAltitude);
      this->_keypoints.push_back(point);
    }
  }

  this->_keypoints.push_back(ECEFDestination);

  // Tell the tick we will be flying from now
  this->_bFlyingToLocation = true;
  this->_bCanInterruptFlight = CanInterruptByMoving;
}

void AGlobeAwareDefaultPawn::FlyToLocationECEF(
    const FVector& ECEFDestination,
    double YawAtDestination,
    double PitchAtDestination,
    bool CanInterruptByMoving) {

  this->FlyToLocationECEF(
      glm::dvec3(ECEFDestination.X, ECEFDestination.Y, ECEFDestination.Z),
      YawAtDestination,
      PitchAtDestination,
      CanInterruptByMoving);
}

void AGlobeAwareDefaultPawn::FlyToLocationLongitudeLatitudeHeight(
    const glm::dvec3& LongitudeLatitudeHeightDestination,
    double YawAtDestination,
    double PitchAtDestination,
    bool CanInterruptByMoving) {

  if (!IsValid(this->GetGeoreference())) {
    UE_LOG(
        LogCesium,
        Warning,
        TEXT("GlobeAwareDefaultPawn %s does not have a valid Georeference"),
        *this->GetName());
  }
  const glm::dvec3& ecef =
      this->GetGeoreference()->TransformLongitudeLatitudeHeightToEcef(
          LongitudeLatitudeHeightDestination);
  this->FlyToLocationECEF(
      ecef,
      YawAtDestination,
      PitchAtDestination,
      CanInterruptByMoving);
}

UFUNCTION(BlueprintCallable)
void AGlobeAwareDefaultPawn::FlyToLocationLongitudeLatitudeHeight(
    const FVector& LongitudeLatitudeHeightDestination,
    double YawAtDestination,
    double PitchAtDestination,
    bool CanInterruptByMoving) {

  this->FlyToLocationLongitudeLatitudeHeight(
      VecMath::createVector3D(LongitudeLatitudeHeightDestination),
      YawAtDestination,
      PitchAtDestination,
      CanInterruptByMoving);
}

bool AGlobeAwareDefaultPawn::ShouldTickIfViewportsOnly() const { return true; }

void AGlobeAwareDefaultPawn::_handleFlightStep(float DeltaSeconds) {
  if (!IsValid(this->GlobeAnchor)) {
    UE_LOG(
        LogCesium,
        Warning,
        TEXT(
            "GlobeAwareDefaultPawn %s does not have a valid GeoreferenceComponent"),
        *this->GetName());
    return;
  }

  if (!this->GetWorld()->IsGameWorld() || !this->_bFlyingToLocation) {
    return;
  }

  if (!Controller) {
    return;
  }

  this->_currentFlyTime += static_cast<double>(DeltaSeconds);

  // double check that we don't have an empty list of keypoints
  if (this->_keypoints.size() == 0) {
    this->_bFlyingToLocation = false;
    return;
  }

  // If we reached the end, set actual destination location and orientation
  if (this->_currentFlyTime >= this->FlyToDuration) {
    const glm::dvec3& finalPoint = _keypoints.back();
    this->GlobeAnchor->MoveToECEF(finalPoint);
    Controller->SetControlRotation(this->_flyToDestinationRotation.Rotator());
    this->_bFlyingToLocation = false;
    this->_currentFlyTime = 0.0;

    // Trigger callback accessible from BP
    UE_LOG(LogCesium, Verbose, TEXT("Broadcasting OnFlightComplete"));
    OnFlightComplete.Broadcast();

    return;
  }

  // We're currently in flight. Interpolate the position and orientation:

  double rawPercentage = this->_currentFlyTime / this->FlyToDuration;

  // In order to accelerate at start and slow down at end, we use a progress
  // profile curve
  double flyPercentage = rawPercentage;
  if (this->FlyToProgressCurve != NULL) {
    flyPercentage = glm::clamp(
        static_cast<double>(
            this->FlyToProgressCurve->GetFloatValue(rawPercentage)),
        0.0,
        1.0);
  }

  // Find the keypoint indexes corresponding to the current percentage
  int lastIndex = static_cast<int>(
      glm::floor(flyPercentage * (this->_keypoints.size() - 1)));
  double segmentPercentage =
      flyPercentage * (this->_keypoints.size() - 1) - lastIndex;
  int nextIndex = lastIndex + 1;

  // Get the current position by interpolating linearly between those two points
  const glm::dvec3& lastPosition = this->_keypoints[lastIndex];
  const glm::dvec3& nextPosition = this->_keypoints[nextIndex];
  glm::dvec3 currentPosition =
      glm::mix(lastPosition, nextPosition, segmentPercentage);
  // Set Location
  this->GlobeAnchor->MoveToECEF(currentPosition);

  // Interpolate rotation in the ESU frame. The local ESU ControlRotation will
  // be transformed to the appropriate world rotation as we fly.
  FQuat currentQuat = FQuat::Slerp(
      this->_flyToSourceRotation,
      this->_flyToDestinationRotation,
      flyPercentage);
  Controller->SetControlRotation(currentQuat.Rotator());
}

void AGlobeAwareDefaultPawn::Tick(float DeltaSeconds) {
  Super::Tick(DeltaSeconds);

  _handleFlightStep(DeltaSeconds);
}

void AGlobeAwareDefaultPawn::PostLoad() {
  Super::PostLoad();

  // For backward compatibility, copy the value of the deprecated Georeference
  // property to its new home in the GlobeAnchor. It doesn't appear to be
  // possible to do this in Serialize:
  // https://udn.unrealengine.com/s/question/0D54z00007CAbHFCA1/backward-compatibile-serialization-for-uobject-pointers
  const int32 CesiumVersion =
      this->GetLinkerCustomVersion(FCesiumCustomVersion::GUID);
  if (CesiumVersion < FCesiumCustomVersion::GeoreferenceRefactoring) {
    if (this->Georeference_DEPRECATED != nullptr && this->GlobeAnchor &&
        this->GlobeAnchor->GetGeoreference() == nullptr) {
      this->GlobeAnchor->SetGeoreference(this->Georeference_DEPRECATED);
    }
  }
}

ACesiumGeoreference* AGlobeAwareDefaultPawn::GetGeoreference() const {
  if (!IsValid(this->GlobeAnchor)) {
    UE_LOG(
        LogCesium,
        Error,
        TEXT("GlobeAwareDefaultPawn %s does not have a GlobeAnchorComponent"),
        *this->GetName());
    return nullptr;
  }
  return this->GlobeAnchor->ResolveGeoreference();
}

void AGlobeAwareDefaultPawn::_moveAlongViewAxis(EAxis::Type axis, double Val) {
  if (Val == 0.0) {
    return;
  }

  FRotator worldRotation = this->GetViewRotation();
  this->_moveAlongVector(
      FRotationMatrix(worldRotation).GetScaledAxis(axis),
      Val);
}

void AGlobeAwareDefaultPawn::_moveAlongVector(
    const FVector& vector,
    double Val) {
  if (Val == 0.0) {
    return;
  }

  FRotator worldRotation = this->GetViewRotation();
  AddMovementInput(vector, Val);

  if (this->_bFlyingToLocation && this->_bCanInterruptFlight) {
    this->_interruptFlight();
  }
}

void AGlobeAwareDefaultPawn::_interruptFlight() {
  if (!Controller) {
    return;
  }

  this->_bFlyingToLocation = false;

  // fix camera roll to 0.0
  FRotator currentRotator = Controller->GetControlRotation();
  currentRotator.Roll = 0.0;
  Controller->SetControlRotation(currentRotator);

  // Trigger callback accessible from BP
  UE_LOG(LogCesium, Verbose, TEXT("Broadcasting OnFlightInterrupt"));
  OnFlightInterrupt.Broadcast();
}<|MERGE_RESOLUTION|>--- conflicted
+++ resolved
@@ -70,13 +70,8 @@
   FRotator localRotation = Controller->GetControlRotation();
 
   // Transform the rotation in the ESU frame to the Unreal world frame.
-<<<<<<< HEAD
-  FMatrix enuAdjustmentMatrix =
-      this->GetGeoreference()->ComputeEastNorthUpToUnreal(
-=======
   FMatrix esuAdjustmentMatrix =
-      this->GetGeoreference()->InaccurateComputeEastSouthUpToUnreal(
->>>>>>> 5cb1cc35
+      this->GetGeoreference()->ComputeEastSouthUpToUnreal(
           this->GetPawnViewLocation());
 
   return FRotator(esuAdjustmentMatrix.ToQuat() * localRotation.Quaternion());
