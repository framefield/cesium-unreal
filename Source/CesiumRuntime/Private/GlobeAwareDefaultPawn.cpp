// Copyright 2020-2021 CesiumGS, Inc. and Contributors

#include "GlobeAwareDefaultPawn.h"
#include "Camera/CameraComponent.h"
#include "CesiumActors.h"
#include "CesiumCustomVersion.h"
#include "CesiumGeoreference.h"
#include "CesiumGlobeAnchorComponent.h"
#include "CesiumRuntime.h"
#include "CesiumTransforms.h"
#include "CesiumUtility/Math.h"
#include "CesiumWgs84Ellipsoid.h"
#include "Curves/CurveFloat.h"
#include "DrawDebugHelpers.h"
#include "Engine/World.h"
#include "GameFramework/PlayerController.h"
#include "VecMath.h"
#include <glm/ext/matrix_transform.hpp>
#include <glm/ext/vector_double3.hpp>
#include <glm/glm.hpp>
#include <glm/gtc/matrix_inverse.hpp>
#include <glm/gtx/quaternion.hpp>
#include <glm/gtx/rotate_vector.hpp>

AGlobeAwareDefaultPawn::AGlobeAwareDefaultPawn() : ADefaultPawn() {
  PrimaryActorTick.bCanEverTick = true;

#if WITH_EDITOR
  this->SetIsSpatiallyLoaded(false);
#endif
  this->GlobeAnchor =
      CreateDefaultSubobject<UCesiumGlobeAnchorComponent>(TEXT("GlobeAnchor"));
}

void AGlobeAwareDefaultPawn::MoveRight(float Val) {
  this->_moveAlongViewAxis(EAxis::Y, Val);
}

void AGlobeAwareDefaultPawn::MoveForward(float Val) {
  this->_moveAlongViewAxis(EAxis::X, Val);
}

void AGlobeAwareDefaultPawn::MoveUp_World(float Val) {
  if (Val == 0.0f) {
    return;
  }

  ACesiumGeoreference* pGeoreference = this->GetGeoreference();
  if (!IsValid(pGeoreference)) {
    return;
  }

  FVector upEcef = UCesiumWgs84Ellipsoid::GeodeticSurfaceNormal(
<<<<<<< HEAD
      this->GlobeAnchor->GetEarthCenteredEarthFixedPosition());
  FVector up = this->GlobeAnchor->ResolveGeoreference()
                   ->TransformEarthCenteredEarthFixedDirectionToUnreal(upEcef);
=======
      this->GlobeAnchor->GetECEF());
  FVector up =
      pGeoreference->TransformEarthCenteredEarthFixedDirectionToUnreal(upEcef);
>>>>>>> a2b94a7f

  FTransform transform{};
  USceneComponent* pRootComponent = this->GetRootComponent();
  if (IsValid(pRootComponent)) {
    USceneComponent* pParent = pRootComponent->GetAttachParent();
    if (IsValid(pParent)) {
      transform = pParent->GetComponentToWorld();
    }
  }

  this->_moveAlongVector(transform.TransformVector(up), Val);
}

FRotator AGlobeAwareDefaultPawn::GetViewRotation() const {
  if (!Controller) {
    return this->GetActorRotation();
  }

  ACesiumGeoreference* pGeoreference = this->GetGeoreference();
  if (!pGeoreference) {
    return this->GetActorRotation();
  }

  // The control rotation is expressed in a left-handed East-South-Up (ESU)
  // coordinate system:
  // * Yaw: Clockwise from East: 0 is East, 90 degrees is
  // South, 180 degrees is West, 270 degrees is North.
  // * Pitch: Angle above level, Positive is looking up, negative is looking
  // down
  // * Roll: Rotation around the look direction. Positive is a barrel roll to
  // the right (clockwise).
  FRotator localRotation = Controller->GetControlRotation();

  FTransform transform{};
  USceneComponent* pRootComponent = this->GetRootComponent();
  if (IsValid(pRootComponent)) {
    USceneComponent* pParent = pRootComponent->GetAttachParent();
    if (IsValid(pParent)) {
      transform = pParent->GetComponentToWorld();
    }
  }

  // Transform the rotation in the ESU frame to the Unreal world frame.
  FVector globePosition =
      transform.InverseTransformPosition(this->GetPawnViewLocation());
  FMatrix esuAdjustmentMatrix =
      pGeoreference->ComputeEastSouthUpToUnrealTransformation(globePosition) *
      transform.ToMatrixNoScale();

  return FRotator(esuAdjustmentMatrix.ToQuat() * localRotation.Quaternion());
}

FRotator AGlobeAwareDefaultPawn::GetBaseAimRotation() const {
  return this->GetViewRotation();
}

void AGlobeAwareDefaultPawn::_interpolateFlightPosition(
    float percentage,
    glm::dvec3& out) const {

  // Rotate our normalized source direction, interpolating with time
  glm::dvec3 rotatedDirection = glm::rotate(
      _flyToSourceDirection,
      percentage * _flyToTotalAngle,
      _flyToRotationAxis);

  // Map the result to a position on our reference ellipsoid
  if (auto geodeticPosition =
          this->_ellipsoid.scaleToGeodeticSurface(rotatedDirection)) {

    // Calculate the geodetic up at this position
    glm::dvec3 geodeticUp =
        this->_ellipsoid.geodeticSurfaceNormal(*geodeticPosition);

    // Add the altitude offset. Start with linear path between source and
    // destination If we have a profile curve, use this as well
    double altitudeOffset =
        glm::mix(_flyToSourceAltitude, _flyToDestinationAltitude, percentage);
    if (_flyToMaxAltitude != 0.0 && this->FlyToAltitudeProfileCurve) {
      double curveOffset =
          _flyToMaxAltitude *
          this->FlyToAltitudeProfileCurve->GetFloatValue(percentage);
      altitudeOffset += curveOffset;
    }

    out = *geodeticPosition + geodeticUp * altitudeOffset;
  }
}

const FTransform&
AGlobeAwareDefaultPawn::GetGlobeToUnrealWorldTransform() const {
  AActor* pParent = this->GetAttachParentActor();
  if (IsValid(pParent)) {
    return pParent->GetActorTransform();
  }
  return FTransform::Identity;
}

void AGlobeAwareDefaultPawn::FlyToLocationECEF(
    const glm::dvec3& ECEFDestination,
    double YawAtDestination,
    double PitchAtDestination,
    bool CanInterruptByMoving) {

  if (this->_bFlyingToLocation) {
    UE_LOG(
        LogCesium,
        Error,
        TEXT("Cannot start a flight because one is already in progress."));
    return;
  }

  if (!IsValid(this->Controller)) {
    UE_LOG(
        LogCesium,
        Error,
        TEXT(
            "Cannot start a flight because the pawn does not have a Controller. You probably need to \"possess\" it before attempting to initiate a flight."));
    return;
  }

  if (!IsValid(this->GetGeoreference())) {
    return;
  }

  PitchAtDestination = glm::clamp(PitchAtDestination, -89.99, 89.99);
  // Compute source location in ECEF
  glm::dvec3 ECEFSource = VecMath::createVector3D(
      this->GlobeAnchor->GetEarthCenteredEarthFixedPosition());

  // The source and destination rotations are expressed in East-South-Up
  // coordinates.
  this->_flyToSourceRotation = Controller->GetControlRotation().Quaternion();
  this->_flyToDestinationRotation =
      FRotator(PitchAtDestination, YawAtDestination, 0).Quaternion();
  this->_flyToECEFDestination = ECEFDestination;

  // Compute axis/Angle transform
  glm::dquat flyQuat = glm::rotation(
      glm::normalize(ECEFSource),
      glm::normalize(ECEFDestination));
  _flyToTotalAngle = glm::angle(flyQuat);
  _flyToRotationAxis = glm::axis(flyQuat);

  this->_currentFlyTime = 0.0;

  if (_flyToTotalAngle == 0.0 &&
      this->_flyToSourceRotation == this->_flyToDestinationRotation) {
    return;
  }

  // We will not create a curve projected along the ellipsoid as we want to take
  // altitude while flying. The radius of the current point will evolve as
  // follow
  //  - Project the point on the ellipsoid - Will give a default radius
  //  depending on ellipsoid location.
  //  - Interpolate the altitudes : get source/destination altitude, and make a
  //  linear interpolation between them. This will allow for flying from/to any
  //  point smoothly.
  //  - Add as flightProfile offset /-\ defined by a curve.

  // Compute actual altitude at source and destination points by getting their
  // cartographic height
  _flyToSourceAltitude = 0.0;
  _flyToDestinationAltitude = 0.0;

  if (auto cartographicSource =
          this->_ellipsoid.cartesianToCartographic(ECEFSource)) {
    _flyToSourceAltitude = cartographicSource->height;

    cartographicSource->height = 0;
    glm::dvec3 zeroHeightSource =
        this->_ellipsoid.cartographicToCartesian(*cartographicSource);

    _flyToSourceDirection = glm::normalize(zeroHeightSource);
  }
  if (auto cartographic =
          this->_ellipsoid.cartesianToCartographic(ECEFDestination)) {
    _flyToDestinationAltitude = cartographic->height;
  }

  // Compute a wanted altitude from curve
  _flyToMaxAltitude = 0.0;
  if (this->FlyToAltitudeProfileCurve != NULL) {
    _flyToMaxAltitude = 30000;
    if (this->FlyToMaximumAltitudeCurve != NULL) {
      double flyToDistance = glm::length(ECEFDestination - ECEFSource);
      _flyToMaxAltitude =
          this->FlyToMaximumAltitudeCurve->GetFloatValue(flyToDistance);
    }
  }

  // Tell the tick we will be flying from now
  this->_bFlyingToLocation = true;
  this->_bCanInterruptFlight = CanInterruptByMoving;
}

void AGlobeAwareDefaultPawn::FlyToLocationECEF(
    const FVector& ECEFDestination,
    double YawAtDestination,
    double PitchAtDestination,
    bool CanInterruptByMoving) {

  this->FlyToLocationECEF(
      glm::dvec3(ECEFDestination.X, ECEFDestination.Y, ECEFDestination.Z),
      YawAtDestination,
      PitchAtDestination,
      CanInterruptByMoving);
}

void AGlobeAwareDefaultPawn::FlyToLocationLongitudeLatitudeHeight(
    const glm::dvec3& LongitudeLatitudeHeightDestination,
    double YawAtDestination,
    double PitchAtDestination,
    bool CanInterruptByMoving) {

  FVector ecef =
      UCesiumWgs84Ellipsoid::LongitudeLatitudeHeightToEarthCenteredEarthFixed(
          VecMath::createVector(LongitudeLatitudeHeightDestination));
  this->FlyToLocationECEF(
      ecef,
      YawAtDestination,
      PitchAtDestination,
      CanInterruptByMoving);
}

UFUNCTION(BlueprintCallable)
void AGlobeAwareDefaultPawn::FlyToLocationLongitudeLatitudeHeight(
    const FVector& LongitudeLatitudeHeightDestination,
    double YawAtDestination,
    double PitchAtDestination,
    bool CanInterruptByMoving) {

  this->FlyToLocationLongitudeLatitudeHeight(
      VecMath::createVector3D(LongitudeLatitudeHeightDestination),
      YawAtDestination,
      PitchAtDestination,
      CanInterruptByMoving);
}

bool AGlobeAwareDefaultPawn::ShouldTickIfViewportsOnly() const { return true; }

void AGlobeAwareDefaultPawn::_handleFlightStep(float DeltaSeconds) {
  if (!IsValid(this->GetGeoreference())) {
    return;
  }

  if (!this->GetWorld()->IsGameWorld() || !this->_bFlyingToLocation) {
    return;
  }

  if (!Controller) {
    return;
  }

  this->_currentFlyTime += DeltaSeconds;

  // In order to accelerate at start and slow down at end, we use a progress
  // profile curve
  float flyPercentage;
  if (this->_currentFlyTime >= this->FlyToDuration) {
    flyPercentage = 1.0f;
  } else if (this->FlyToProgressCurve) {
    flyPercentage = glm::clamp(
        this->FlyToProgressCurve->GetFloatValue(
            this->_currentFlyTime / this->FlyToDuration),
        0.0f,
        1.0f);
  } else {
    flyPercentage = this->_currentFlyTime / this->FlyToDuration;
  }

  // If we reached the end, set actual destination location and
  // orientation
  if (flyPercentage >= 1.0f) {
    this->GlobeAnchor->MoveToEarthCenteredEarthFixedPosition(
        VecMath::createVector(this->_flyToECEFDestination));
    Controller->SetControlRotation(this->_flyToDestinationRotation.Rotator());
    this->_bFlyingToLocation = false;
    this->_currentFlyTime = 0.0f;

    // Trigger callback accessible from BP
    UE_LOG(LogCesium, Verbose, TEXT("Broadcasting OnFlightComplete"));
    OnFlightComplete.Broadcast();

    return;
  }

  // We're currently in flight. Interpolate the position and orientation:

  // Get the current position by interpolating with flyPercentage
  glm::dvec3 currentPosition;
  _interpolateFlightPosition(flyPercentage, currentPosition);

  // Set Location
  this->GlobeAnchor->MoveToEarthCenteredEarthFixedPosition(
      VecMath::createVector(currentPosition));

  // Interpolate rotation in the ESU frame. The local ESU ControlRotation will
  // be transformed to the appropriate world rotation as we fly.
  FQuat currentQuat = FQuat::Slerp(
      this->_flyToSourceRotation,
      this->_flyToDestinationRotation,
      flyPercentage);
  Controller->SetControlRotation(currentQuat.Rotator());
}

void AGlobeAwareDefaultPawn::Tick(float DeltaSeconds) {
  Super::Tick(DeltaSeconds);

  _handleFlightStep(DeltaSeconds);
}

void AGlobeAwareDefaultPawn::PostLoad() {
  Super::PostLoad();

  // For backward compatibility, copy the value of the deprecated Georeference
  // property to its new home in the GlobeAnchor. It doesn't appear to be
  // possible to do this in Serialize:
  // https://udn.unrealengine.com/s/question/0D54z00007CAbHFCA1/backward-compatibile-serialization-for-uobject-pointers
  const int32 CesiumVersion =
      this->GetLinkerCustomVersion(FCesiumCustomVersion::GUID);
  if (CesiumVersion < FCesiumCustomVersion::GeoreferenceRefactoring) {
    if (this->Georeference_DEPRECATED != nullptr && this->GlobeAnchor &&
        this->GlobeAnchor->GetGeoreference() == nullptr) {
      this->GlobeAnchor->SetGeoreference(this->Georeference_DEPRECATED);
    }
  }
}

ACesiumGeoreference* AGlobeAwareDefaultPawn::GetGeoreference() const {
  if (!IsValid(this->GlobeAnchor)) {
    UE_LOG(
        LogCesium,
        Error,
        TEXT(
            "GlobeAwareDefaultPawn %s does not have a valid GlobeAnchorComponent."),
        *this->GetName());
    return nullptr;
  }

  ACesiumGeoreference* pGeoreference = this->GlobeAnchor->ResolveGeoreference();
  if (!IsValid(pGeoreference)) {
    UE_LOG(
        LogCesium,
        Error,
        TEXT(
            "GlobeAwareDefaultPawn %s does not have a valie CesiumGeoreference."),
        *this->GetName());
    pGeoreference = nullptr;
  }

  return pGeoreference;
}

void AGlobeAwareDefaultPawn::_moveAlongViewAxis(EAxis::Type axis, double Val) {
  if (Val == 0.0) {
    return;
  }

  FRotator worldRotation = this->GetViewRotation();
  this->_moveAlongVector(
      FRotationMatrix(worldRotation).GetScaledAxis(axis),
      Val);
}

void AGlobeAwareDefaultPawn::_moveAlongVector(
    const FVector& vector,
    double Val) {
  if (Val == 0.0) {
    return;
  }

  FRotator worldRotation = this->GetViewRotation();
  AddMovementInput(vector, Val);

  if (this->_bFlyingToLocation && this->_bCanInterruptFlight) {
    this->_interruptFlight();
  }
}

void AGlobeAwareDefaultPawn::_interruptFlight() {
  if (!Controller) {
    return;
  }

  this->_bFlyingToLocation = false;

  // fix camera roll to 0.0
  FRotator currentRotator = Controller->GetControlRotation();
  currentRotator.Roll = 0.0;
  Controller->SetControlRotation(currentRotator);

  // Trigger callback accessible from BP
  UE_LOG(LogCesium, Verbose, TEXT("Broadcasting OnFlightInterrupt"));
  OnFlightInterrupt.Broadcast();
}<|MERGE_RESOLUTION|>--- conflicted
+++ resolved
@@ -51,15 +51,9 @@
   }
 
   FVector upEcef = UCesiumWgs84Ellipsoid::GeodeticSurfaceNormal(
-<<<<<<< HEAD
       this->GlobeAnchor->GetEarthCenteredEarthFixedPosition());
-  FVector up = this->GlobeAnchor->ResolveGeoreference()
-                   ->TransformEarthCenteredEarthFixedDirectionToUnreal(upEcef);
-=======
-      this->GlobeAnchor->GetECEF());
   FVector up =
       pGeoreference->TransformEarthCenteredEarthFixedDirectionToUnreal(upEcef);
->>>>>>> a2b94a7f
 
   FTransform transform{};
   USceneComponent* pRootComponent = this->GetRootComponent();
