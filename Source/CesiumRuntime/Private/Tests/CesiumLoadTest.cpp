// Copyright 2020-2023 CesiumGS, Inc. and Contributors

#if WITH_EDITOR

#include "Framework/Application/SlateApplication.h"
#include "Misc/AutomationTest.h"
#include "Tests/AutomationCommon.h"
#include "Tests/AutomationEditorCommon.h"

#include "CesiumAsync/ICacheDatabase.h"
#include "CesiumGltfComponent.h"
#include "CesiumRuntime.h"
#include "CesiumSceneGeneration.h"
#include "CesiumTestHelpers.h"
#include "GlobeAwareDefaultPawn.h"

using namespace Cesium;

IMPLEMENT_SIMPLE_AUTOMATION_TEST(
    FCesiumLoadTestDenver,
    "Cesium.Performance.LoadTestDenver",
    EAutomationTestFlags::EditorContext | EAutomationTestFlags::PerfFilter)

IMPLEMENT_SIMPLE_AUTOMATION_TEST(
    FCesiumLoadTestGoogleplex,
    "Cesium.Performance.LoadTestGoogleplex",
    EAutomationTestFlags::EditorContext | EAutomationTestFlags::PerfFilter)

IMPLEMENT_SIMPLE_AUTOMATION_TEST(
    FCesiumLoadTestMontrealPointCloud,
    "Cesium.Performance.LoadTestMontrealPointCloud",
    EAutomationTestFlags::EditorContext | EAutomationTestFlags::PerfFilter)

struct LoadTestContext {
  SceneGenerationContext creationContext;
  SceneGenerationContext playContext;

  bool testInProgress;
  double startMark;
  double endMark;

  void reset() {
    creationContext = playContext = SceneGenerationContext();
    testInProgress = false;
    startMark = endMark = 0;
  }
};

LoadTestContext gLoadTestContext;

DEFINE_LATENT_AUTOMATION_COMMAND_FOUR_PARAMETER(
    TimeLoadingCommand,
    FString,
    loggingName,
    LoadTestContext&,
    context,
    std::function<void(SceneGenerationContext&)>,
    setupStep,
    std::function<void(SceneGenerationContext&)>,
    verifyStep);
bool TimeLoadingCommand::Update() {

  if (!context.testInProgress) {

    // Bind all play in editor pointers
    context.playContext.initForPlay(context.creationContext);

    if (setupStep)
      setupStep(context.playContext);

    // Start test mark, turn updates back on
    context.startMark = FPlatformTime::Seconds();
    UE_LOG(LogCesium, Display, TEXT("-- Load start mark -- %s"), *loggingName);

    context.playContext.setSuspendUpdate(false);

    context.testInProgress = true;

    // Return, let world tick
    return false;
  }

  double timeMark = FPlatformTime::Seconds();
  double testElapsedTime = timeMark - context.startMark;

  // The command is over if tilesets are loaded, or timed out
  // Wait for a maximum of 20 seconds
  const size_t testTimeout = 20;
  bool tilesetsloaded = context.playContext.areTilesetsDoneLoading();
  bool timedOut = testElapsedTime >= testTimeout;

  if (tilesetsloaded || timedOut) {
    context.endMark = timeMark;
    UE_LOG(LogCesium, Display, TEXT("-- Load end mark -- %s"), *loggingName);

    if (timedOut) {
      UE_LOG(
          LogCesium,
          Error,
          TEXT("TIMED OUT: Loading stopped after %.2f seconds"),
          testElapsedTime);
    } else {
      UE_LOG(
          LogCesium,
          Display,
          TEXT("Tileset load completed in %.2f seconds"),
          testElapsedTime);
    }

    if (verifyStep)
      verifyStep(context.playContext);

    // Turn on the editor tileset updates so we can see what we loaded
    gLoadTestContext.creationContext.setSuspendUpdate(false);

    context.testInProgress = false;

    // Command is done
    return true;
  }

  // Let world tick, we'll come back to this command
  return false;
}

struct TestPass {
  FString name;
  std::function<void(SceneGenerationContext&)> setupStep;
  std::function<void(SceneGenerationContext&)> verifyStep;
};

void clearCacheDb() {
  std::shared_ptr<CesiumAsync::ICacheDatabase> pCacheDatabase =
      getCacheDatabase();
  pCacheDatabase->clearAll();
}

bool RunLoadTest(
    const FString& testName,
    std::function<void(SceneGenerationContext&)> locationSetup,
    const std::vector<TestPass>& testPasses) {

  gLoadTestContext.reset();

  //
  // Programmatically set up the world
  //
  UE_LOG(LogCesium, Display, TEXT("Creating world objects..."));
  createCommonWorldObjects(gLoadTestContext.creationContext);

<<<<<<< HEAD
  // Configure location specific objects
  locationSetup(gLoadTestContext.creationContext);
  gLoadTestContext.creationContext.trackForPlay();
=======
  context.georeference->SetOriginLongitudeLatitudeHeight(targetOrigin);
>>>>>>> 56ed6775

  // Halt tileset updates and reset them
  gLoadTestContext.creationContext.setSuspendUpdate(true);
  gLoadTestContext.creationContext.refreshTilesets();
  clearCacheDb();

  //
  // Start async commands
  //

  // Start play in editor (don't sim in editor)
  ADD_LATENT_AUTOMATION_COMMAND(FStartPIECommand(false));

<<<<<<< HEAD
  std::vector<TestPass>::const_iterator it;
  for (it = testPasses.begin(); it != testPasses.end(); ++it) {
    const TestPass& pass = *it;
=======
void setupForDenver(LoadTestContext& context) {

  FVector targetOrigin(-104.988892, 39.743462, 1798.679443);
  FString ionToken(
      "eyJhbGciOiJIUzI1NiIsInR5cCI6IkpXVCJ9.eyJqdGkiOiI2NmZhZTk4NS01MDFmLTRjODgtOTlkYy04NjIwODhiZWExOGYiLCJpZCI6MjU5LCJpYXQiOjE2ODg1MTI4ODd9.haoe5hsJyfHk1dQAHVK6N8dW_kfmtdbyuhlGwFdEHbM");

  FCesiumCamera camera;
  camera.ViewportSize = FVector2D(1024, 768);
  camera.Location = FVector(0, 0, 0);
  camera.Rotation = FRotator(-5.2, -149.4, 0);
  camera.FieldOfViewDegrees = 90;
  context.setCamera(camera);

  context.georeference->SetOriginLongitudeLatitudeHeight(targetOrigin);

  context.pawn->SetActorLocation(FVector(0, 0, 0));
  context.pawn->SetActorRotation(FRotator(-5.2, -149.4, 0));

  // Add Cesium World Terrain
  ACesium3DTileset* worldTerrainTileset =
      context.world->SpawnActor<ACesium3DTileset>();
  worldTerrainTileset->SetTilesetSource(ETilesetSource::FromCesiumIon);
  worldTerrainTileset->SetIonAssetID(1);
  worldTerrainTileset->SetIonAccessToken(ionToken);
  worldTerrainTileset->SetActorLabel(TEXT("Cesium World Terrain"));

  // Bing Maps Aerial overlay
  UCesiumIonRasterOverlay* pOverlay = NewObject<UCesiumIonRasterOverlay>(
      worldTerrainTileset,
      FName("Bing Maps Aerial"),
      RF_Transactional);
  pOverlay->MaterialLayerKey = TEXT("Overlay0");
  pOverlay->IonAssetID = 2;
  pOverlay->SetActive(true);
  pOverlay->OnComponentCreated();
  worldTerrainTileset->AddInstanceComponent(pOverlay);

  // Aerometrex Denver
  ACesium3DTileset* aerometrexTileset =
      context.world->SpawnActor<ACesium3DTileset>();
  aerometrexTileset->SetTilesetSource(ETilesetSource::FromCesiumIon);
  aerometrexTileset->SetIonAssetID(354307);
  aerometrexTileset->SetIonAccessToken(ionToken);
  aerometrexTileset->SetMaximumScreenSpaceError(2.0);
  aerometrexTileset->SetActorLabel(TEXT("Aerometrex Denver"));

  context.tilesets.push_back(worldTerrainTileset);
  context.tilesets.push_back(aerometrexTileset);
}
>>>>>>> 56ed6775

    // Wait a bit
    ADD_LATENT_AUTOMATION_COMMAND(FWaitLatentCommand(2.0f));

    // Do our timing capture
    FString loggingName = testName + ":" + pass.name;

    ADD_LATENT_AUTOMATION_COMMAND(TimeLoadingCommand(
        loggingName,
        gLoadTestContext,
        pass.setupStep,
        pass.verifyStep));
  }

  // Wait a bit
  ADD_LATENT_AUTOMATION_COMMAND(FWaitLatentCommand(2.0f));

  // End play in editor
  ADD_LATENT_AUTOMATION_COMMAND(FEndPlayMapCommand());

  return true;
}

void refreshTilesets(SceneGenerationContext& context) {
  gLoadTestContext.playContext.refreshTilesets();
}

bool FCesiumLoadTestDenver::RunTest(const FString& Parameters) {

  std::vector<TestPass> testPasses;
  testPasses.push_back(TestPass{"Cold Cache", nullptr, nullptr});
  testPasses.push_back(TestPass{"Warm Cache", refreshTilesets, nullptr});

  return RunLoadTest(GetTestName(), setupForDenver, testPasses);
}

bool FCesiumLoadTestGoogleplex::RunTest(const FString& Parameters) {

  std::vector<TestPass> testPasses;
  testPasses.push_back(TestPass{"Cold Cache", nullptr, nullptr});
  testPasses.push_back(TestPass{"Warm Cache", refreshTilesets, nullptr});

  return RunLoadTest(GetTestName(), setupForGoogleTiles, testPasses);
}

bool FCesiumLoadTestMontrealPointCloud::RunTest(const FString& Parameters) {

  auto adjustCamera = [this](SceneGenerationContext& context) {
    // Zoom way out
    FCesiumCamera zoomedOut;
    zoomedOut.ViewportSize = FVector2D(1024, 768);
    zoomedOut.Location = FVector(0, 0, 7240000.0);
    zoomedOut.Rotation = FRotator(-90.0, 0.0, 0.0);
    zoomedOut.FieldOfViewDegrees = 90;
    context.setCamera(zoomedOut);

    context.pawn->SetActorLocation(zoomedOut.Location);
  };

  auto verifyVisibleTiles = [this](SceneGenerationContext& context) {
    Cesium3DTilesSelection::Tileset* pTileset =
        context.tilesets[0]->GetTileset();
    if (TestNotNull("Tileset", pTileset)) {
      int visibleTiles = 0;
      pTileset->forEachLoadedTile([&](Cesium3DTilesSelection::Tile& tile) {
        if (tile.getState() != Cesium3DTilesSelection::TileLoadState::Done)
          return;
        const Cesium3DTilesSelection::TileContent& content = tile.getContent();
        const Cesium3DTilesSelection::TileRenderContent* pRenderContent =
            content.getRenderContent();
        if (!pRenderContent) {
          return;
        }

        UCesiumGltfComponent* Gltf = static_cast<UCesiumGltfComponent*>(
            pRenderContent->getRenderResources());
        if (Gltf && Gltf->IsVisible()) {
          ++visibleTiles;
        }
      });

      TestEqual("visibleTiles", visibleTiles, 1);
    }
  };

  std::vector<TestPass> testPasses;
  testPasses.push_back(TestPass{"Cold Cache", nullptr, nullptr});
  testPasses.push_back(TestPass{"Adjust", adjustCamera, verifyVisibleTiles});

  return RunLoadTest(GetTestName(), setupForMontrealPointCloud, testPasses);
}

#endif<|MERGE_RESOLUTION|>--- conflicted
+++ resolved
@@ -148,13 +148,9 @@
   UE_LOG(LogCesium, Display, TEXT("Creating world objects..."));
   createCommonWorldObjects(gLoadTestContext.creationContext);
 
-<<<<<<< HEAD
   // Configure location specific objects
   locationSetup(gLoadTestContext.creationContext);
   gLoadTestContext.creationContext.trackForPlay();
-=======
-  context.georeference->SetOriginLongitudeLatitudeHeight(targetOrigin);
->>>>>>> 56ed6775
 
   // Halt tileset updates and reset them
   gLoadTestContext.creationContext.setSuspendUpdate(true);
@@ -168,61 +164,9 @@
   // Start play in editor (don't sim in editor)
   ADD_LATENT_AUTOMATION_COMMAND(FStartPIECommand(false));
 
-<<<<<<< HEAD
   std::vector<TestPass>::const_iterator it;
   for (it = testPasses.begin(); it != testPasses.end(); ++it) {
     const TestPass& pass = *it;
-=======
-void setupForDenver(LoadTestContext& context) {
-
-  FVector targetOrigin(-104.988892, 39.743462, 1798.679443);
-  FString ionToken(
-      "eyJhbGciOiJIUzI1NiIsInR5cCI6IkpXVCJ9.eyJqdGkiOiI2NmZhZTk4NS01MDFmLTRjODgtOTlkYy04NjIwODhiZWExOGYiLCJpZCI6MjU5LCJpYXQiOjE2ODg1MTI4ODd9.haoe5hsJyfHk1dQAHVK6N8dW_kfmtdbyuhlGwFdEHbM");
-
-  FCesiumCamera camera;
-  camera.ViewportSize = FVector2D(1024, 768);
-  camera.Location = FVector(0, 0, 0);
-  camera.Rotation = FRotator(-5.2, -149.4, 0);
-  camera.FieldOfViewDegrees = 90;
-  context.setCamera(camera);
-
-  context.georeference->SetOriginLongitudeLatitudeHeight(targetOrigin);
-
-  context.pawn->SetActorLocation(FVector(0, 0, 0));
-  context.pawn->SetActorRotation(FRotator(-5.2, -149.4, 0));
-
-  // Add Cesium World Terrain
-  ACesium3DTileset* worldTerrainTileset =
-      context.world->SpawnActor<ACesium3DTileset>();
-  worldTerrainTileset->SetTilesetSource(ETilesetSource::FromCesiumIon);
-  worldTerrainTileset->SetIonAssetID(1);
-  worldTerrainTileset->SetIonAccessToken(ionToken);
-  worldTerrainTileset->SetActorLabel(TEXT("Cesium World Terrain"));
-
-  // Bing Maps Aerial overlay
-  UCesiumIonRasterOverlay* pOverlay = NewObject<UCesiumIonRasterOverlay>(
-      worldTerrainTileset,
-      FName("Bing Maps Aerial"),
-      RF_Transactional);
-  pOverlay->MaterialLayerKey = TEXT("Overlay0");
-  pOverlay->IonAssetID = 2;
-  pOverlay->SetActive(true);
-  pOverlay->OnComponentCreated();
-  worldTerrainTileset->AddInstanceComponent(pOverlay);
-
-  // Aerometrex Denver
-  ACesium3DTileset* aerometrexTileset =
-      context.world->SpawnActor<ACesium3DTileset>();
-  aerometrexTileset->SetTilesetSource(ETilesetSource::FromCesiumIon);
-  aerometrexTileset->SetIonAssetID(354307);
-  aerometrexTileset->SetIonAccessToken(ionToken);
-  aerometrexTileset->SetMaximumScreenSpaceError(2.0);
-  aerometrexTileset->SetActorLabel(TEXT("Aerometrex Denver"));
-
-  context.tilesets.push_back(worldTerrainTileset);
-  context.tilesets.push_back(aerometrexTileset);
-}
->>>>>>> 56ed6775
 
     // Wait a bit
     ADD_LATENT_AUTOMATION_COMMAND(FWaitLatentCommand(2.0f));
