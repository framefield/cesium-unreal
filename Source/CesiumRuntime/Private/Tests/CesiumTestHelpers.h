// Copyright 2020-2023 CesiumGS, Inc. and Contributors

#pragma once

#include "CesiumRuntime.h"
#include "EngineUtils.h"
#include "Kismet/GameplayStatics.h"
#include "Math/MathFwd.h"
#include "Misc/AutomationTest.h"
#include "TimerManager.h"

#if WITH_EDITOR
#include "Editor.h"
#endif

class UWorld;
class ACesiumGeoreference;

namespace CesiumTestHelpers {

UWorld* getGlobalWorldContext();
<<<<<<< HEAD

/// <summary>
/// Verify that two rotations (expressed relative to two different
/// georeferences) are equivalent by using them to rotate the principal axis
/// vectors and then transforming those vectors to ECEF. The ECEF vectors should
/// be the same in both cases.
/// </summary>
void TestRotatorsAreEquivalent(
    FAutomationTestBase* pSpec,
    ACesiumGeoreference* pGeoreferenceExpected,
    const FRotator& rotatorExpected,
    ACesiumGeoreference* pGeoreferenceActual,
    const FRotator& rotatorActual);
=======
>>>>>>> 5fbe191a

template <typename T>
void waitForImpl(
    const FDoneDelegate& done,
    UWorld* pWorld,
    T&& condition,
    FTimerHandle& timerHandle) {
  if (condition()) {
    pWorld->GetTimerManager().ClearTimer(timerHandle);
    done.Execute();
  } else if (pWorld->GetTimerManager().GetTimerRemaining(timerHandle) <= 0.0f) {
    // Timeout
    UE_LOG(
        LogCesium,
        Error,
        TEXT("Timed out waiting for a condition to become true."));
    pWorld->GetTimerManager().ClearTimer(timerHandle);
    done.Execute();
  } else {
    pWorld->GetTimerManager().SetTimerForNextTick(
        [done, pWorld, condition, timerHandle]() mutable {
          waitForImpl<T>(done, pWorld, std::move(condition), timerHandle);
        });
  }
}

/// <summary>
/// Waits for a provided lambda function to become true, ticking through render
/// frames in the meantime. If the timeout elapses before the condition becomes
/// true, an error is logged (which will cause a test failure) and the done
/// delegate is invoked anyway.
/// </summary>
/// <typeparam name="T"></typeparam>
/// <param name="done">The done delegate provided by a LatentIt or
/// LatentBeforeEach. It will be invoked when the condition is true or when the
/// timeout elapses.</param>
/// <param name="pWorld">The world in which to check the condition.</param>
/// <param name="timeoutSeconds">The maximum time to wait for the condition to
/// become true.</param>
/// <param name="condition">A lambda that is invoked each
/// frame. If this function returns false, waiting continues.</param>
template <typename T>
void waitFor(
    const FDoneDelegate& done,
    UWorld* pWorld,
    float timeoutSeconds,
    T&& condition) {
  FTimerHandle timerHandle;
  pWorld->GetTimerManager().SetTimer(timerHandle, timeoutSeconds, false);
  waitForImpl<T>(done, pWorld, std::forward<T>(condition), timerHandle);
}

/// <summary>
/// Gets the first Actor that has a given tag.
/// </summary>
/// <typeparam name="T">The Actor type.</typeparam>
/// <param name="pWorld">The world in which to search for the Actor.</param>
/// <param name="tag">The tag to look for.</param>
/// <returns>The Actor, or nullptr if it does not exist.</returns>
template <typename T> T* getActorWithTag(UWorld* pWorld, const FName& tag) {
  TArray<AActor*> temp;
  UGameplayStatics::GetAllActorsWithTag(pWorld, tag, temp);
  if (temp.Num() < 1)
    return nullptr;

  return Cast<T>(temp[0]);
}

/// <summary>
/// Gets the first ActorComponent that has a given tag.
/// </summary>
/// <typeparam name="T">The ActorComponent type.</typeparam>
/// <param name="pOwner">The Actor whose components to search.</param>
/// <param name="tag">The tag to look for.</param>
/// <returns>The ActorComponent, or nullptr if it does not exist.</returns>
template <typename T> T* getComponentWithTag(AActor* pOwner, const FName& tag) {
  TArray<UActorComponent*> components =
      pOwner->GetComponentsByTag(T::StaticClass(), tag);
  if (components.Num() < 1)
    return nullptr;

  return Cast<T>(components[0]);
}

/// <summary>
/// Gets a tag that can be used to uniquely identify a given Actor.
/// </summary>
/// <param name="pActor">The actor.</param>
/// <returns>The unique tag.</returns>
FName getUniqueTag(AActor* pActor);

/// <summary>
/// Gets a tag that can be used to uniquely identify a given ActorComponent.
/// </summary>
/// <param name="pActor">The actor.</param>
/// <returns>The unique tag.</returns>
FName getUniqueTag(UActorComponent* pComponent);

#if WITH_EDITOR

/// <summary>
/// Tracks a provided Edit-mode Actor, so the equivalent object can later be
/// found in Play mode.
/// </summary>
/// <param name="pEditorActor">The Actor in the Editor world to track.</param>
void trackForPlay(AActor* pEditorActor);

/// <summary>
/// Tracks a provided Edit-mode ActorComponent, so the equivalent object can
/// later be found in Play mode.
/// </summary>
/// <param name="pEditorComponent">The ActorComponent in the Editor world to
/// track.</param>
void trackForPlay(UActorComponent* pEditorComponent);

/// <summary>
/// Finds a Play-mode object equivalent to a given Editor-mode one that was
/// previously tracked with <see cref="TrackForPlay" />. This works on instances
/// derived from AActor and UActorComponent.
/// </summary>
/// <typeparam name="T">The type of the object to find.</typeparam>
/// <param name="pEditorObject">The Editor object for which to find a Play-mode
/// equivalent.</param>
/// <returns>The play mode equivalent, or nullptr is one is not found.</returns>
template <typename T> T* findInPlay(T* pEditorObject) {
  if (!IsValid(pEditorObject))
    return nullptr;

  UWorld* pWorld = GEditor->PlayWorld;
  if constexpr (std::is_base_of_v<AActor, T>) {
    return getActorWithTag<T>(pWorld, getUniqueTag(pEditorObject));
  } else if constexpr (std::is_base_of_v<UActorComponent, T>) {
    AActor* pEditorOwner = pEditorObject->GetOwner();
    if (!pEditorOwner)
      return nullptr;
    AActor* pPlayOwner = findInPlay(pEditorOwner);
    if (!pPlayOwner)
      return nullptr;
    return getComponentWithTag<T>(pPlayOwner, getUniqueTag(pEditorObject));
  }
}

/// <summary>
/// Finds a Play-mode object equivalent to a given Editor-mode one that was
/// previously tracked with <see cref="TrackForPlay" />. This works on instances
/// derived from AActor and UActorComponent.
/// </summary>
/// <typeparam name="T">The type of the object to find.</typeparam>
/// <param name="pEditorObject">The Editor object for which to find a Play-mode
/// equivalent.</param>
/// <returns>The play mode equivalent, or nullptr is one is
/// not found.</returns>
template <typename T> T* findInPlay(TObjectPtr<T> pEditorObject) {
  return findInPlay<T>(pEditorObject.Get());
}

#endif // #if WITH_EDITOR

} // namespace CesiumTestHelpers<|MERGE_RESOLUTION|>--- conflicted
+++ resolved
@@ -19,7 +19,6 @@
 namespace CesiumTestHelpers {
 
 UWorld* getGlobalWorldContext();
-<<<<<<< HEAD
 
 /// <summary>
 /// Verify that two rotations (expressed relative to two different
@@ -33,8 +32,6 @@
     const FRotator& rotatorExpected,
     ACesiumGeoreference* pGeoreferenceActual,
     const FRotator& rotatorActual);
-=======
->>>>>>> 5fbe191a
 
 template <typename T>
 void waitForImpl(
