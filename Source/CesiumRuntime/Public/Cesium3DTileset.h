--- conflicted
+++ resolved
@@ -81,7 +81,7 @@
       Category = "Cesium",
       meta =
           (EditCondition = "TilesetSource==ETilesetSource::FromCesiumIon",
-           ClampMin = "0"))
+           ClampMin = 0))
   int32 IonAssetID;
 
   /**
@@ -124,16 +124,10 @@
    */
   UPROPERTY(
       EditAnywhere,
-<<<<<<< HEAD
       BlueprintReadWrite,
       Category = "Cesium|Level of Detail",
-      meta = (ClampMin = "0.0"))
+      meta = (ClampMin = 0.0))
   float MaximumScreenSpaceError = 16.0;
-=======
-      Category = "Cesium|Level of Detail",
-      meta = (ClampMin = 0.0))
-  double MaximumScreenSpaceError = 16.0;
->>>>>>> 9c445821
 
   /**
    * Whether to preload ancestor tiles.
@@ -178,16 +172,10 @@
    */
   UPROPERTY(
       EditAnywhere,
-<<<<<<< HEAD
       BlueprintReadWrite,
       Category = "Cesium|Tile Loading",
-      meta = (ClampMin = "0"))
+      meta = (ClampMin = 0))
   int32 MaximumSimultaneousTileLoads = 20;
-=======
-      Category = "Cesium|Tile Loading",
-      meta = (ClampMin = 0))
-  int MaximumSimultaneousTileLoads = 20;
->>>>>>> 9c445821
 
   /**
    * The number of loading descendents a tile should allow before deciding to
@@ -202,16 +190,10 @@
    */
   UPROPERTY(
       EditAnywhere,
-<<<<<<< HEAD
       BlueprintReadWrite,
       Category = "Cesium|Tile Loading",
-      meta = (ClampMin = "0"))
+      meta = (ClampMin = 0))
   int32 LoadingDescendantLimit = 20;
-=======
-      Category = "Cesium|Tile Loading",
-      meta = (ClampMin = 0))
-  int LoadingDescendantLimit = 20;
->>>>>>> 9c445821
 
   /**
    * Whether to cull tiles that are outside the frustum.
@@ -303,14 +285,9 @@
       EditAnywhere,
       BlueprintReadWrite,
       Category = "Cesium|Tile Culling",
-<<<<<<< HEAD
       meta =
-          (EditCondition = "EnforceCulledScreenSpaceError", ClampMin = "0.0"))
+          (EditCondition = "EnforceCulledScreenSpaceError", ClampMin = 0.0))
   float CulledScreenSpaceError = 64.0;
-=======
-      meta = (EditCondition = "EnforceCulledScreenSpaceError", ClampMin = 0.0))
-  double CulledScreenSpaceError = 64.0;
->>>>>>> 9c445821
 
   /**
    * A custom Material to use to render this tileset, in order to implement
