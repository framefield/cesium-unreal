// Copyright 2020-2021 CesiumGS, Inc. and Contributors

#pragma once

#include "CesiumFeatureTable.h"
#include "CesiumGltf/FeatureIdTextureView.h"
#include "Containers/UnrealString.h"
#include "Kismet/BlueprintFunctionLibrary.h"
#include "CesiumFeatureIdTexture.generated.h"

namespace CesiumGltf {
struct Model;
struct ExtensionExtMeshFeaturesFeatureIdTexture;
} // namespace CesiumGltf

/**
 * @brief Reports the status of a FCesiumFeatureIdTexture. If the feature ID
 * texture cannot be accessed, this briefly indicates why.
 */
UENUM(BlueprintType)
enum ECesiumFeatureIdTextureStatus {
  /* The feature ID texture is valid. */
  Valid = 0,
  /* The feature ID texture cannot be found in the glTF, of the texture itself
     has errors. */
  ErrorInvalidTexture,
  /* The feature ID texture is being read in an invalid way -- for example,
     trying to read nonexistent image channels. */
  ErrorInvalidTextureAccess,
};

/**
 * @brief A blueprint-accessible wrapper for a feature ID texture from a glTF
 * primitive. Provides access to per-pixel feature IDs, which can be used with
 * the corresponding {@link FCesiumFeatureTable} to access per-pixel metadata.
 */
USTRUCT(BlueprintType)
struct CESIUMRUNTIME_API FCesiumFeatureIdTexture {
  GENERATED_USTRUCT_BODY()

  using TexCoordAccessorType = std::variant<
      std::monostate,
      CesiumGltf::AccessorView<CesiumGltf::AccessorTypes::VEC2<uint8_t>>,
      CesiumGltf::AccessorView<CesiumGltf::AccessorTypes::VEC2<uint16_t>>,
      CesiumGltf::AccessorView<CesiumGltf::AccessorTypes::VEC2<float>>>;

public:
  /**
   * @brief Constructs an empty feature ID texture instance. Empty feature ID
   * textures can be constructed while trying to convert a FCesiumFeatureIdSet
   * that is not an texture. In this case, the status reports it is an invalid
   * texture.
   */
  FCesiumFeatureIdTexture()
      : _status(ECesiumFeatureIdTextureStatus::ErrorInvalidTexture) {}

  /**
   * @brief Constructs a feature ID texture instance.
   *
   * @param InModel The model.
   * @param Primitive The mesh primitive containing the feature ID texture.
   * @param FeatureIdTexture The texture specified by the
   * ExtensionExtMeshFeaturesFeatureId.
   * @param PropertyTableName The name of the property table this texture
   * corresponds to, if one exists, for backwards compatibility.
   */
  FCesiumFeatureIdTexture(
      const CesiumGltf::Model& InModel,
      const CesiumGltf::MeshPrimitive Primitive,
      const CesiumGltf::ExtensionExtMeshFeaturesFeatureIdTexture&
          FeatureIdTexture,
      const FString& PropertyTableName);

<<<<<<< HEAD
  constexpr const CesiumGltf::FeatureIdTextureView&
=======
  /**
   * @brief Gets the underlying view of this feature ID texture.
   */
  constexpr const CesiumGltf::MeshFeatures::FeatureIdTextureView&
>>>>>>> cc66fa2f
  getFeatureIdTextureView() const {
    return this->_featureIdTextureView;
  }

private:
  ECesiumFeatureIdTextureStatus _status;
  CesiumGltf::FeatureIdTextureView _featureIdTextureView;
  TexCoordAccessorType _texCoordAccessor;
  int64 _textureCoordinateIndex;

  // For backwards compatibility.
  FString _propertyTableName;

  friend class UCesiumFeatureIdTextureBlueprintLibrary;
};

UCLASS()
class CESIUMRUNTIME_API UCesiumFeatureIdTextureBlueprintLibrary
    : public UBlueprintFunctionLibrary {
  GENERATED_BODY()

public:
  PRAGMA_DISABLE_DEPRECATION_WARNINGS
  /**
   * Gets the name of the feature table corresponding to this feature ID
   * texture. The name can be used to fetch the appropriate
   * FCesiumFeatureTable from the FCesiumMetadataModel.
   */
  UFUNCTION(
      BlueprintCallable,
      BlueprintPure,
      Category = "Cesium|Metadata|FeatureIdTexture",
      Meta =
          (DeprecatedFunction,
           DeprecatedMessage =
               "UCesiumFeatureIdTextureBlueprintLibrary.GetFeatureTableName is deprecated. Use UCesiumPrimitiveFeaturesBlueprintLibrary.GetPropertyTableIndex instead."))
  static const FString&
  GetFeatureTableName(UPARAM(ref)
                          const FCesiumFeatureIdTexture& FeatureIDTexture);
  PRAGMA_ENABLE_DEPRECATION_WARNINGS

  /**
   * Gets the status of the feature ID texture. If this texture is
   * invalid in any way, this will briefly indicate why.
   */
  UFUNCTION(
      BlueprintCallable,
      BlueprintPure,
      Category = "Cesium|Primitive|FeatureIDTexture")
  static ECesiumFeatureIdTextureStatus GetFeatureIDTextureStatus(
      UPARAM(ref) const FCesiumFeatureIdTexture& FeatureIDTexture);

  /**
   * Gets the texture coordinate set index that corresponds to the feature ID
   * texture on the given primitive component. If the feature ID texture is
   * invalid, this returns -1.
   */
  UFUNCTION(
      BlueprintCallable,
      BlueprintPure,
      Category = "Cesium|Primitive|FeatureIDTexture")
  static int64 GetTextureCoordinateIndex(
      const UPrimitiveComponent* Component,
      UPARAM(ref) const FCesiumFeatureIdTexture& FeatureIDTexture);

  /**
   * Gets the feature ID corresponding to the pixel specified by the texture
   * coordinates. The feature ID can be used with a FCesiumFeatureTable to
   * retrieve the per-pixel metadata.
   *
   * This assumes the given texture coordinates are from the appropriate
   * texture coordinate set as indicated by GetTextureCoordinateIndex. If the
   * feature ID texture is invalid, this returns -1.
   */
  UFUNCTION(
      BlueprintCallable,
      BlueprintPure,
      Category = "Cesium|Primitive|FeatureIDTexture")
  static int64 GetFeatureIDForTextureCoordinates(
      UPARAM(ref) const FCesiumFeatureIdTexture& FeatureIDTexture,
      float U,
      float V);

  /**
   * Gets the feature ID associated with the given vertex. The
   * feature ID can be used with a FCesiumFeatureTable to retrieve the
   * per-vertex metadata.
   *
   * This works if the vertex contains texture coordinates for the relevant
   * texture coordinate set as indicated by GetTextureCoordinateIndex. If the
   * vertex has no such coordinates, or if the feature ID texture itself is
   * invalid, this returns -1.
   */
  UFUNCTION(
      BlueprintCallable,
      BlueprintPure,
      Category = "Cesium|Primitive|FeatureIDTexture")
  static int64 GetFeatureIDForVertex(
      UPARAM(ref) const FCesiumFeatureIdTexture& FeatureIDTexture,
      int64 VertexIndex);
};<|MERGE_RESOLUTION|>--- conflicted
+++ resolved
@@ -71,14 +71,10 @@
           FeatureIdTexture,
       const FString& PropertyTableName);
 
-<<<<<<< HEAD
-  constexpr const CesiumGltf::FeatureIdTextureView&
-=======
   /**
    * @brief Gets the underlying view of this feature ID texture.
    */
-  constexpr const CesiumGltf::MeshFeatures::FeatureIdTextureView&
->>>>>>> cc66fa2f
+  constexpr const CesiumGltf::FeatureIdTextureView&
   getFeatureIdTextureView() const {
     return this->_featureIdTextureView;
   }
