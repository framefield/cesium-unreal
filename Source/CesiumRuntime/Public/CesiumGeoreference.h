// Copyright 2020-2021 CesiumGS, Inc. and Contributors

#pragma once

#include "CesiumSubLevel.h"
#include "Components/ActorComponent.h"
#include "Containers/UnrealString.h"
#include "CoreMinimal.h"
#include "GameFramework/Actor.h"
#include "GeoTransforms.h"
#include "OriginPlacement.h"
#include "UObject/WeakInterfacePtr.h"
#include <glm/mat3x3.hpp>
#include "CesiumGeoreference.generated.h"

class APlayerCameraManager;
class FLevelCollectionModel;

/**
 * The delegate for the ACesiumGeoreference::OnGeoreferenceUpdated,
 * which is triggered from UpdateGeoreference
 */
DECLARE_DYNAMIC_MULTICAST_DELEGATE(FGeoreferenceUpdated);

/**
 * Controls how global geospatial coordinates are mapped to coordinates in the
 * Unreal Engine level. Internally, Cesium uses a global Earth-centered,
 * Earth-fixed (ECEF) ellipsoid-centered coordinate system, where the ellipsoid
 * is usually the World Geodetic System 1984 (WGS84) ellipsoid. This is a
 * right-handed system centered at the Earth's center of mass, where +X is in
 * the direction of the intersection of the Equator and the Prime Meridian (zero
 * degrees longitude), +Y is in the direction of the intersection of the Equator
 * and +90 degrees longitude, and +Z is through the North Pole. This Actor is
 * used by other Cesium Actors and components to control how this coordinate
 * system is mapped into an Unreal Engine world and level.
 */
UCLASS()
class CESIUMRUNTIME_API ACesiumGeoreference : public AActor {
  GENERATED_BODY()

public:
  /*
   * Finds and returns the actor labeled `CesiumGeoreferenceDefault` in the
   * persistent level of the calling object's world. If not found, it creates a
   * new default Georeference.
   * @param WorldContextObject Any `UObject`.
   */
  UFUNCTION(
      BlueprintCallable,
      Category = "CesiumGeoreference",
      meta = (WorldContext = "WorldContextObject"))
  static ACesiumGeoreference*
  GetDefaultGeoreference(const UObject* WorldContextObject);

  ACesiumGeoreference();

  /*
   * Whether to visualize the level loading radii in the editor. Helpful for
   * initially positioning the level and choosing a load radius.
   */
  UPROPERTY(EditAnywhere, Category = "Cesium|Cesium Sublevels")
  bool ShowLoadRadii = true;

  /*
   * Switches to the specified level. Sets the georeference origin to the given
   * level's origin, shows the given level, and hides all other levels.
   *
   * If Index is negative or otherwise outside the range of valid indices, all
   * levels other than the PersistentLevel are deactivated.
   *
   * This function is meant to be called from within the game, not in the
   * Editor.
   *
   * @returns true if a new sub-level is active, or false if the Index was
   * outside the valid range and so no sub-level is active.
   */
  UFUNCTION(BlueprintCallable, Category = "Cesium|Cesium Sublevels")
  bool SwitchToLevel(int32 Index);

  /*
   * The list of georeferenced sublevels. Each of these has a corresponding
   * world location that can be jumped to. Only one level can be worked on in
   * the editor at a time.
   *
   * New levels added in the Editor should appear in this list automatically. If
   * any are missing, check that "World Composition" is enabled in World
   * Settings and that the level is in a Layer with Distance Based Streaming
   * DISABLED.
   */
  UPROPERTY(
      EditAnywhere,
      Category = "Cesium|Cesium Sublevels",
      Meta =
          (TitleProperty = "LevelName",
           DisplayName = "Georeferenced Sublevels"))
  TArray<FCesiumSubLevel> CesiumSubLevels;

  /**
   * The placement of this Actor's origin (coordinate 0,0,0) within the tileset.
   *
   * 3D Tiles tilesets often use Earth-centered, Earth-fixed coordinates, such
   * that the tileset content is in a small bounding volume 6-7 million meters
   * (the radius of the Earth) away from the coordinate system origin. This
   * property allows an alternative position, other then the tileset's true
   * origin, to be treated as the origin for the purpose of this Actor. Using
   * this property will preserve vertex precision (and thus avoid jittering)
   * much better than setting the Actor's Transform property.
   */
  UPROPERTY(EditAnywhere, BlueprintReadOnly, Category = "Cesium")
  EOriginPlacement OriginPlacement = EOriginPlacement::CartographicOrigin;

  /**
   * The latitude of the custom origin placement in degrees, in the range [-90,
   * 90]
   */
  UPROPERTY(
      EditAnywhere,
      Category = "Cesium",
      meta =
          (EditCondition =
               "OriginPlacement==EOriginPlacement::CartographicOrigin",
           ClampMin = -90.0,
           ClampMax = 90.0))
  double OriginLatitude = 39.736401;

  /**
   * The longitude of the custom origin placement in degrees, in the range
   * [-180, 180]
   */
  UPROPERTY(
      EditAnywhere,
      Category = "Cesium",
      meta =
          (EditCondition =
               "OriginPlacement==EOriginPlacement::CartographicOrigin",
           ClampMin = -180.0,
           ClampMax = 180.0))
  double OriginLongitude = -105.25737;

  /**
   * The height of the custom origin placement in meters above the
   * ellipsoid.
   */
  UPROPERTY(
      EditAnywhere,
      Category = "Cesium",
      meta =
          (EditCondition =
               "OriginPlacement==EOriginPlacement::CartographicOrigin"))
  double OriginHeight = 2250.0;

  /**
   * TODO: Once point-and-click georeference placement is in place, restore this
   * as a UPROPERTY
   */
  // UPROPERTY(EditAnywhere, Category = "Cesium", AdvancedDisplay)
  bool EditOriginInViewport = false;

#if WITH_EDITOR
  /**
   * Places the georeference origin at the camera's current location. Rotates
   * the globe so the current longitude/latitude/height of the camera is at the
   * Unreal origin. The camera is also teleported to the Unreal origin.
   *
   * Warning: Before clicking, ensure that all non-Cesium objects in the
   * persistent level are georeferenced with the "CesiumGeoreferenceComponent"
   * or attached to an actor with that component. Ensure that static actors only
   * exist in georeferenced sublevels.
   */
  UFUNCTION(CallInEditor, Category = "Cesium")
  void PlaceGeoreferenceOriginHere();
#endif

  /**
   * The camera to use to determine which sub-level is closest, so that one can
   * be activated and all others deactivated.
   */
  UPROPERTY(EditAnywhere, Category = "CesiumSublevels")
  APlayerCameraManager* SubLevelCamera;

  // TODO: Allow user to select/configure the ellipsoid.
  // Yeah, we're working on that...

  /**
   * Returns the georeference origin position as an FVector where `X` is
   * longitude (degrees), `Y` is latitude (degrees), and `Z` is height above the
   * ellipsoid (meters). Only valid if the placement type is Cartographic Origin
   * (i.e. Longitude / Latitude / Height).
   */
  UFUNCTION(BlueprintCallable, Category = "Cesium")
  FVector GetGeoreferenceOriginLongitudeLatitudeHeight() const;

  /**
   * This aligns the specified longitude in degrees (x), latitude in
   * degrees (y), and height above the ellipsoid in meters (z) to Unreal's world
   * origin. I.e. it moves the globe so that these coordinates exactly fall on
   * the origin.
   *
   * When the SubLevelCamera of this instance is currently contained in
   * the bounds of a sublevel, then this call has no effect.
   */
  void SetGeoreferenceOriginLongitudeLatitudeHeight(
      const glm::dvec3& TargetLongitudeLatitudeHeight);

  /**
   * This function is here for backwards compatibility. The function
   * SetGeoreferenceOriginLongitudeLatitudeHeight should be used instead.
   */
  void SetGeoreferenceOrigin(const glm::dvec3& TargetLongitudeLatitudeHeight);

  /**
   * This aligns the specified Earth-Centered, Earth-Fixed (ECEF) coordinates to
   * Unreal's world origin. I.e. it moves the globe so that these coordinates
   * exactly fall on the origin.
   *
   * When the SubLevelCamera of this instance is currently contained in
   * the bounds of a sublevel, then this call has no effect.
   */
  void SetGeoreferenceOriginEcef(const glm::dvec3& TargetEcef);

  /**
   * This aligns the specified longitude in degrees (X), latitude in
   * degrees (Y), and height above the ellipsoid in meters (Z) to Unreal's world
   * origin. I.e. it moves the globe so that these coordinates exactly fall on
   * the origin.
   *
   * When the SubLevelCamera of this instance is currently contained in
   * the bounds of a sublevel, then this call has no effect.
   */
  UFUNCTION(BlueprintCallable, Category = "Cesium")
  void SetGeoreferenceOriginLongitudeLatitudeHeight(
      const FVector& TargetLongitudeLatitudeHeight);

  /**
   * This aligns the specified Earth-Centered, Earth-Fixed (ECEF) coordinates to
   * Unreal's world origin. I.e. it moves the globe so that these coordinates
   * exactly fall on the origin.
   *
   * When the SubLevelCamera of this instance is currently contained in
   * the bounds of a sublevel, then this call has no effect.
   */
  UFUNCTION(BlueprintCallable, Category = "Cesium")
  void SetGeoreferenceOriginEcef(const FVector& TargetEcef);

  /*
   * USEFUL CONVERSION FUNCTIONS
   */

  /**
   * Transforms the given longitude in degrees (x), latitude in
   * degrees (y), and height in meters (z) into Earth-Centered, Earth-Fixed
   * (ECEF) coordinates.
   */
  glm::dvec3 TransformLongitudeLatitudeHeightToEcef(
      const glm::dvec3& LongitudeLatitudeHeight) const;

  /**
   * Transforms the given longitude in degrees (x), latitude in
   * degrees (y), and height above the ellipsoid in meters (z) into
   * Earth-Centered, Earth-Fixed (ECEF) coordinates.
   *
   * This function peforms the computation in single-precision. When using
   * the C++ API, corresponding double-precision function
   * TransformLongitudeLatitudeHeightToEcef can be used.
   */
  UFUNCTION(BlueprintCallable, Category = "Cesium")
  FVector TransformLongitudeLatitudeHeightToEcef(
      const FVector& LongitudeLatitudeHeight) const;

  /**
   * Transforms the given Earth-Centered, Earth-Fixed (ECEF) coordinates into
   * WGS84 longitude in degrees (x), latitude in degrees (y), and height above
   * the ellipsoid in meters (z).
   */
  glm::dvec3
  TransformEcefToLongitudeLatitudeHeight(const glm::dvec3& Ecef) const;

  /**
   * Transforms the given Earth-Centered, Earth-Fixed (ECEF) coordinates into
   * WGS84 longitude in degrees (x), latitude in degrees (y), and height above
   * the ellipsoid in meters (z).
   */
  UFUNCTION(BlueprintCallable, Category = "Cesium")
  FVector TransformEcefToLongitudeLatitudeHeight(const FVector& Ecef) const;

  /**
   * Transforms the given longitude in degrees (x), latitude in
   * degrees (y), and height above the ellipsoid in meters (z) into Unreal world
   * coordinates (relative to the floating origin).
   */
  glm::dvec3 TransformLongitudeLatitudeHeightToUnreal(
      const glm::dvec3& longitudeLatitudeHeight) const;

  /**
   * Transforms the given longitude in degrees (x), latitude in
   * degrees (y), and height above the ellipsoid in meters (z) into Unreal world
   * coordinates (relative to the floating origin).
   */
  UFUNCTION(BlueprintCallable, Category = "Cesium")
  FVector TransformLongitudeLatitudeHeightToUnreal(
      const FVector& LongitudeLatitudeHeight) const;

  /**
   * Transforms Unreal world coordinates (relative to the floating origin) into
   * longitude in degrees (x), latitude in degrees (y), and height above the
   * ellipsoid in meters (z).
   */
  glm::dvec3
  TransformUnrealToLongitudeLatitudeHeight(const glm::dvec3& unreal) const;

  /**
   * Transforms Unreal world coordinates (relative to the floating origin) into
   * longitude in degrees (x), latitude in degrees (y), and height above the
   * ellipsoid in meters (z).
   */
  UFUNCTION(BlueprintCallable, Category = "Cesium")
  FVector TransformUnrealToLongitudeLatitudeHeight(const FVector& Unreal) const;

  /**
   * Transforms the given point from Earth-Centered, Earth-Fixed (ECEF) into
   * Unreal relative world (relative to the floating origin).
   */
  glm::dvec3 TransformEcefToUnreal(const glm::dvec3& ecef) const;

  /**
   * Transforms the given point from Earth-Centered, Earth-Fixed (ECEF) into
   * Unreal relative world (relative to the floating origin).
   */
  UFUNCTION(BlueprintCallable, Category = "Cesium")
  FVector TransformEcefToUnreal(const FVector& Ecef) const;

  /**
   * Transforms the given point from Unreal relative world (relative to the
   * floating origin) to Earth-Centered, Earth-Fixed (ECEF).
   */
  glm::dvec3 TransformUnrealToEcef(const glm::dvec3& unreal) const;

  /**
   * Transforms the given point from Unreal relative world (relative to the
   * floating origin) to Earth-Centered, Earth-Fixed (ECEF).
   */
  UFUNCTION(BlueprintCallable, Category = "Cesium")
  FVector TransformUnrealToEcef(const FVector& Unreal) const;

  /**
   * Transforms a rotator from Unreal world to East-South-Up at the given
   * Unreal world location (relative to the floating origin).
   */
  glm::dquat TransformRotatorUnrealToEastSouthUp(
      const glm::dquat& UnrealRotator,
      const glm::dvec3& UnrealLocation) const;

  /**
   * Transforms a rotator from Unreal world to East-South-Up at the given
   * Unreal world location (relative to the floating origin).
<<<<<<< HEAD
   */
  UFUNCTION(BlueprintCallable, Category = "Cesium")
  FRotator TransformRotatorUnrealToEastNorthUp(
=======
   *
   * This function peforms the computation in single-precision. When using
   * the C++ API, corresponding double-precision function
   * TransformRotatorUnrealToEastSouthUp can be used.
   */
  UFUNCTION(BlueprintCallable, Category = "Cesium")
  FRotator InaccurateTransformRotatorUnrealToEastSouthUp(
>>>>>>> 5cb1cc35
      const FRotator& UnrealRotator,
      const FVector& UnrealLocation) const;

  /**
   * Transforms a rotator from East-South-Up to Unreal world at the given
   * Unreal world location (relative to the floating origin).
   */
  glm::dquat TransformRotatorEastSouthUpToUnreal(
      const glm::dquat& EsuRotator,
      const glm::dvec3& UnrealLocation) const;

  /**
   * Transforms a rotator from East-South-Up to Unreal world at the given
   * Unreal world location (relative to the floating origin).
<<<<<<< HEAD
   */
  UFUNCTION(BlueprintCallable, Category = "Cesium")
  FRotator TransformRotatorEastNorthUpToUnreal(
      const FRotator& EnuRotator,
=======
   *
   * This function peforms the computation in single-precision. When using
   * the C++ API, corresponding double-precision function
   * TransformRotatorEastSouthUpToUnreal can be used.
   */
  UFUNCTION(BlueprintCallable, Category = "Cesium")
  FRotator InaccurateTransformRotatorEastSouthUpToUnreal(
      const FRotator& EsuRotator,
>>>>>>> 5cb1cc35
      const FVector& UnrealLocation) const;

  /**
   * Computes the rotation matrix from the local East-South-Up to Unreal at the
   * specified Unreal world location (relative to the floating
   * origin). The returned transformation works in Unreal's left-handed
   * coordinate system.
   */
  glm::dmat3 ComputeEastSouthUpToUnreal(const glm::dvec3& unreal) const;

  /**
   * Computes the rotation matrix from the local East-South-Up to Unreal at the
   * specified Unreal world location (relative to the floating
   * origin). The returned transformation works in Unreal's left-handed
   * coordinate system.
<<<<<<< HEAD
   */
  UFUNCTION(BlueprintCallable, Category = "Cesium")
  FMatrix ComputeEastNorthUpToUnreal(const FVector& Unreal) const;
=======
   *
   * This function peforms the computation in single-precision. When using
   * the C++ API, corresponding double-precision function
   * ComputeEastSouthUpToUnreal can be used.
   */
  UFUNCTION(BlueprintCallable, Category = "Cesium")
  FMatrix InaccurateComputeEastSouthUpToUnreal(const FVector& Unreal) const;
>>>>>>> 5cb1cc35

  /**
   * Computes the rotation matrix from the local East-North-Up to
   * Earth-Centered, Earth-Fixed (ECEF) at the specified ECEF location.
   */
  glm::dmat3 ComputeEastNorthUpToEcef(const glm::dvec3& ecef) const;

  /**
   * Computes the rotation matrix from the local East-North-Up to
   * Earth-Centered, Earth-Fixed (ECEF) at the specified ECEF location.
   */
  UFUNCTION(BlueprintCallable, Category = "Cesium")
  FMatrix ComputeEastNorthUpToEcef(const FVector& Ecef) const;

  /**
   * @brief Computes the normal of the plane tangent to the surface of the
   * ellipsoid that is used by this instance, at the provided position.
   *
   * @param position The cartesian position for which to to determine the
   * surface normal.
   * @return The normal.
   */
  glm::dvec3 ComputeGeodeticSurfaceNormal(const glm::dvec3& position) const {
    return _geoTransforms.ComputeGeodeticSurfaceNormal(position);
  }
  /**
   * A delegate that will be called whenever the Georeference is
   * modified in a way that affects its computations.
   */
  UPROPERTY(BlueprintAssignable, Category = "Cesium")
  FGeoreferenceUpdated OnGeoreferenceUpdated;

  /**
   * Recomputes all world georeference transforms. Usually there is no need to
   * explicitly call this from external code.
   */
  void UpdateGeoreference();

  /**
   * @brief Returns whether `Tick` should be called in viewports-only mode.
   *
   * "If `true`, actor is ticked even if TickType==LEVELTICK_ViewportsOnly."
   * (The TickType is determined by the unreal engine internally).
   */
  virtual bool ShouldTickIfViewportsOnly() const override;

  /**
   * @brief Function called every frame on this Actor.
   *
   * @param DeltaTime Game time elapsed during last frame modified by the time
   * dilation
   */
  virtual void Tick(float DeltaTime) override;

  /**
   * Handles reading, writing, and reference collecting using FArchive.
   * This implementation handles all FProperty serialization, but can be
   * overridden for native variables.
   *
   * This class overrides this method to ensure internal variables are
   * immediately synchronized with newly-loaded values.
   */
  virtual void Serialize(FArchive& Ar) override;

  /**
   * Returns the GeoTransforms that offers the same conversion
   * functions as this class, but performs the computations
   * in double precision.
   */
  const GeoTransforms& GetGeoTransforms() const noexcept {
    return _geoTransforms;
  }

protected:
  // Called when the game starts or when spawned
  virtual void BeginPlay() override;
  virtual void EndPlay(const EEndPlayReason::Type EndPlayReason) override;
  virtual void OnConstruction(const FTransform& Transform) override;
  virtual void BeginDestroy() override;

#if WITH_EDITOR
  virtual void
  PostEditChangeProperty(FPropertyChangedEvent& PropertyChangedEvent) override;
#endif

private:
  /**
   * A tag that is assigned to Georeferences when they are created
   * as the "default" Georeference for a certain world.
   */
  static FName DEFAULT_GEOREFERENCE_TAG;

  /**
   * The radii, in x-, y-, and z-direction, of the ellipsoid that
   * should be used in this instance.
   */
  UPROPERTY()
  double _ellipsoidRadii[3];

  GeoTransforms _geoTransforms;

  bool _insideSublevel;

#if WITH_EDITOR
  FDelegateHandle _newCurrentLevelSubscription;
#endif

  // TODO: add option to set georeference directly from ECEF
  void _setGeoreferenceOrigin(
      double targetLongitude,
      double targetLatitude,
      double targetHeight);
  void _jumpToLevel(const FCesiumSubLevel& level);

#if WITH_EDITOR
  /**
   * Will make sure that the `CesiumSubLevels` array contains all
   * of the current streaming levels of the world.
   */
  void _updateCesiumSubLevels();
#endif

#if WITH_EDITOR
  void _lineTraceViewportMouse(
      const bool ShowTrace,
      bool& Success,
      FHitResult& HitResult) const;

  /**
   * @brief Show the load radius of each sub-level as a sphere.
   *
   * If this is not called "in-game", and `ShowLoadRadii` is `true`,
   * then it will show a sphere indicating the load radius of each
   * sub-level.
   */
  void _showSubLevelLoadRadii() const;

  /**
   * @brief Allow editing the origin with the mouse.
   *
   * If `EditOriginInViewport` is true, this will trace the mouse
   * position, and update the origin based on the point that was
   * hit.
   */
  void _handleViewportOriginEditing();

#endif

  /**
   * @brief Updates the load state of sublevels.
   *
   * This checks all sublevels whether their load radius contains the
   * `SubLevelCamera`, in ECEF coordinates. The sublevels that
   * contain the camera will be loaded. All others will be unloaded.
   *
   * @return Whether the camera is contained in *any* sublevel.
   */
  bool _updateSublevelState();

  /**
   * Updates _geoTransforms based on the current ellipsoid and center, and
   * returns the old transforms.
   */
  void _updateGeoTransforms();

  /**
   * @brief Finds the ULevelStreaming with given name.
   *
   * @returns The ULevelStreaming, or nullptr if the provided name does not
   * exist.
   */
  ULevelStreaming* _findLevelStreamingByName(const FString& name);

  FCesiumSubLevel* _findCesiumSubLevelByName(
      const FName& packageName,
      bool createIfDoesNotExist);

#if WITH_EDITOR
  void _onNewCurrentLevel();
  void _enableAndGeoreferenceCurrentSubLevel();
#endif

  /**
   * Determines if this Georeference should manage sub-level switching.
   *
   * A Georeference inside a sub-level should not manage sub-level switching,
   * so this function returns true the Georeference is in the world's
   * PersistentLevel.
   */
  bool _shouldManageSubLevels() const;
};<|MERGE_RESOLUTION|>--- conflicted
+++ resolved
@@ -353,19 +353,9 @@
   /**
    * Transforms a rotator from Unreal world to East-South-Up at the given
    * Unreal world location (relative to the floating origin).
-<<<<<<< HEAD
-   */
-  UFUNCTION(BlueprintCallable, Category = "Cesium")
-  FRotator TransformRotatorUnrealToEastNorthUp(
-=======
-   *
-   * This function peforms the computation in single-precision. When using
-   * the C++ API, corresponding double-precision function
-   * TransformRotatorUnrealToEastSouthUp can be used.
-   */
-  UFUNCTION(BlueprintCallable, Category = "Cesium")
-  FRotator InaccurateTransformRotatorUnrealToEastSouthUp(
->>>>>>> 5cb1cc35
+   */
+  UFUNCTION(BlueprintCallable, Category = "Cesium")
+  FRotator TransformRotatorUnrealToEastSouthUp(
       const FRotator& UnrealRotator,
       const FVector& UnrealLocation) const;
 
@@ -380,21 +370,10 @@
   /**
    * Transforms a rotator from East-South-Up to Unreal world at the given
    * Unreal world location (relative to the floating origin).
-<<<<<<< HEAD
-   */
-  UFUNCTION(BlueprintCallable, Category = "Cesium")
-  FRotator TransformRotatorEastNorthUpToUnreal(
-      const FRotator& EnuRotator,
-=======
-   *
-   * This function peforms the computation in single-precision. When using
-   * the C++ API, corresponding double-precision function
-   * TransformRotatorEastSouthUpToUnreal can be used.
-   */
-  UFUNCTION(BlueprintCallable, Category = "Cesium")
-  FRotator InaccurateTransformRotatorEastSouthUpToUnreal(
+   */
+  UFUNCTION(BlueprintCallable, Category = "Cesium")
+  FRotator TransformRotatorEastSouthUpToUnreal(
       const FRotator& EsuRotator,
->>>>>>> 5cb1cc35
       const FVector& UnrealLocation) const;
 
   /**
@@ -410,19 +389,9 @@
    * specified Unreal world location (relative to the floating
    * origin). The returned transformation works in Unreal's left-handed
    * coordinate system.
-<<<<<<< HEAD
-   */
-  UFUNCTION(BlueprintCallable, Category = "Cesium")
-  FMatrix ComputeEastNorthUpToUnreal(const FVector& Unreal) const;
-=======
-   *
-   * This function peforms the computation in single-precision. When using
-   * the C++ API, corresponding double-precision function
-   * ComputeEastSouthUpToUnreal can be used.
-   */
-  UFUNCTION(BlueprintCallable, Category = "Cesium")
-  FMatrix InaccurateComputeEastSouthUpToUnreal(const FVector& Unreal) const;
->>>>>>> 5cb1cc35
+   */
+  UFUNCTION(BlueprintCallable, Category = "Cesium")
+  FMatrix ComputeEastSouthUpToUnreal(const FVector& Unreal) const;
 
   /**
    * Computes the rotation matrix from the local East-North-Up to
